# Confluent's Python client for Apache Kafka

## v2.1.0
<<<<<<< HEAD
=======

v2.1.0 is a feature release with the following features, fixes and enhancements:
>>>>>>> 66211876

- Added `set_sasl_credentials`. This new method (on the Producer, Consumer, and AdminClient) allows modifying the stored
  SASL PLAIN/SCRAM credentials that will be used for subsequent (new) connections to a broker (#1511).
- Wheels for Linux / arm64 (#1496).
- Added support for Default num_partitions in CreateTopics Admin API.
- Added support for password protected private key in CachedSchemaRegistryClient.
- Add reference support in Schema Registry client. (@RickTalken, #1304)
<<<<<<< HEAD
- [KIP-320](https://cwiki.apache.org/confluence/display/KAFKA/KIP-320%3A+Allow+fetchers+to+detect+and+handle+log+truncation):
  add offset leader epoch methods to the TopicPartition and Message classes (#1540).

confluent-kafka-python is based on librdkafka 2.1.0, see the
[librdkafka v2.1.0 release notes](https://github.com/confluentinc/librdkafka/releases/tag/v2.1.0)
and later ones for a complete list of changes, enhancements, fixes and upgrade considerations.
=======
- Migrated travis jobs to Semaphore CI (#1503)


confluent-kafka-python is based on librdkafka v2.1.0, see the
[librdkafka release notes](https://github.com/edenhill/librdkafka/releases/tag/v2.1.0)
for a complete list of changes, enhancements, fixes and upgrade considerations.

>>>>>>> 66211876

## v2.0.2

v2.0.2 is a feature release with the following features, fixes and enhancements:

 - Added Python 3.11 wheels.
 - [KIP-222](https://cwiki.apache.org/confluence/display/KAFKA/KIP-222+-+Add+Consumer+Group+operations+to+Admin+API)
   Add Consumer Group operations to Admin API.
 - [KIP-518](https://cwiki.apache.org/confluence/display/KAFKA/KIP-518%3A+Allow+listing+consumer+groups+per+state)
   Allow listing consumer groups per state.
 - [KIP-396](https://cwiki.apache.org/confluence/pages/viewpage.action?pageId=97551484)
   Partially implemented: support for AlterConsumerGroupOffsets.
 - As result of the above KIPs, added (#1449)
   - `list_consumer_groups` Admin operation. Supports listing by state.
   - `describe_consumer_groups` Admin operation. Supports multiple groups.
   - `delete_consumer_groups` Admin operation. Supports multiple groups.
   - `list_consumer_group_offsets` Admin operation. Currently, only supports 1 group with multiple partitions. Supports require_stable option.
   - `alter_consumer_group_offsets` Admin operation. Currently, only supports 1 group with multiple offsets.
 - Added `normalize.schemas` configuration property to Schema Registry client (@rayokota, #1406)
 - Added metadata to `TopicPartition` type and `commit()` (#1410).
 - Added `consumer.memberid()` for getting member id assigned to
   the consumer in a consumer group (#1154).
 - Implemented `nb_bool` method for the Producer, so that the default (which uses len)
   will not be used. This avoids situations where producers with no enqueued items would
   evaluate to False (@vladz-sternum, #1445).
 - Deprecated `AvroProducer` and `AvroConsumer`. Use `AvroSerializer` and `AvroDeserializer` instead.
 - Deprecated `list_groups`. Use `list_consumer_groups` and `describe_consumer_groups` instead.
 - Improved Consumer Example to show atleast once semantics.
 - Improved Serialization and Deserialization Examples.
 - Documentation Improvements.

## Upgrade considerations

OpenSSL 3.0.x upgrade in librdkafka requires a major version bump, as some
 legacy ciphers need to be explicitly configured to continue working,
 but it is highly recommended NOT to use them. The rest of the API remains
 backward compatible.

confluent-kafka-python is based on librdkafka 2.0.2, see the
[librdkafka v2.0.0 release notes](https://github.com/edenhill/librdkafka/releases/tag/v2.0.0)
and later ones for a complete list of changes, enhancements, fixes and upgrade considerations.

**Note: There were no v2.0.0 and v2.0.1 releases.**

## v1.9.2

v1.9.2 is a maintenance release with the following fixes and enhancements:

 - Support for setting principal and SASL extensions in oauth_cb
   and handle failures (@Manicben, #1402)
 - Wheel for macOS M1/arm64
 - KIP-140 Admin API ACL fix:
   When requesting multiple create_acls or delete_acls operations,
   if the provided ACL bindings or ACL binding filters are not
   unique, an exception will be thrown immediately rather than later
   when the responses are read. (#1370).
 - KIP-140 Admin API ACL fix:
   Better documentation of the describe and delete ACLs behavior
   when using the MATCH resource patter type in a filter. (#1373).
 - Avro serialization examples:
   added a parameter for using a generic or specific Avro schema. (#1381).

confluent-kafka-python is based on librdkafka v1.9.2, see the
[librdkafka release notes](https://github.com/edenhill/librdkafka/releases/tag/v1.9.2)
for a complete list of changes, enhancements, fixes and upgrade considerations.


## v1.9.1

There was no 1.9.1 release of the Python Client.


## v1.9.0

This is a feature release:

 - OAUTHBEARER OIDC support
 - KIP-140 Admin API ACL support

### Fixes

 - The warnings for `use.deprecated.format` (introduced in v1.8.2)
   had its logic reversed, which result in warning logs to be emitted when
   the property was correctly configured, and the log message itself also
   contained text that had it backwards.
   The warning is now only emitted when `use.deprecated.format` is set
   to the old legacy encoding (`True`). #1265
 - Use `str(Schema)` rather than `Schema.to_json` to prevent fastavro
   from raising exception `TypeError: unhashable type: 'mappingproxy'`.
   (@ffissore, #1156, #1197)
 - Fix the argument order in the constructor signature for
   AvroDeserializer/Serializer: the argument order in the constructor
   signature for AvroDeserializer/Serializer was altered in v1.6.1, but
   the example is not changed yet. (@DLT1412, #1263)
 - Fix the json deserialization errors from `_schema_loads` for
   valid primitive declarations. (@dylrich, #989)

confluent-kafka-python is based on librdkafka v1.9.0, see the
[librdkafka release notes](https://github.com/edenhill/librdkafka/releases/tag/v1.9.0)
for a complete list of changes, enhancements, fixes and upgrade considerations.


## v1.8.2

v1.8.2 is a maintenance release with the following fixes and enhancements:

 - **IMPORTANT**: Added mandatory `use.deprecated.format` to
   `ProtobufSerializer` and `ProtobufDeserializer`.
   See **Upgrade considerations** below for more information.
 - **Python 2.7 binary wheels are no longer provided.**
   Users still on Python 2.7 will need to build confluent-kafka from source
   and install librdkafka separately, see [README.md](README.md#Prerequisites)
   for build instructions.
 - Added `use.latest.version` and `skip.known.types` (Protobuf) to
   the Serializer classes. (Robert Yokota, #1133).
 - `list_topics()` and `list_groups()` added to AdminClient.
 - Added support for headers in the SerializationContext (Laurent Domenech-Cabaud)
 - Fix crash in header parsing (Armin Ronacher, #1165)
 - Added long package description in setuptools (Bowrna, #1172).
 - Documentation fixes by Aviram Hassan and Ryan Slominski.
 - Don't raise AttributeError exception when CachedSchemaRegistryClient
   constructor raises a valid exception.

confluent-kafka-python is based on librdkafka v1.8.2, see the
[librdkafka release notes](https://github.com/edenhill/librdkafka/releases/tag/v1.8.2)
for a complete list of changes, enhancements, fixes and upgrade considerations.

**Note**: There were no v1.8.0 and v1.8.1 releases.


## Upgrade considerations

### Protobuf serialization format changes

Prior to this version the confluent-kafka-python client had a bug where
nested protobuf schemas indexes were incorrectly serialized, causing
incompatibility with other Schema-Registry protobuf consumers and producers.

This has now been fixed, but since the old defect serialization and the new
correct serialization are mutually incompatible the user of
confluent-kafka-python will need to make an explicit choice which
serialization format to use during a transitory phase while old producers and
consumers are upgraded.

The `ProtobufSerializer` and `ProtobufDeserializer` constructors now
both take a (for the time being) configuration dictionary that requires
the `use.deprecated.format` configuration property to be explicitly set.

Producers should be upgraded first and as long as there are old (<=v1.7.0)
Python consumers reading from topics being produced to, the new (>=v1.8.2)
Python producer must be configured with `use.deprecated.format` set to `True`.

When all existing messages in the topic have been consumed by older consumers
the consumers should be upgraded and both new producers and the new consumers
must set `use.deprecated.format` to `False`.


The requirement to explicitly set `use.deprecated.format` will be removed
in a future version and the setting will then default to `False` (new format).






## v1.7.0

v1.7.0 is a maintenance release with the following fixes and enhancements:

- Add error_cb to confluent_cloud.py example (#1096).
- Clarify that doc output varies based on method (@slominskir, #1098).
- Docs say Schema when they mean SchemaReference (@slominskir, #1092).
- Add documentation for NewTopic and NewPartitions (#1101).

confluent-kafka-python is based on librdkafka v1.7.0, see the
[librdkafka release notes](https://github.com/edenhill/librdkafka/releases/tag/v1.7.0)
for a complete list of changes, enhancements, fixes and upgrade considerations.


## v1.6.1

v1.6.1 is a feature release:

 - KIP-429 - Incremental consumer rebalancing support.
 - OAUTHBEARER support.

### Fixes

 - Add `return_record_name=True` to AvroDeserializer (@slominskir, #1028)
 - Fix deprecated `schema.Parse` call (@casperlehmann, #1006).
 - Make reader schema optional in AvroDeserializer (@97nitt, #1000).
 - Add `**kwargs` to legacy AvroProducer and AvroConsumer constructors to
   support all Consumer and Producer base class constructor arguments, such
   as `logger` (@venthur, #699).
 - Add bool for permanent schema delete (@slominskir, #1029).
 - The avro package is no longer required for Schema-Registry support (@jaysonsantos, #950).
 - Only write to schema cache once, improving performance (@fimmtiu, #724).
 - Improve Schema-Registry error reporting (@jacopofar, #673).
 - `producer.flush()` could return a non-zero value without hitting the
   specified timeout.


confluent-kafka-python is based on librdkafka v1.6.1, see the
[librdkafka release notes](https://github.com/edenhill/librdkafka/releases/tag/v1.6.1)
for a complete list of changes, enhancements, fixes and upgrade considerations.


## v1.6.0

v1.6.0 is a feature release with the following features, fixes and enhancements:

 - Bundles librdkafka v1.6.0 which adds support for Incremental rebalancing,
   Sticky producer partitioning, Transactional producer scalabilty improvements,
   and much much more. See link to release notes below.
 - Rename asyncio.py example to avoid circular import (#945)
 - The Linux wheels are now built with manylinux2010 (rather than manylinux1)
   since OpenSSL v1.1.1 no longer builds on CentOS 5. Older Linux distros may
   thus no longer be supported, such as CentOS 5.
 - The in-wheel OpenSSL version has been updated to 1.1.1i.
 - Added `Message.latency()` to retrieve the per-message produce latency.
 - Added trove classifiers.
 - Consumer destructor will no longer trigger consumer_close(),
   `consumer.close()` must now be explicitly called if the application
   wants to leave the consumer group properly and commit final offsets.
 - Fix `PY_SSIZE_T_CLEAN` warning
 - Move confluent_kafka/ to src/ to avoid pytest/tox picking up the local dir
 - Added `producer.purge()` to purge messages in-queue/flight (@peteryin21, #548)
 - Added `AdminClient.list_groups()` API (@messense, #948)
 - Rename asyncio.py example to avoid circular import (#945)

confluent-kafka-python is based on librdkafka v1.6.0, see the
[librdkafka release notes](https://github.com/edenhill/librdkafka/releases/tag/v1.6.0)
for a complete list of changes, enhancements, fixes and upgrade considerations.


## v1.5.2

v1.5.2 is a maintenance release with the following fixes and enhancements:

 - Add producer purge method with optional blocking argument (@peteryin21, #548)
 - Add AdminClient.list_groups API (@messense, #948)
 - Rename asyncio.py example to avoid circular import (#945)
 - Upgrade bundled OpenSSL to v1.1.1h (from v1.0.2u)
 - The Consumer destructor will no longer trigger `consumer.close()`
   callbacks, `consumer.close()` must now be explicitly called to cleanly
   close down the consumer and leave the group.
 - Fix `PY_SSIZE_T_CLEAN` warning in calls to produce().
 - Restructure source tree to avoid undesired local imports of confluent_kafka
   when running pytest.

confluent-kafka-python is based on librdkafka v1.5.2, see the
[librdkafka release notes](https://github.com/edenhill/librdkafka/releases/tag/v1.5.2)
for a complete list of changes, enhancements, fixes and upgrade considerations.


**Note: There was no v1.5.1 release**


## v1.5.0

v1.5.0 is a maintenance release with the following fixes and enhancements:

 - Bundles librdkafka v1.5.0 - see release notes for all enhancements and fixes.
 - Documentation fixes
 - [Dockerfile examples](examples/docker)
 - [List offsets example](examples/list_offsets.py)

confluent-kafka-python is based on librdkafka v1.5.0, see the
[librdkafka release notes](https://github.com/edenhill/librdkafka/releases/tag/v1.5.0)
for a complete list of changes, enhancements, fixes and upgrade considerations.
<|MERGE_RESOLUTION|>--- conflicted
+++ resolved
@@ -1,11 +1,8 @@
 # Confluent's Python client for Apache Kafka
 
 ## v2.1.0
-<<<<<<< HEAD
-=======
 
 v2.1.0 is a feature release with the following features, fixes and enhancements:
->>>>>>> 66211876
 
 - Added `set_sasl_credentials`. This new method (on the Producer, Consumer, and AdminClient) allows modifying the stored
   SASL PLAIN/SCRAM credentials that will be used for subsequent (new) connections to a broker (#1511).
@@ -13,22 +10,14 @@
 - Added support for Default num_partitions in CreateTopics Admin API.
 - Added support for password protected private key in CachedSchemaRegistryClient.
 - Add reference support in Schema Registry client. (@RickTalken, #1304)
-<<<<<<< HEAD
+- Migrated travis jobs to Semaphore CI (#1503)
 - [KIP-320](https://cwiki.apache.org/confluence/display/KAFKA/KIP-320%3A+Allow+fetchers+to+detect+and+handle+log+truncation):
   add offset leader epoch methods to the TopicPartition and Message classes (#1540).
 
-confluent-kafka-python is based on librdkafka 2.1.0, see the
-[librdkafka v2.1.0 release notes](https://github.com/confluentinc/librdkafka/releases/tag/v2.1.0)
-and later ones for a complete list of changes, enhancements, fixes and upgrade considerations.
-=======
-- Migrated travis jobs to Semaphore CI (#1503)
-
-
 confluent-kafka-python is based on librdkafka v2.1.0, see the
 [librdkafka release notes](https://github.com/edenhill/librdkafka/releases/tag/v2.1.0)
 for a complete list of changes, enhancements, fixes and upgrade considerations.
 
->>>>>>> 66211876
 
 ## v2.0.2
 
