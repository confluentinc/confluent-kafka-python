# Confluent's Python client for Apache Kafka

## v2.3.0

v2.3.0 is a feature release with the following features, fixes and enhancements:

<<<<<<< HEAD
 - Add support for AdminAPI `DescribeCluster()` and `DescribeTopics()`. (@jainruchir, #1635)
 - [KIP-430](https://cwiki.apache.org/confluence/display/KAFKA/KIP-430+-+Return+Authorized+Operations+in+Describe+Responses):
=======
 * Add Python 3.12 wheels
 * Add support for AdminAPI `DescribeCluster()` and `DescribeTopics()`. (@jainruchir, #1635)
 * [KIP-430](https://cwiki.apache.org/confluence/display/KAFKA/KIP-430+-+Return+Authorized+Operations+in+Describe+Responses):
>>>>>>> aaeca9a6
   Return authorized operations in Describe Responses. (@jainruchir, #1635)
 - Add `Rack` to the `Node` type, so AdminAPI calls can expose racks for brokers
   (currently, all Describe Responses) (#1635, @jainruchir).
 - Fix the Describe User Scram Credentials for Describe all users or empty users list. Please refer to
   issue(https://github.com/confluentinc/confluent-kafka-python/issues/1616) for more details (#1630).

confluent-kafka-python is based on librdkafka v2.3.0, see the
[librdkafka release notes](https://github.com/confluentinc/librdkafka/releases/tag/v2.3.0)
for a complete list of changes, enhancements, fixes and upgrade considerations.


## v2.2.0

v2.2.0 is a feature release with the following features, fixes and enhancements:

 - [KIP-339](https://cwiki.apache.org/confluence/display/KAFKA/KIP-339%3A+Create+a+new+IncrementalAlterConfigs+API)
   IncrementalAlterConfigs API (#1517).
 - [KIP-554](https://cwiki.apache.org/confluence/display/KAFKA/KIP-554%3A+Add+Broker-side+SCRAM+Config+API):
   User SASL/SCRAM credentials alteration and description (#1575).
 - Added documentation with an example of FIPS compliant communication with Kafka cluster.
 - Fixed wrong error code parameter name in KafkaError.

confluent-kafka-python is based on librdkafka v2.2.0, see the
[librdkafka release notes](https://github.com/confluentinc/librdkafka/releases/tag/v2.2.0)
for a complete list of changes, enhancements, fixes and upgrade considerations.


## v2.1.1

v2.1.1 is a maintenance release with the following fixes and enhancements:

### Fixes

- Added a new ConsumerGroupState UNKNOWN. The typo state UNKOWN is deprecated and will be removed in the next major version.
- Fix some Admin API documentation stating -1 for infinite timeout incorrectly.
  Request timeout can't be infinite.

confluent-kafka-python is based on librdkafka v2.1.1, see the
[librdkafka release notes](https://github.com/edenhill/librdkafka/releases/tag/v2.1.1)
for a complete list of changes, enhancements, fixes and upgrade considerations.


## v2.1.0

v2.1.0 is a feature release with the following features, fixes and enhancements:

- Added `set_sasl_credentials`. This new method (on the Producer, Consumer, and AdminClient) allows modifying the stored
  SASL PLAIN/SCRAM credentials that will be used for subsequent (new) connections to a broker (#1511).
- Wheels for Linux / arm64 (#1496).
- Added support for Default num_partitions in CreateTopics Admin API.
- Added support for password protected private key in CachedSchemaRegistryClient.
- Add reference support in Schema Registry client. (@RickTalken, #1304)
- Migrated travis jobs to Semaphore CI (#1503)
- Added support for schema references. (#1514 and @slominskir #1088)
- [KIP-320](https://cwiki.apache.org/confluence/display/KAFKA/KIP-320%3A+Allow+fetchers+to+detect+and+handle+log+truncation):
  add offset leader epoch methods to the TopicPartition and Message classes (#1540).

confluent-kafka-python is based on librdkafka v2.1.0, see the
[librdkafka release notes](https://github.com/edenhill/librdkafka/releases/tag/v2.1.0)
for a complete list of changes, enhancements, fixes and upgrade considerations.


## v2.0.2

v2.0.2 is a feature release with the following features, fixes and enhancements:

 - Added Python 3.11 wheels.
 - [KIP-222](https://cwiki.apache.org/confluence/display/KAFKA/KIP-222+-+Add+Consumer+Group+operations+to+Admin+API)
   Add Consumer Group operations to Admin API.
 - [KIP-518](https://cwiki.apache.org/confluence/display/KAFKA/KIP-518%3A+Allow+listing+consumer+groups+per+state)
   Allow listing consumer groups per state.
 - [KIP-396](https://cwiki.apache.org/confluence/pages/viewpage.action?pageId=97551484)
   Partially implemented: support for AlterConsumerGroupOffsets.
 - As result of the above KIPs, added (#1449)
   - `list_consumer_groups` Admin operation. Supports listing by state.
   - `describe_consumer_groups` Admin operation. Supports multiple groups.
   - `delete_consumer_groups` Admin operation. Supports multiple groups.
   - `list_consumer_group_offsets` Admin operation. Currently, only supports 1 group with multiple partitions. Supports require_stable option.
   - `alter_consumer_group_offsets` Admin operation. Currently, only supports 1 group with multiple offsets.
 - Added `normalize.schemas` configuration property to Schema Registry client (@rayokota, #1406)
 - Added metadata to `TopicPartition` type and `commit()` (#1410).
 - Added `consumer.memberid()` for getting member id assigned to
   the consumer in a consumer group (#1154).
 - Implemented `nb_bool` method for the Producer, so that the default (which uses len)
   will not be used. This avoids situations where producers with no enqueued items would
   evaluate to False (@vladz-sternum, #1445).
 - Deprecated `AvroProducer` and `AvroConsumer`. Use `AvroSerializer` and `AvroDeserializer` instead.
 - Deprecated `list_groups`. Use `list_consumer_groups` and `describe_consumer_groups` instead.
 - Improved Consumer Example to show atleast once semantics.
 - Improved Serialization and Deserialization Examples.
 - Documentation Improvements.

## Upgrade considerations

OpenSSL 3.0.x upgrade in librdkafka requires a major version bump, as some
 legacy ciphers need to be explicitly configured to continue working,
 but it is highly recommended NOT to use them. The rest of the API remains
 backward compatible.

confluent-kafka-python is based on librdkafka 2.0.2, see the
[librdkafka v2.0.0 release notes](https://github.com/edenhill/librdkafka/releases/tag/v2.0.0)
and later ones for a complete list of changes, enhancements, fixes and upgrade considerations.

**Note: There were no v2.0.0 and v2.0.1 releases.**

## v1.9.2

v1.9.2 is a maintenance release with the following fixes and enhancements:

 - Support for setting principal and SASL extensions in oauth_cb
   and handle failures (@Manicben, #1402)
 - Wheel for macOS M1/arm64
 - KIP-140 Admin API ACL fix:
   When requesting multiple create_acls or delete_acls operations,
   if the provided ACL bindings or ACL binding filters are not
   unique, an exception will be thrown immediately rather than later
   when the responses are read. (#1370).
 - KIP-140 Admin API ACL fix:
   Better documentation of the describe and delete ACLs behavior
   when using the MATCH resource patter type in a filter. (#1373).
 - Avro serialization examples:
   added a parameter for using a generic or specific Avro schema. (#1381).

confluent-kafka-python is based on librdkafka v1.9.2, see the
[librdkafka release notes](https://github.com/edenhill/librdkafka/releases/tag/v1.9.2)
for a complete list of changes, enhancements, fixes and upgrade considerations.


## v1.9.1

There was no 1.9.1 release of the Python Client.


## v1.9.0

This is a feature release:

 - OAUTHBEARER OIDC support
 - KIP-140 Admin API ACL support

### Fixes

 - The warnings for `use.deprecated.format` (introduced in v1.8.2)
   had its logic reversed, which result in warning logs to be emitted when
   the property was correctly configured, and the log message itself also
   contained text that had it backwards.
   The warning is now only emitted when `use.deprecated.format` is set
   to the old legacy encoding (`True`). #1265
 - Use `str(Schema)` rather than `Schema.to_json` to prevent fastavro
   from raising exception `TypeError: unhashable type: 'mappingproxy'`.
   (@ffissore, #1156, #1197)
 - Fix the argument order in the constructor signature for
   AvroDeserializer/Serializer: the argument order in the constructor
   signature for AvroDeserializer/Serializer was altered in v1.6.1, but
   the example is not changed yet. (@DLT1412, #1263)
 - Fix the json deserialization errors from `_schema_loads` for
   valid primitive declarations. (@dylrich, #989)

confluent-kafka-python is based on librdkafka v1.9.0, see the
[librdkafka release notes](https://github.com/edenhill/librdkafka/releases/tag/v1.9.0)
for a complete list of changes, enhancements, fixes and upgrade considerations.


## v1.8.2

v1.8.2 is a maintenance release with the following fixes and enhancements:

 - **IMPORTANT**: Added mandatory `use.deprecated.format` to
   `ProtobufSerializer` and `ProtobufDeserializer`.
   See **Upgrade considerations** below for more information.
 - **Python 2.7 binary wheels are no longer provided.**
   Users still on Python 2.7 will need to build confluent-kafka from source
   and install librdkafka separately, see [README.md](README.md#Prerequisites)
   for build instructions.
 - Added `use.latest.version` and `skip.known.types` (Protobuf) to
   the Serializer classes. (Robert Yokota, #1133).
 - `list_topics()` and `list_groups()` added to AdminClient.
 - Added support for headers in the SerializationContext (Laurent Domenech-Cabaud)
 - Fix crash in header parsing (Armin Ronacher, #1165)
 - Added long package description in setuptools (Bowrna, #1172).
 - Documentation fixes by Aviram Hassan and Ryan Slominski.
 - Don't raise AttributeError exception when CachedSchemaRegistryClient
   constructor raises a valid exception.

confluent-kafka-python is based on librdkafka v1.8.2, see the
[librdkafka release notes](https://github.com/edenhill/librdkafka/releases/tag/v1.8.2)
for a complete list of changes, enhancements, fixes and upgrade considerations.

**Note**: There were no v1.8.0 and v1.8.1 releases.


## Upgrade considerations

### Protobuf serialization format changes

Prior to this version the confluent-kafka-python client had a bug where
nested protobuf schemas indexes were incorrectly serialized, causing
incompatibility with other Schema-Registry protobuf consumers and producers.

This has now been fixed, but since the old defect serialization and the new
correct serialization are mutually incompatible the user of
confluent-kafka-python will need to make an explicit choice which
serialization format to use during a transitory phase while old producers and
consumers are upgraded.

The `ProtobufSerializer` and `ProtobufDeserializer` constructors now
both take a (for the time being) configuration dictionary that requires
the `use.deprecated.format` configuration property to be explicitly set.

Producers should be upgraded first and as long as there are old (<=v1.7.0)
Python consumers reading from topics being produced to, the new (>=v1.8.2)
Python producer must be configured with `use.deprecated.format` set to `True`.

When all existing messages in the topic have been consumed by older consumers
the consumers should be upgraded and both new producers and the new consumers
must set `use.deprecated.format` to `False`.


The requirement to explicitly set `use.deprecated.format` will be removed
in a future version and the setting will then default to `False` (new format).






## v1.7.0

v1.7.0 is a maintenance release with the following fixes and enhancements:

- Add error_cb to confluent_cloud.py example (#1096).
- Clarify that doc output varies based on method (@slominskir, #1098).
- Docs say Schema when they mean SchemaReference (@slominskir, #1092).
- Add documentation for NewTopic and NewPartitions (#1101).

confluent-kafka-python is based on librdkafka v1.7.0, see the
[librdkafka release notes](https://github.com/edenhill/librdkafka/releases/tag/v1.7.0)
for a complete list of changes, enhancements, fixes and upgrade considerations.


## v1.6.1

v1.6.1 is a feature release:

 - KIP-429 - Incremental consumer rebalancing support.
 - OAUTHBEARER support.

### Fixes

 - Add `return_record_name=True` to AvroDeserializer (@slominskir, #1028)
 - Fix deprecated `schema.Parse` call (@casperlehmann, #1006).
 - Make reader schema optional in AvroDeserializer (@97nitt, #1000).
 - Add `**kwargs` to legacy AvroProducer and AvroConsumer constructors to
   support all Consumer and Producer base class constructor arguments, such
   as `logger` (@venthur, #699).
 - Add bool for permanent schema delete (@slominskir, #1029).
 - The avro package is no longer required for Schema-Registry support (@jaysonsantos, #950).
 - Only write to schema cache once, improving performance (@fimmtiu, #724).
 - Improve Schema-Registry error reporting (@jacopofar, #673).
 - `producer.flush()` could return a non-zero value without hitting the
   specified timeout.


confluent-kafka-python is based on librdkafka v1.6.1, see the
[librdkafka release notes](https://github.com/edenhill/librdkafka/releases/tag/v1.6.1)
for a complete list of changes, enhancements, fixes and upgrade considerations.


## v1.6.0

v1.6.0 is a feature release with the following features, fixes and enhancements:

 - Bundles librdkafka v1.6.0 which adds support for Incremental rebalancing,
   Sticky producer partitioning, Transactional producer scalabilty improvements,
   and much much more. See link to release notes below.
 - Rename asyncio.py example to avoid circular import (#945)
 - The Linux wheels are now built with manylinux2010 (rather than manylinux1)
   since OpenSSL v1.1.1 no longer builds on CentOS 5. Older Linux distros may
   thus no longer be supported, such as CentOS 5.
 - The in-wheel OpenSSL version has been updated to 1.1.1i.
 - Added `Message.latency()` to retrieve the per-message produce latency.
 - Added trove classifiers.
 - Consumer destructor will no longer trigger consumer_close(),
   `consumer.close()` must now be explicitly called if the application
   wants to leave the consumer group properly and commit final offsets.
 - Fix `PY_SSIZE_T_CLEAN` warning
 - Move confluent_kafka/ to src/ to avoid pytest/tox picking up the local dir
 - Added `producer.purge()` to purge messages in-queue/flight (@peteryin21, #548)
 - Added `AdminClient.list_groups()` API (@messense, #948)
 - Rename asyncio.py example to avoid circular import (#945)

confluent-kafka-python is based on librdkafka v1.6.0, see the
[librdkafka release notes](https://github.com/edenhill/librdkafka/releases/tag/v1.6.0)
for a complete list of changes, enhancements, fixes and upgrade considerations.


## v1.5.2

v1.5.2 is a maintenance release with the following fixes and enhancements:

 - Add producer purge method with optional blocking argument (@peteryin21, #548)
 - Add AdminClient.list_groups API (@messense, #948)
 - Rename asyncio.py example to avoid circular import (#945)
 - Upgrade bundled OpenSSL to v1.1.1h (from v1.0.2u)
 - The Consumer destructor will no longer trigger `consumer.close()`
   callbacks, `consumer.close()` must now be explicitly called to cleanly
   close down the consumer and leave the group.
 - Fix `PY_SSIZE_T_CLEAN` warning in calls to produce().
 - Restructure source tree to avoid undesired local imports of confluent_kafka
   when running pytest.

confluent-kafka-python is based on librdkafka v1.5.2, see the
[librdkafka release notes](https://github.com/edenhill/librdkafka/releases/tag/v1.5.2)
for a complete list of changes, enhancements, fixes and upgrade considerations.


**Note: There was no v1.5.1 release**


## v1.5.0

v1.5.0 is a maintenance release with the following fixes and enhancements:

 - Bundles librdkafka v1.5.0 - see release notes for all enhancements and fixes.
 - Documentation fixes
 - [Dockerfile examples](examples/docker)
 - [List offsets example](examples/list_offsets.py)

confluent-kafka-python is based on librdkafka v1.5.0, see the
[librdkafka release notes](https://github.com/edenhill/librdkafka/releases/tag/v1.5.0)
for a complete list of changes, enhancements, fixes and upgrade considerations.
<|MERGE_RESOLUTION|>--- conflicted
+++ resolved
@@ -4,14 +4,9 @@
 
 v2.3.0 is a feature release with the following features, fixes and enhancements:
 
-<<<<<<< HEAD
+ - Add Python 3.12 wheels
  - Add support for AdminAPI `DescribeCluster()` and `DescribeTopics()`. (@jainruchir, #1635)
  - [KIP-430](https://cwiki.apache.org/confluence/display/KAFKA/KIP-430+-+Return+Authorized+Operations+in+Describe+Responses):
-=======
- * Add Python 3.12 wheels
- * Add support for AdminAPI `DescribeCluster()` and `DescribeTopics()`. (@jainruchir, #1635)
- * [KIP-430](https://cwiki.apache.org/confluence/display/KAFKA/KIP-430+-+Return+Authorized+Operations+in+Describe+Responses):
->>>>>>> aaeca9a6
    Return authorized operations in Describe Responses. (@jainruchir, #1635)
  - Add `Rack` to the `Node` type, so AdminAPI calls can expose racks for brokers
    (currently, all Describe Responses) (#1635, @jainruchir).
