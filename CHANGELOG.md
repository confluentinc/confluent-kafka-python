--- conflicted
+++ resolved
@@ -8,12 +8,8 @@
 - Added support for Default num_partitions in CreateTopics Admin API.
 - Added support for password protected private key in CachedSchemaRegistryClient.
 - Add reference support in Schema Registry client. (@RickTalken, #1304)
-<<<<<<< HEAD
+- Migrated travis jobs to Semaphore CI (#1503)
 - Added support for schema references in AvroSerializer and AvroDeserializer. (@slominskir, #1088)
-=======
-- Migrated travis jobs to Semaphore CI (#1503)
-
->>>>>>> 6a78a3a5
 
 ## v2.0.2
 
