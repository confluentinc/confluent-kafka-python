# Confluent's Python client for Apache Kafka

## v2.1.1

v2.1.1 is a maintenance release with the following fixes and enhancements:

<<<<<<< HEAD
* Fix some Admin API documentation stating -1 for infinte timeout incorrectly.
  Request timeout can't be infinite.
=======
### Fixes

- Added a new ConsumerGroupState UNKNOWN. The typo state UNKOWN is deprecated and will be removed in the next major version.
>>>>>>> 30a08d42


## v2.1.0

v2.1.0 is a feature release with the following features, fixes and enhancements:

- Added `set_sasl_credentials`. This new method (on the Producer, Consumer, and AdminClient) allows modifying the stored
  SASL PLAIN/SCRAM credentials that will be used for subsequent (new) connections to a broker (#1511).
- Wheels for Linux / arm64 (#1496).
- Added support for Default num_partitions in CreateTopics Admin API.
- Added support for password protected private key in CachedSchemaRegistryClient.
- Add reference support in Schema Registry client. (@RickTalken, #1304)
- Migrated travis jobs to Semaphore CI (#1503)
- Added support for schema references. (#1514 and @slominskir #1088)
- [KIP-320](https://cwiki.apache.org/confluence/display/KAFKA/KIP-320%3A+Allow+fetchers+to+detect+and+handle+log+truncation):
  add offset leader epoch methods to the TopicPartition and Message classes (#1540).

confluent-kafka-python is based on librdkafka v2.1.0, see the
[librdkafka release notes](https://github.com/edenhill/librdkafka/releases/tag/v2.1.0)
for a complete list of changes, enhancements, fixes and upgrade considerations.


## v2.0.2

v2.0.2 is a feature release with the following features, fixes and enhancements:

 - Added Python 3.11 wheels.
 - [KIP-222](https://cwiki.apache.org/confluence/display/KAFKA/KIP-222+-+Add+Consumer+Group+operations+to+Admin+API)
   Add Consumer Group operations to Admin API.
 - [KIP-518](https://cwiki.apache.org/confluence/display/KAFKA/KIP-518%3A+Allow+listing+consumer+groups+per+state)
   Allow listing consumer groups per state.
 - [KIP-396](https://cwiki.apache.org/confluence/pages/viewpage.action?pageId=97551484)
   Partially implemented: support for AlterConsumerGroupOffsets.
 - As result of the above KIPs, added (#1449)
   - `list_consumer_groups` Admin operation. Supports listing by state.
   - `describe_consumer_groups` Admin operation. Supports multiple groups.
   - `delete_consumer_groups` Admin operation. Supports multiple groups.
   - `list_consumer_group_offsets` Admin operation. Currently, only supports 1 group with multiple partitions. Supports require_stable option.
   - `alter_consumer_group_offsets` Admin operation. Currently, only supports 1 group with multiple offsets.
 - Added `normalize.schemas` configuration property to Schema Registry client (@rayokota, #1406)
 - Added metadata to `TopicPartition` type and `commit()` (#1410).
 - Added `consumer.memberid()` for getting member id assigned to
   the consumer in a consumer group (#1154).
 - Implemented `nb_bool` method for the Producer, so that the default (which uses len)
   will not be used. This avoids situations where producers with no enqueued items would
   evaluate to False (@vladz-sternum, #1445).
 - Deprecated `AvroProducer` and `AvroConsumer`. Use `AvroSerializer` and `AvroDeserializer` instead.
 - Deprecated `list_groups`. Use `list_consumer_groups` and `describe_consumer_groups` instead.
 - Improved Consumer Example to show atleast once semantics.
 - Improved Serialization and Deserialization Examples.
 - Documentation Improvements.

## Upgrade considerations

OpenSSL 3.0.x upgrade in librdkafka requires a major version bump, as some
 legacy ciphers need to be explicitly configured to continue working,
 but it is highly recommended NOT to use them. The rest of the API remains
 backward compatible.

confluent-kafka-python is based on librdkafka 2.0.2, see the
[librdkafka v2.0.0 release notes](https://github.com/edenhill/librdkafka/releases/tag/v2.0.0)
and later ones for a complete list of changes, enhancements, fixes and upgrade considerations.

**Note: There were no v2.0.0 and v2.0.1 releases.**

## v1.9.2

v1.9.2 is a maintenance release with the following fixes and enhancements:

 - Support for setting principal and SASL extensions in oauth_cb
   and handle failures (@Manicben, #1402)
 - Wheel for macOS M1/arm64
 - KIP-140 Admin API ACL fix:
   When requesting multiple create_acls or delete_acls operations,
   if the provided ACL bindings or ACL binding filters are not
   unique, an exception will be thrown immediately rather than later
   when the responses are read. (#1370).
 - KIP-140 Admin API ACL fix:
   Better documentation of the describe and delete ACLs behavior
   when using the MATCH resource patter type in a filter. (#1373).
 - Avro serialization examples:
   added a parameter for using a generic or specific Avro schema. (#1381).

confluent-kafka-python is based on librdkafka v1.9.2, see the
[librdkafka release notes](https://github.com/edenhill/librdkafka/releases/tag/v1.9.2)
for a complete list of changes, enhancements, fixes and upgrade considerations.


## v1.9.1

There was no 1.9.1 release of the Python Client.


## v1.9.0

This is a feature release:

 - OAUTHBEARER OIDC support
 - KIP-140 Admin API ACL support

### Fixes

 - The warnings for `use.deprecated.format` (introduced in v1.8.2)
   had its logic reversed, which result in warning logs to be emitted when
   the property was correctly configured, and the log message itself also
   contained text that had it backwards.
   The warning is now only emitted when `use.deprecated.format` is set
   to the old legacy encoding (`True`). #1265
 - Use `str(Schema)` rather than `Schema.to_json` to prevent fastavro
   from raising exception `TypeError: unhashable type: 'mappingproxy'`.
   (@ffissore, #1156, #1197)
 - Fix the argument order in the constructor signature for
   AvroDeserializer/Serializer: the argument order in the constructor
   signature for AvroDeserializer/Serializer was altered in v1.6.1, but
   the example is not changed yet. (@DLT1412, #1263)
 - Fix the json deserialization errors from `_schema_loads` for
   valid primitive declarations. (@dylrich, #989)

confluent-kafka-python is based on librdkafka v1.9.0, see the
[librdkafka release notes](https://github.com/edenhill/librdkafka/releases/tag/v1.9.0)
for a complete list of changes, enhancements, fixes and upgrade considerations.


## v1.8.2

v1.8.2 is a maintenance release with the following fixes and enhancements:

 - **IMPORTANT**: Added mandatory `use.deprecated.format` to
   `ProtobufSerializer` and `ProtobufDeserializer`.
   See **Upgrade considerations** below for more information.
 - **Python 2.7 binary wheels are no longer provided.**
   Users still on Python 2.7 will need to build confluent-kafka from source
   and install librdkafka separately, see [README.md](README.md#Prerequisites)
   for build instructions.
 - Added `use.latest.version` and `skip.known.types` (Protobuf) to
   the Serializer classes. (Robert Yokota, #1133).
 - `list_topics()` and `list_groups()` added to AdminClient.
 - Added support for headers in the SerializationContext (Laurent Domenech-Cabaud)
 - Fix crash in header parsing (Armin Ronacher, #1165)
 - Added long package description in setuptools (Bowrna, #1172).
 - Documentation fixes by Aviram Hassan and Ryan Slominski.
 - Don't raise AttributeError exception when CachedSchemaRegistryClient
   constructor raises a valid exception.

confluent-kafka-python is based on librdkafka v1.8.2, see the
[librdkafka release notes](https://github.com/edenhill/librdkafka/releases/tag/v1.8.2)
for a complete list of changes, enhancements, fixes and upgrade considerations.

**Note**: There were no v1.8.0 and v1.8.1 releases.


## Upgrade considerations

### Protobuf serialization format changes

Prior to this version the confluent-kafka-python client had a bug where
nested protobuf schemas indexes were incorrectly serialized, causing
incompatibility with other Schema-Registry protobuf consumers and producers.

This has now been fixed, but since the old defect serialization and the new
correct serialization are mutually incompatible the user of
confluent-kafka-python will need to make an explicit choice which
serialization format to use during a transitory phase while old producers and
consumers are upgraded.

The `ProtobufSerializer` and `ProtobufDeserializer` constructors now
both take a (for the time being) configuration dictionary that requires
the `use.deprecated.format` configuration property to be explicitly set.

Producers should be upgraded first and as long as there are old (<=v1.7.0)
Python consumers reading from topics being produced to, the new (>=v1.8.2)
Python producer must be configured with `use.deprecated.format` set to `True`.

When all existing messages in the topic have been consumed by older consumers
the consumers should be upgraded and both new producers and the new consumers
must set `use.deprecated.format` to `False`.


The requirement to explicitly set `use.deprecated.format` will be removed
in a future version and the setting will then default to `False` (new format).






## v1.7.0

v1.7.0 is a maintenance release with the following fixes and enhancements:

- Add error_cb to confluent_cloud.py example (#1096).
- Clarify that doc output varies based on method (@slominskir, #1098).
- Docs say Schema when they mean SchemaReference (@slominskir, #1092).
- Add documentation for NewTopic and NewPartitions (#1101).

confluent-kafka-python is based on librdkafka v1.7.0, see the
[librdkafka release notes](https://github.com/edenhill/librdkafka/releases/tag/v1.7.0)
for a complete list of changes, enhancements, fixes and upgrade considerations.


## v1.6.1

v1.6.1 is a feature release:

 - KIP-429 - Incremental consumer rebalancing support.
 - OAUTHBEARER support.

### Fixes

 - Add `return_record_name=True` to AvroDeserializer (@slominskir, #1028)
 - Fix deprecated `schema.Parse` call (@casperlehmann, #1006).
 - Make reader schema optional in AvroDeserializer (@97nitt, #1000).
 - Add `**kwargs` to legacy AvroProducer and AvroConsumer constructors to
   support all Consumer and Producer base class constructor arguments, such
   as `logger` (@venthur, #699).
 - Add bool for permanent schema delete (@slominskir, #1029).
 - The avro package is no longer required for Schema-Registry support (@jaysonsantos, #950).
 - Only write to schema cache once, improving performance (@fimmtiu, #724).
 - Improve Schema-Registry error reporting (@jacopofar, #673).
 - `producer.flush()` could return a non-zero value without hitting the
   specified timeout.


confluent-kafka-python is based on librdkafka v1.6.1, see the
[librdkafka release notes](https://github.com/edenhill/librdkafka/releases/tag/v1.6.1)
for a complete list of changes, enhancements, fixes and upgrade considerations.


## v1.6.0

v1.6.0 is a feature release with the following features, fixes and enhancements:

 - Bundles librdkafka v1.6.0 which adds support for Incremental rebalancing,
   Sticky producer partitioning, Transactional producer scalabilty improvements,
   and much much more. See link to release notes below.
 - Rename asyncio.py example to avoid circular import (#945)
 - The Linux wheels are now built with manylinux2010 (rather than manylinux1)
   since OpenSSL v1.1.1 no longer builds on CentOS 5. Older Linux distros may
   thus no longer be supported, such as CentOS 5.
 - The in-wheel OpenSSL version has been updated to 1.1.1i.
 - Added `Message.latency()` to retrieve the per-message produce latency.
 - Added trove classifiers.
 - Consumer destructor will no longer trigger consumer_close(),
   `consumer.close()` must now be explicitly called if the application
   wants to leave the consumer group properly and commit final offsets.
 - Fix `PY_SSIZE_T_CLEAN` warning
 - Move confluent_kafka/ to src/ to avoid pytest/tox picking up the local dir
 - Added `producer.purge()` to purge messages in-queue/flight (@peteryin21, #548)
 - Added `AdminClient.list_groups()` API (@messense, #948)
 - Rename asyncio.py example to avoid circular import (#945)

confluent-kafka-python is based on librdkafka v1.6.0, see the
[librdkafka release notes](https://github.com/edenhill/librdkafka/releases/tag/v1.6.0)
for a complete list of changes, enhancements, fixes and upgrade considerations.


## v1.5.2

v1.5.2 is a maintenance release with the following fixes and enhancements:

 - Add producer purge method with optional blocking argument (@peteryin21, #548)
 - Add AdminClient.list_groups API (@messense, #948)
 - Rename asyncio.py example to avoid circular import (#945)
 - Upgrade bundled OpenSSL to v1.1.1h (from v1.0.2u)
 - The Consumer destructor will no longer trigger `consumer.close()`
   callbacks, `consumer.close()` must now be explicitly called to cleanly
   close down the consumer and leave the group.
 - Fix `PY_SSIZE_T_CLEAN` warning in calls to produce().
 - Restructure source tree to avoid undesired local imports of confluent_kafka
   when running pytest.

confluent-kafka-python is based on librdkafka v1.5.2, see the
[librdkafka release notes](https://github.com/edenhill/librdkafka/releases/tag/v1.5.2)
for a complete list of changes, enhancements, fixes and upgrade considerations.


**Note: There was no v1.5.1 release**


## v1.5.0

v1.5.0 is a maintenance release with the following fixes and enhancements:

 - Bundles librdkafka v1.5.0 - see release notes for all enhancements and fixes.
 - Documentation fixes
 - [Dockerfile examples](examples/docker)
 - [List offsets example](examples/list_offsets.py)

confluent-kafka-python is based on librdkafka v1.5.0, see the
[librdkafka release notes](https://github.com/edenhill/librdkafka/releases/tag/v1.5.0)
for a complete list of changes, enhancements, fixes and upgrade considerations.
<|MERGE_RESOLUTION|>--- conflicted
+++ resolved
@@ -4,14 +4,12 @@
 
 v2.1.1 is a maintenance release with the following fixes and enhancements:
 
-<<<<<<< HEAD
-* Fix some Admin API documentation stating -1 for infinte timeout incorrectly.
+
+### Fixes
+
+- Added a new ConsumerGroupState UNKNOWN. The typo state UNKOWN is deprecated and will be removed in the next major version.
+- Fix some Admin API documentation stating -1 for infinite timeout incorrectly.
   Request timeout can't be infinite.
-=======
-### Fixes
-
-- Added a new ConsumerGroupState UNKNOWN. The typo state UNKOWN is deprecated and will be removed in the next major version.
->>>>>>> 30a08d42
 
 
 ## v2.1.0
