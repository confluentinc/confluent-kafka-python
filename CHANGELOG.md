# Confluent's Python client for Apache Kafka

<<<<<<< HEAD
## v2.2,0

v2.2.0 is a feature release with the following features, fixes and enhancements:

 - [KIP-339](https://cwiki.apache.org/confluence/display/KAFKA/KIP-339%3A+Create+a+new+IncrementalAlterConfigs+API)
   IncrementalAlterConfigs API (#1517).

=======
## v2.1.1
>>>>>>> 842e2df1

v2.1.1 is a maintenance release with the following fixes and enhancements:


### Fixes

- Added a new ConsumerGroupState UNKNOWN. The typo state UNKOWN is deprecated and will be removed in the next major version.
- Fix some Admin API documentation stating -1 for infinite timeout incorrectly.
  Request timeout can't be infinite.


## v2.1.0

v2.1.0 is a feature release with the following features, fixes and enhancements:

- Added `set_sasl_credentials`. This new method (on the Producer, Consumer, and AdminClient) allows modifying the stored
  SASL PLAIN/SCRAM credentials that will be used for subsequent (new) connections to a broker (#1511).
- Wheels for Linux / arm64 (#1496).
- Added support for Default num_partitions in CreateTopics Admin API.
- Added support for password protected private key in CachedSchemaRegistryClient.
- Add reference support in Schema Registry client. (@RickTalken, #1304)
- Migrated travis jobs to Semaphore CI (#1503)
- Added support for schema references. (#1514 and @slominskir #1088)
- [KIP-320](https://cwiki.apache.org/confluence/display/KAFKA/KIP-320%3A+Allow+fetchers+to+detect+and+handle+log+truncation):
  add offset leader epoch methods to the TopicPartition and Message classes (#1540).

confluent-kafka-python is based on librdkafka v2.1.0, see the
[librdkafka release notes](https://github.com/edenhill/librdkafka/releases/tag/v2.1.0)
for a complete list of changes, enhancements, fixes and upgrade considerations.


## v2.0.2

v2.0.2 is a feature release with the following features, fixes and enhancements:

 - Added Python 3.11 wheels.
 - [KIP-222](https://cwiki.apache.org/confluence/display/KAFKA/KIP-222+-+Add+Consumer+Group+operations+to+Admin+API)
   Add Consumer Group operations to Admin API.
 - [KIP-518](https://cwiki.apache.org/confluence/display/KAFKA/KIP-518%3A+Allow+listing+consumer+groups+per+state)
   Allow listing consumer groups per state.
 - [KIP-396](https://cwiki.apache.org/confluence/pages/viewpage.action?pageId=97551484)
   Partially implemented: support for AlterConsumerGroupOffsets.
 - As result of the above KIPs, added (#1449)
   - `list_consumer_groups` Admin operation. Supports listing by state.
   - `describe_consumer_groups` Admin operation. Supports multiple groups.
   - `delete_consumer_groups` Admin operation. Supports multiple groups.
   - `list_consumer_group_offsets` Admin operation. Currently, only supports 1 group with multiple partitions. Supports require_stable option.
   - `alter_consumer_group_offsets` Admin operation. Currently, only supports 1 group with multiple offsets.
 - Added `normalize.schemas` configuration property to Schema Registry client (@rayokota, #1406)
 - Added metadata to `TopicPartition` type and `commit()` (#1410).
 - Added `consumer.memberid()` for getting member id assigned to
   the consumer in a consumer group (#1154).
 - Implemented `nb_bool` method for the Producer, so that the default (which uses len)
   will not be used. This avoids situations where producers with no enqueued items would
   evaluate to False (@vladz-sternum, #1445).
 - Deprecated `AvroProducer` and `AvroConsumer`. Use `AvroSerializer` and `AvroDeserializer` instead.
 - Deprecated `list_groups`. Use `list_consumer_groups` and `describe_consumer_groups` instead.
 - Improved Consumer Example to show atleast once semantics.
 - Improved Serialization and Deserialization Examples.
 - Documentation Improvements.

## Upgrade considerations

OpenSSL 3.0.x upgrade in librdkafka requires a major version bump, as some
 legacy ciphers need to be explicitly configured to continue working,
 but it is highly recommended NOT to use them. The rest of the API remains
 backward compatible.

confluent-kafka-python is based on librdkafka 2.0.2, see the
[librdkafka v2.0.0 release notes](https://github.com/edenhill/librdkafka/releases/tag/v2.0.0)
and later ones for a complete list of changes, enhancements, fixes and upgrade considerations.

**Note: There were no v2.0.0 and v2.0.1 releases.**

## v1.9.2

v1.9.2 is a maintenance release with the following fixes and enhancements:

 - Support for setting principal and SASL extensions in oauth_cb
   and handle failures (@Manicben, #1402)
 - Wheel for macOS M1/arm64
 - KIP-140 Admin API ACL fix:
   When requesting multiple create_acls or delete_acls operations,
   if the provided ACL bindings or ACL binding filters are not
   unique, an exception will be thrown immediately rather than later
   when the responses are read. (#1370).
 - KIP-140 Admin API ACL fix:
   Better documentation of the describe and delete ACLs behavior
   when using the MATCH resource patter type in a filter. (#1373).
 - Avro serialization examples:
   added a parameter for using a generic or specific Avro schema. (#1381).

confluent-kafka-python is based on librdkafka v1.9.2, see the
[librdkafka release notes](https://github.com/edenhill/librdkafka/releases/tag/v1.9.2)
for a complete list of changes, enhancements, fixes and upgrade considerations.


## v1.9.1

There was no 1.9.1 release of the Python Client.


## v1.9.0

This is a feature release:

 - OAUTHBEARER OIDC support
 - KIP-140 Admin API ACL support

### Fixes

 - The warnings for `use.deprecated.format` (introduced in v1.8.2)
   had its logic reversed, which result in warning logs to be emitted when
   the property was correctly configured, and the log message itself also
   contained text that had it backwards.
   The warning is now only emitted when `use.deprecated.format` is set
   to the old legacy encoding (`True`). #1265
 - Use `str(Schema)` rather than `Schema.to_json` to prevent fastavro
   from raising exception `TypeError: unhashable type: 'mappingproxy'`.
   (@ffissore, #1156, #1197)
 - Fix the argument order in the constructor signature for
   AvroDeserializer/Serializer: the argument order in the constructor
   signature for AvroDeserializer/Serializer was altered in v1.6.1, but
   the example is not changed yet. (@DLT1412, #1263)
 - Fix the json deserialization errors from `_schema_loads` for
   valid primitive declarations. (@dylrich, #989)

confluent-kafka-python is based on librdkafka v1.9.0, see the
[librdkafka release notes](https://github.com/edenhill/librdkafka/releases/tag/v1.9.0)
for a complete list of changes, enhancements, fixes and upgrade considerations.


## v1.8.2

v1.8.2 is a maintenance release with the following fixes and enhancements:

 - **IMPORTANT**: Added mandatory `use.deprecated.format` to
   `ProtobufSerializer` and `ProtobufDeserializer`.
   See **Upgrade considerations** below for more information.
 - **Python 2.7 binary wheels are no longer provided.**
   Users still on Python 2.7 will need to build confluent-kafka from source
   and install librdkafka separately, see [README.md](README.md#Prerequisites)
   for build instructions.
 - Added `use.latest.version` and `skip.known.types` (Protobuf) to
   the Serializer classes. (Robert Yokota, #1133).
 - `list_topics()` and `list_groups()` added to AdminClient.
 - Added support for headers in the SerializationContext (Laurent Domenech-Cabaud)
 - Fix crash in header parsing (Armin Ronacher, #1165)
 - Added long package description in setuptools (Bowrna, #1172).
 - Documentation fixes by Aviram Hassan and Ryan Slominski.
 - Don't raise AttributeError exception when CachedSchemaRegistryClient
   constructor raises a valid exception.

confluent-kafka-python is based on librdkafka v1.8.2, see the
[librdkafka release notes](https://github.com/edenhill/librdkafka/releases/tag/v1.8.2)
for a complete list of changes, enhancements, fixes and upgrade considerations.

**Note**: There were no v1.8.0 and v1.8.1 releases.


## Upgrade considerations

### Protobuf serialization format changes

Prior to this version the confluent-kafka-python client had a bug where
nested protobuf schemas indexes were incorrectly serialized, causing
incompatibility with other Schema-Registry protobuf consumers and producers.

This has now been fixed, but since the old defect serialization and the new
correct serialization are mutually incompatible the user of
confluent-kafka-python will need to make an explicit choice which
serialization format to use during a transitory phase while old producers and
consumers are upgraded.

The `ProtobufSerializer` and `ProtobufDeserializer` constructors now
both take a (for the time being) configuration dictionary that requires
the `use.deprecated.format` configuration property to be explicitly set.

Producers should be upgraded first and as long as there are old (<=v1.7.0)
Python consumers reading from topics being produced to, the new (>=v1.8.2)
Python producer must be configured with `use.deprecated.format` set to `True`.

When all existing messages in the topic have been consumed by older consumers
the consumers should be upgraded and both new producers and the new consumers
must set `use.deprecated.format` to `False`.


The requirement to explicitly set `use.deprecated.format` will be removed
in a future version and the setting will then default to `False` (new format).






## v1.7.0

v1.7.0 is a maintenance release with the following fixes and enhancements:

- Add error_cb to confluent_cloud.py example (#1096).
- Clarify that doc output varies based on method (@slominskir, #1098).
- Docs say Schema when they mean SchemaReference (@slominskir, #1092).
- Add documentation for NewTopic and NewPartitions (#1101).

confluent-kafka-python is based on librdkafka v1.7.0, see the
[librdkafka release notes](https://github.com/edenhill/librdkafka/releases/tag/v1.7.0)
for a complete list of changes, enhancements, fixes and upgrade considerations.


## v1.6.1

v1.6.1 is a feature release:

 - KIP-429 - Incremental consumer rebalancing support.
 - OAUTHBEARER support.

### Fixes

 - Add `return_record_name=True` to AvroDeserializer (@slominskir, #1028)
 - Fix deprecated `schema.Parse` call (@casperlehmann, #1006).
 - Make reader schema optional in AvroDeserializer (@97nitt, #1000).
 - Add `**kwargs` to legacy AvroProducer and AvroConsumer constructors to
   support all Consumer and Producer base class constructor arguments, such
   as `logger` (@venthur, #699).
 - Add bool for permanent schema delete (@slominskir, #1029).
 - The avro package is no longer required for Schema-Registry support (@jaysonsantos, #950).
 - Only write to schema cache once, improving performance (@fimmtiu, #724).
 - Improve Schema-Registry error reporting (@jacopofar, #673).
 - `producer.flush()` could return a non-zero value without hitting the
   specified timeout.


confluent-kafka-python is based on librdkafka v1.6.1, see the
[librdkafka release notes](https://github.com/edenhill/librdkafka/releases/tag/v1.6.1)
for a complete list of changes, enhancements, fixes and upgrade considerations.


## v1.6.0

v1.6.0 is a feature release with the following features, fixes and enhancements:

 - Bundles librdkafka v1.6.0 which adds support for Incremental rebalancing,
   Sticky producer partitioning, Transactional producer scalabilty improvements,
   and much much more. See link to release notes below.
 - Rename asyncio.py example to avoid circular import (#945)
 - The Linux wheels are now built with manylinux2010 (rather than manylinux1)
   since OpenSSL v1.1.1 no longer builds on CentOS 5. Older Linux distros may
   thus no longer be supported, such as CentOS 5.
 - The in-wheel OpenSSL version has been updated to 1.1.1i.
 - Added `Message.latency()` to retrieve the per-message produce latency.
 - Added trove classifiers.
 - Consumer destructor will no longer trigger consumer_close(),
   `consumer.close()` must now be explicitly called if the application
   wants to leave the consumer group properly and commit final offsets.
 - Fix `PY_SSIZE_T_CLEAN` warning
 - Move confluent_kafka/ to src/ to avoid pytest/tox picking up the local dir
 - Added `producer.purge()` to purge messages in-queue/flight (@peteryin21, #548)
 - Added `AdminClient.list_groups()` API (@messense, #948)
 - Rename asyncio.py example to avoid circular import (#945)

confluent-kafka-python is based on librdkafka v1.6.0, see the
[librdkafka release notes](https://github.com/edenhill/librdkafka/releases/tag/v1.6.0)
for a complete list of changes, enhancements, fixes and upgrade considerations.


## v1.5.2

v1.5.2 is a maintenance release with the following fixes and enhancements:

 - Add producer purge method with optional blocking argument (@peteryin21, #548)
 - Add AdminClient.list_groups API (@messense, #948)
 - Rename asyncio.py example to avoid circular import (#945)
 - Upgrade bundled OpenSSL to v1.1.1h (from v1.0.2u)
 - The Consumer destructor will no longer trigger `consumer.close()`
   callbacks, `consumer.close()` must now be explicitly called to cleanly
   close down the consumer and leave the group.
 - Fix `PY_SSIZE_T_CLEAN` warning in calls to produce().
 - Restructure source tree to avoid undesired local imports of confluent_kafka
   when running pytest.

confluent-kafka-python is based on librdkafka v1.5.2, see the
[librdkafka release notes](https://github.com/edenhill/librdkafka/releases/tag/v1.5.2)
for a complete list of changes, enhancements, fixes and upgrade considerations.


**Note: There was no v1.5.1 release**


## v1.5.0

v1.5.0 is a maintenance release with the following fixes and enhancements:

 - Bundles librdkafka v1.5.0 - see release notes for all enhancements and fixes.
 - Documentation fixes
 - [Dockerfile examples](examples/docker)
 - [List offsets example](examples/list_offsets.py)

confluent-kafka-python is based on librdkafka v1.5.0, see the
[librdkafka release notes](https://github.com/edenhill/librdkafka/releases/tag/v1.5.0)
for a complete list of changes, enhancements, fixes and upgrade considerations.
<|MERGE_RESOLUTION|>--- conflicted
+++ resolved
@@ -1,6 +1,5 @@
 # Confluent's Python client for Apache Kafka
 
-<<<<<<< HEAD
 ## v2.2,0
 
 v2.2.0 is a feature release with the following features, fixes and enhancements:
@@ -8,18 +7,24 @@
  - [KIP-339](https://cwiki.apache.org/confluence/display/KAFKA/KIP-339%3A+Create+a+new+IncrementalAlterConfigs+API)
    IncrementalAlterConfigs API (#1517).
 
-=======
+confluent-kafka-python is based on librdkafka v2.2.0, see the
+[librdkafka release notes](https://github.com/edenhill/librdkafka/releases/tag/v2.2.0)
+for a complete list of changes, enhancements, fixes and upgrade considerations.
+
+
 ## v2.1.1
->>>>>>> 842e2df1
 
 v2.1.1 is a maintenance release with the following fixes and enhancements:
-
 
 ### Fixes
 
 - Added a new ConsumerGroupState UNKNOWN. The typo state UNKOWN is deprecated and will be removed in the next major version.
 - Fix some Admin API documentation stating -1 for infinite timeout incorrectly.
   Request timeout can't be infinite.
+
+confluent-kafka-python is based on librdkafka v2.1.1, see the
+[librdkafka release notes](https://github.com/edenhill/librdkafka/releases/tag/v2.1.1)
+for a complete list of changes, enhancements, fixes and upgrade considerations.
 
 
 ## v2.1.0
