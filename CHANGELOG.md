# Confluent's Python client for Apache Kafka

## vNext

- Added `set_sasl_credentials`. This new method (on the Producer, Consumer, and AdminClient) allows modifying the stored
  SASL PLAIN/SCRAM credentials that will be used for subsequent (new) connections to a broker (#1511).
- Wheels for Linux / arm64 (#1496).
- Added support for Default num_partitions in CreateTopics Admin API.
- Added support for password protected private key in CachedSchemaRegistryClient.
- Add reference support in Schema Registry client. (@RickTalken, #1304)
<<<<<<< HEAD
- Add support for passing schema references in JSONSerializer and JSONDeserializer. Need to pass a schema instance to the constructor.
=======
- Migrated travis jobs to Semaphore CI (#1503)

>>>>>>> 6a78a3a5

## v2.0.2

v2.0.2 is a feature release with the following features, fixes and enhancements:

 - Added Python 3.11 wheels.
 - [KIP-222](https://cwiki.apache.org/confluence/display/KAFKA/KIP-222+-+Add+Consumer+Group+operations+to+Admin+API)
   Add Consumer Group operations to Admin API.
 - [KIP-518](https://cwiki.apache.org/confluence/display/KAFKA/KIP-518%3A+Allow+listing+consumer+groups+per+state)
   Allow listing consumer groups per state.
 - [KIP-396](https://cwiki.apache.org/confluence/pages/viewpage.action?pageId=97551484)
   Partially implemented: support for AlterConsumerGroupOffsets.
 - As result of the above KIPs, added (#1449)
   - `list_consumer_groups` Admin operation. Supports listing by state.
   - `describe_consumer_groups` Admin operation. Supports multiple groups.
   - `delete_consumer_groups` Admin operation. Supports multiple groups.
   - `list_consumer_group_offsets` Admin operation. Currently, only supports 1 group with multiple partitions. Supports require_stable option.
   - `alter_consumer_group_offsets` Admin operation. Currently, only supports 1 group with multiple offsets.
 - Added `normalize.schemas` configuration property to Schema Registry client (@rayokota, #1406)
 - Added metadata to `TopicPartition` type and `commit()` (#1410).
 - Added `consumer.memberid()` for getting member id assigned to
   the consumer in a consumer group (#1154).
 - Implemented `nb_bool` method for the Producer, so that the default (which uses len)
   will not be used. This avoids situations where producers with no enqueued items would
   evaluate to False (@vladz-sternum, #1445).
 - Deprecated `AvroProducer` and `AvroConsumer`. Use `AvroSerializer` and `AvroDeserializer` instead.
 - Deprecated `list_groups`. Use `list_consumer_groups` and `describe_consumer_groups` instead.
 - Improved Consumer Example to show atleast once semantics.
 - Improved Serialization and Deserialization Examples.
 - Documentation Improvements.

## Upgrade considerations

OpenSSL 3.0.x upgrade in librdkafka requires a major version bump, as some
 legacy ciphers need to be explicitly configured to continue working,
 but it is highly recommended NOT to use them. The rest of the API remains
 backward compatible.

confluent-kafka-python is based on librdkafka 2.0.2, see the
[librdkafka v2.0.0 release notes](https://github.com/edenhill/librdkafka/releases/tag/v2.0.0)
and later ones for a complete list of changes, enhancements, fixes and upgrade considerations.

**Note: There were no v2.0.0 and v2.0.1 releases.**

## v1.9.2

v1.9.2 is a maintenance release with the following fixes and enhancements:

 - Support for setting principal and SASL extensions in oauth_cb
   and handle failures (@Manicben, #1402)
 - Wheel for macOS M1/arm64
 - KIP-140 Admin API ACL fix:
   When requesting multiple create_acls or delete_acls operations,
   if the provided ACL bindings or ACL binding filters are not
   unique, an exception will be thrown immediately rather than later
   when the responses are read. (#1370).
 - KIP-140 Admin API ACL fix:
   Better documentation of the describe and delete ACLs behavior
   when using the MATCH resource patter type in a filter. (#1373).
 - Avro serialization examples:
   added a parameter for using a generic or specific Avro schema. (#1381).

confluent-kafka-python is based on librdkafka v1.9.2, see the
[librdkafka release notes](https://github.com/edenhill/librdkafka/releases/tag/v1.9.2)
for a complete list of changes, enhancements, fixes and upgrade considerations.


## v1.9.1

There was no 1.9.1 release of the Python Client.


## v1.9.0

This is a feature release:

 - OAUTHBEARER OIDC support
 - KIP-140 Admin API ACL support

### Fixes

 - The warnings for `use.deprecated.format` (introduced in v1.8.2)
   had its logic reversed, which result in warning logs to be emitted when
   the property was correctly configured, and the log message itself also
   contained text that had it backwards.
   The warning is now only emitted when `use.deprecated.format` is set
   to the old legacy encoding (`True`). #1265
 - Use `str(Schema)` rather than `Schema.to_json` to prevent fastavro
   from raising exception `TypeError: unhashable type: 'mappingproxy'`.
   (@ffissore, #1156, #1197)
 - Fix the argument order in the constructor signature for
   AvroDeserializer/Serializer: the argument order in the constructor
   signature for AvroDeserializer/Serializer was altered in v1.6.1, but
   the example is not changed yet. (@DLT1412, #1263)
 - Fix the json deserialization errors from `_schema_loads` for
   valid primitive declarations. (@dylrich, #989)

confluent-kafka-python is based on librdkafka v1.9.0, see the
[librdkafka release notes](https://github.com/edenhill/librdkafka/releases/tag/v1.9.0)
for a complete list of changes, enhancements, fixes and upgrade considerations.


## v1.8.2

v1.8.2 is a maintenance release with the following fixes and enhancements:

 - **IMPORTANT**: Added mandatory `use.deprecated.format` to
   `ProtobufSerializer` and `ProtobufDeserializer`.
   See **Upgrade considerations** below for more information.
 - **Python 2.7 binary wheels are no longer provided.**
   Users still on Python 2.7 will need to build confluent-kafka from source
   and install librdkafka separately, see [README.md](README.md#Prerequisites)
   for build instructions.
 - Added `use.latest.version` and `skip.known.types` (Protobuf) to
   the Serializer classes. (Robert Yokota, #1133).
 - `list_topics()` and `list_groups()` added to AdminClient.
 - Added support for headers in the SerializationContext (Laurent Domenech-Cabaud)
 - Fix crash in header parsing (Armin Ronacher, #1165)
 - Added long package description in setuptools (Bowrna, #1172).
 - Documentation fixes by Aviram Hassan and Ryan Slominski.
 - Don't raise AttributeError exception when CachedSchemaRegistryClient
   constructor raises a valid exception.

confluent-kafka-python is based on librdkafka v1.8.2, see the
[librdkafka release notes](https://github.com/edenhill/librdkafka/releases/tag/v1.8.2)
for a complete list of changes, enhancements, fixes and upgrade considerations.

**Note**: There were no v1.8.0 and v1.8.1 releases.


## Upgrade considerations

### Protobuf serialization format changes

Prior to this version the confluent-kafka-python client had a bug where
nested protobuf schemas indexes were incorrectly serialized, causing
incompatibility with other Schema-Registry protobuf consumers and producers.

This has now been fixed, but since the old defect serialization and the new
correct serialization are mutually incompatible the user of
confluent-kafka-python will need to make an explicit choice which
serialization format to use during a transitory phase while old producers and
consumers are upgraded.

The `ProtobufSerializer` and `ProtobufDeserializer` constructors now
both take a (for the time being) configuration dictionary that requires
the `use.deprecated.format` configuration property to be explicitly set.

Producers should be upgraded first and as long as there are old (<=v1.7.0)
Python consumers reading from topics being produced to, the new (>=v1.8.2)
Python producer must be configured with `use.deprecated.format` set to `True`.

When all existing messages in the topic have been consumed by older consumers
the consumers should be upgraded and both new producers and the new consumers
must set `use.deprecated.format` to `False`.


The requirement to explicitly set `use.deprecated.format` will be removed
in a future version and the setting will then default to `False` (new format).






## v1.7.0

v1.7.0 is a maintenance release with the following fixes and enhancements:

- Add error_cb to confluent_cloud.py example (#1096).
- Clarify that doc output varies based on method (@slominskir, #1098).
- Docs say Schema when they mean SchemaReference (@slominskir, #1092).
- Add documentation for NewTopic and NewPartitions (#1101).

confluent-kafka-python is based on librdkafka v1.7.0, see the
[librdkafka release notes](https://github.com/edenhill/librdkafka/releases/tag/v1.7.0)
for a complete list of changes, enhancements, fixes and upgrade considerations.


## v1.6.1

v1.6.1 is a feature release:

 - KIP-429 - Incremental consumer rebalancing support.
 - OAUTHBEARER support.

### Fixes

 - Add `return_record_name=True` to AvroDeserializer (@slominskir, #1028)
 - Fix deprecated `schema.Parse` call (@casperlehmann, #1006).
 - Make reader schema optional in AvroDeserializer (@97nitt, #1000).
 - Add `**kwargs` to legacy AvroProducer and AvroConsumer constructors to
   support all Consumer and Producer base class constructor arguments, such
   as `logger` (@venthur, #699).
 - Add bool for permanent schema delete (@slominskir, #1029).
 - The avro package is no longer required for Schema-Registry support (@jaysonsantos, #950).
 - Only write to schema cache once, improving performance (@fimmtiu, #724).
 - Improve Schema-Registry error reporting (@jacopofar, #673).
 - `producer.flush()` could return a non-zero value without hitting the
   specified timeout.


confluent-kafka-python is based on librdkafka v1.6.1, see the
[librdkafka release notes](https://github.com/edenhill/librdkafka/releases/tag/v1.6.1)
for a complete list of changes, enhancements, fixes and upgrade considerations.


## v1.6.0

v1.6.0 is a feature release with the following features, fixes and enhancements:

 - Bundles librdkafka v1.6.0 which adds support for Incremental rebalancing,
   Sticky producer partitioning, Transactional producer scalabilty improvements,
   and much much more. See link to release notes below.
 - Rename asyncio.py example to avoid circular import (#945)
 - The Linux wheels are now built with manylinux2010 (rather than manylinux1)
   since OpenSSL v1.1.1 no longer builds on CentOS 5. Older Linux distros may
   thus no longer be supported, such as CentOS 5.
 - The in-wheel OpenSSL version has been updated to 1.1.1i.
 - Added `Message.latency()` to retrieve the per-message produce latency.
 - Added trove classifiers.
 - Consumer destructor will no longer trigger consumer_close(),
   `consumer.close()` must now be explicitly called if the application
   wants to leave the consumer group properly and commit final offsets.
 - Fix `PY_SSIZE_T_CLEAN` warning
 - Move confluent_kafka/ to src/ to avoid pytest/tox picking up the local dir
 - Added `producer.purge()` to purge messages in-queue/flight (@peteryin21, #548)
 - Added `AdminClient.list_groups()` API (@messense, #948)
 - Rename asyncio.py example to avoid circular import (#945)

confluent-kafka-python is based on librdkafka v1.6.0, see the
[librdkafka release notes](https://github.com/edenhill/librdkafka/releases/tag/v1.6.0)
for a complete list of changes, enhancements, fixes and upgrade considerations.


## v1.5.2

v1.5.2 is a maintenance release with the following fixes and enhancements:

 - Add producer purge method with optional blocking argument (@peteryin21, #548)
 - Add AdminClient.list_groups API (@messense, #948)
 - Rename asyncio.py example to avoid circular import (#945)
 - Upgrade bundled OpenSSL to v1.1.1h (from v1.0.2u)
 - The Consumer destructor will no longer trigger `consumer.close()`
   callbacks, `consumer.close()` must now be explicitly called to cleanly
   close down the consumer and leave the group.
 - Fix `PY_SSIZE_T_CLEAN` warning in calls to produce().
 - Restructure source tree to avoid undesired local imports of confluent_kafka
   when running pytest.

confluent-kafka-python is based on librdkafka v1.5.2, see the
[librdkafka release notes](https://github.com/edenhill/librdkafka/releases/tag/v1.5.2)
for a complete list of changes, enhancements, fixes and upgrade considerations.


**Note: There was no v1.5.1 release**


## v1.5.0

v1.5.0 is a maintenance release with the following fixes and enhancements:

 - Bundles librdkafka v1.5.0 - see release notes for all enhancements and fixes.
 - Documentation fixes
 - [Dockerfile examples](examples/docker)
 - [List offsets example](examples/list_offsets.py)

confluent-kafka-python is based on librdkafka v1.5.0, see the
[librdkafka release notes](https://github.com/edenhill/librdkafka/releases/tag/v1.5.0)
for a complete list of changes, enhancements, fixes and upgrade considerations.
<|MERGE_RESOLUTION|>--- conflicted
+++ resolved
@@ -8,12 +8,8 @@
 - Added support for Default num_partitions in CreateTopics Admin API.
 - Added support for password protected private key in CachedSchemaRegistryClient.
 - Add reference support in Schema Registry client. (@RickTalken, #1304)
-<<<<<<< HEAD
-- Add support for passing schema references in JSONSerializer and JSONDeserializer. Need to pass a schema instance to the constructor.
-=======
 - Migrated travis jobs to Semaphore CI (#1503)
-
->>>>>>> 6a78a3a5
+- Add support for passing schema references in JSONSerializer and JSONDeserializer. Need to pass a schema instance to the constructor. (#1514)
 
 ## v2.0.2
 
