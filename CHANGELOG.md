# Confluent's Python client for Apache Kafka

## v2.1.0

v2.1.0 is a feature release with the following features, fixes and enhancements:

- Added `set_sasl_credentials`. This new method (on the Producer, Consumer, and AdminClient) allows modifying the stored
  SASL PLAIN/SCRAM credentials that will be used for subsequent (new) connections to a broker (#1511).
- Wheels for Linux / arm64 (#1496).
- Added support for Default num_partitions in CreateTopics Admin API.
- Added support for password protected private key in CachedSchemaRegistryClient.
- Add reference support in Schema Registry client. (@RickTalken, #1304)
- Migrated travis jobs to Semaphore CI (#1503)
<<<<<<< HEAD
- Add support for passing schema references in JSONSerializer and JSONDeserializer. (#1514)
- [KIP-320](https://cwiki.apache.org/confluence/display/KAFKA/KIP-320%3A+Allow+fetchers+to+detect+and+handle+log+truncation):
  add offset leader epoch methods to the TopicPartition and Message classes (#1540).
=======
- Added support for schema references. (#1514 and @slominskir #1088)
>>>>>>> 26d40bed

confluent-kafka-python is based on librdkafka v2.1.0, see the
[librdkafka release notes](https://github.com/edenhill/librdkafka/releases/tag/v2.1.0)
for a complete list of changes, enhancements, fixes and upgrade considerations.


## v2.0.2

v2.0.2 is a feature release with the following features, fixes and enhancements:

 - Added Python 3.11 wheels.
 - [KIP-222](https://cwiki.apache.org/confluence/display/KAFKA/KIP-222+-+Add+Consumer+Group+operations+to+Admin+API)
   Add Consumer Group operations to Admin API.
 - [KIP-518](https://cwiki.apache.org/confluence/display/KAFKA/KIP-518%3A+Allow+listing+consumer+groups+per+state)
   Allow listing consumer groups per state.
 - [KIP-396](https://cwiki.apache.org/confluence/pages/viewpage.action?pageId=97551484)
   Partially implemented: support for AlterConsumerGroupOffsets.
 - As result of the above KIPs, added (#1449)
   - `list_consumer_groups` Admin operation. Supports listing by state.
   - `describe_consumer_groups` Admin operation. Supports multiple groups.
   - `delete_consumer_groups` Admin operation. Supports multiple groups.
   - `list_consumer_group_offsets` Admin operation. Currently, only supports 1 group with multiple partitions. Supports require_stable option.
   - `alter_consumer_group_offsets` Admin operation. Currently, only supports 1 group with multiple offsets.
 - Added `normalize.schemas` configuration property to Schema Registry client (@rayokota, #1406)
 - Added metadata to `TopicPartition` type and `commit()` (#1410).
 - Added `consumer.memberid()` for getting member id assigned to
   the consumer in a consumer group (#1154).
 - Implemented `nb_bool` method for the Producer, so that the default (which uses len)
   will not be used. This avoids situations where producers with no enqueued items would
   evaluate to False (@vladz-sternum, #1445).
 - Deprecated `AvroProducer` and `AvroConsumer`. Use `AvroSerializer` and `AvroDeserializer` instead.
 - Deprecated `list_groups`. Use `list_consumer_groups` and `describe_consumer_groups` instead.
 - Improved Consumer Example to show atleast once semantics.
 - Improved Serialization and Deserialization Examples.
 - Documentation Improvements.

## Upgrade considerations

OpenSSL 3.0.x upgrade in librdkafka requires a major version bump, as some
 legacy ciphers need to be explicitly configured to continue working,
 but it is highly recommended NOT to use them. The rest of the API remains
 backward compatible.

confluent-kafka-python is based on librdkafka 2.0.2, see the
[librdkafka v2.0.0 release notes](https://github.com/edenhill/librdkafka/releases/tag/v2.0.0)
and later ones for a complete list of changes, enhancements, fixes and upgrade considerations.

**Note: There were no v2.0.0 and v2.0.1 releases.**

## v1.9.2

v1.9.2 is a maintenance release with the following fixes and enhancements:

 - Support for setting principal and SASL extensions in oauth_cb
   and handle failures (@Manicben, #1402)
 - Wheel for macOS M1/arm64
 - KIP-140 Admin API ACL fix:
   When requesting multiple create_acls or delete_acls operations,
   if the provided ACL bindings or ACL binding filters are not
   unique, an exception will be thrown immediately rather than later
   when the responses are read. (#1370).
 - KIP-140 Admin API ACL fix:
   Better documentation of the describe and delete ACLs behavior
   when using the MATCH resource patter type in a filter. (#1373).
 - Avro serialization examples:
   added a parameter for using a generic or specific Avro schema. (#1381).

confluent-kafka-python is based on librdkafka v1.9.2, see the
[librdkafka release notes](https://github.com/edenhill/librdkafka/releases/tag/v1.9.2)
for a complete list of changes, enhancements, fixes and upgrade considerations.


## v1.9.1

There was no 1.9.1 release of the Python Client.


## v1.9.0

This is a feature release:

 - OAUTHBEARER OIDC support
 - KIP-140 Admin API ACL support

### Fixes

 - The warnings for `use.deprecated.format` (introduced in v1.8.2)
   had its logic reversed, which result in warning logs to be emitted when
   the property was correctly configured, and the log message itself also
   contained text that had it backwards.
   The warning is now only emitted when `use.deprecated.format` is set
   to the old legacy encoding (`True`). #1265
 - Use `str(Schema)` rather than `Schema.to_json` to prevent fastavro
   from raising exception `TypeError: unhashable type: 'mappingproxy'`.
   (@ffissore, #1156, #1197)
 - Fix the argument order in the constructor signature for
   AvroDeserializer/Serializer: the argument order in the constructor
   signature for AvroDeserializer/Serializer was altered in v1.6.1, but
   the example is not changed yet. (@DLT1412, #1263)
 - Fix the json deserialization errors from `_schema_loads` for
   valid primitive declarations. (@dylrich, #989)

confluent-kafka-python is based on librdkafka v1.9.0, see the
[librdkafka release notes](https://github.com/edenhill/librdkafka/releases/tag/v1.9.0)
for a complete list of changes, enhancements, fixes and upgrade considerations.


## v1.8.2

v1.8.2 is a maintenance release with the following fixes and enhancements:

 - **IMPORTANT**: Added mandatory `use.deprecated.format` to
   `ProtobufSerializer` and `ProtobufDeserializer`.
   See **Upgrade considerations** below for more information.
 - **Python 2.7 binary wheels are no longer provided.**
   Users still on Python 2.7 will need to build confluent-kafka from source
   and install librdkafka separately, see [README.md](README.md#Prerequisites)
   for build instructions.
 - Added `use.latest.version` and `skip.known.types` (Protobuf) to
   the Serializer classes. (Robert Yokota, #1133).
 - `list_topics()` and `list_groups()` added to AdminClient.
 - Added support for headers in the SerializationContext (Laurent Domenech-Cabaud)
 - Fix crash in header parsing (Armin Ronacher, #1165)
 - Added long package description in setuptools (Bowrna, #1172).
 - Documentation fixes by Aviram Hassan and Ryan Slominski.
 - Don't raise AttributeError exception when CachedSchemaRegistryClient
   constructor raises a valid exception.

confluent-kafka-python is based on librdkafka v1.8.2, see the
[librdkafka release notes](https://github.com/edenhill/librdkafka/releases/tag/v1.8.2)
for a complete list of changes, enhancements, fixes and upgrade considerations.

**Note**: There were no v1.8.0 and v1.8.1 releases.


## Upgrade considerations

### Protobuf serialization format changes

Prior to this version the confluent-kafka-python client had a bug where
nested protobuf schemas indexes were incorrectly serialized, causing
incompatibility with other Schema-Registry protobuf consumers and producers.

This has now been fixed, but since the old defect serialization and the new
correct serialization are mutually incompatible the user of
confluent-kafka-python will need to make an explicit choice which
serialization format to use during a transitory phase while old producers and
consumers are upgraded.

The `ProtobufSerializer` and `ProtobufDeserializer` constructors now
both take a (for the time being) configuration dictionary that requires
the `use.deprecated.format` configuration property to be explicitly set.

Producers should be upgraded first and as long as there are old (<=v1.7.0)
Python consumers reading from topics being produced to, the new (>=v1.8.2)
Python producer must be configured with `use.deprecated.format` set to `True`.

When all existing messages in the topic have been consumed by older consumers
the consumers should be upgraded and both new producers and the new consumers
must set `use.deprecated.format` to `False`.


The requirement to explicitly set `use.deprecated.format` will be removed
in a future version and the setting will then default to `False` (new format).






## v1.7.0

v1.7.0 is a maintenance release with the following fixes and enhancements:

- Add error_cb to confluent_cloud.py example (#1096).
- Clarify that doc output varies based on method (@slominskir, #1098).
- Docs say Schema when they mean SchemaReference (@slominskir, #1092).
- Add documentation for NewTopic and NewPartitions (#1101).

confluent-kafka-python is based on librdkafka v1.7.0, see the
[librdkafka release notes](https://github.com/edenhill/librdkafka/releases/tag/v1.7.0)
for a complete list of changes, enhancements, fixes and upgrade considerations.


## v1.6.1

v1.6.1 is a feature release:

 - KIP-429 - Incremental consumer rebalancing support.
 - OAUTHBEARER support.

### Fixes

 - Add `return_record_name=True` to AvroDeserializer (@slominskir, #1028)
 - Fix deprecated `schema.Parse` call (@casperlehmann, #1006).
 - Make reader schema optional in AvroDeserializer (@97nitt, #1000).
 - Add `**kwargs` to legacy AvroProducer and AvroConsumer constructors to
   support all Consumer and Producer base class constructor arguments, such
   as `logger` (@venthur, #699).
 - Add bool for permanent schema delete (@slominskir, #1029).
 - The avro package is no longer required for Schema-Registry support (@jaysonsantos, #950).
 - Only write to schema cache once, improving performance (@fimmtiu, #724).
 - Improve Schema-Registry error reporting (@jacopofar, #673).
 - `producer.flush()` could return a non-zero value without hitting the
   specified timeout.


confluent-kafka-python is based on librdkafka v1.6.1, see the
[librdkafka release notes](https://github.com/edenhill/librdkafka/releases/tag/v1.6.1)
for a complete list of changes, enhancements, fixes and upgrade considerations.


## v1.6.0

v1.6.0 is a feature release with the following features, fixes and enhancements:

 - Bundles librdkafka v1.6.0 which adds support for Incremental rebalancing,
   Sticky producer partitioning, Transactional producer scalabilty improvements,
   and much much more. See link to release notes below.
 - Rename asyncio.py example to avoid circular import (#945)
 - The Linux wheels are now built with manylinux2010 (rather than manylinux1)
   since OpenSSL v1.1.1 no longer builds on CentOS 5. Older Linux distros may
   thus no longer be supported, such as CentOS 5.
 - The in-wheel OpenSSL version has been updated to 1.1.1i.
 - Added `Message.latency()` to retrieve the per-message produce latency.
 - Added trove classifiers.
 - Consumer destructor will no longer trigger consumer_close(),
   `consumer.close()` must now be explicitly called if the application
   wants to leave the consumer group properly and commit final offsets.
 - Fix `PY_SSIZE_T_CLEAN` warning
 - Move confluent_kafka/ to src/ to avoid pytest/tox picking up the local dir
 - Added `producer.purge()` to purge messages in-queue/flight (@peteryin21, #548)
 - Added `AdminClient.list_groups()` API (@messense, #948)
 - Rename asyncio.py example to avoid circular import (#945)

confluent-kafka-python is based on librdkafka v1.6.0, see the
[librdkafka release notes](https://github.com/edenhill/librdkafka/releases/tag/v1.6.0)
for a complete list of changes, enhancements, fixes and upgrade considerations.


## v1.5.2

v1.5.2 is a maintenance release with the following fixes and enhancements:

 - Add producer purge method with optional blocking argument (@peteryin21, #548)
 - Add AdminClient.list_groups API (@messense, #948)
 - Rename asyncio.py example to avoid circular import (#945)
 - Upgrade bundled OpenSSL to v1.1.1h (from v1.0.2u)
 - The Consumer destructor will no longer trigger `consumer.close()`
   callbacks, `consumer.close()` must now be explicitly called to cleanly
   close down the consumer and leave the group.
 - Fix `PY_SSIZE_T_CLEAN` warning in calls to produce().
 - Restructure source tree to avoid undesired local imports of confluent_kafka
   when running pytest.

confluent-kafka-python is based on librdkafka v1.5.2, see the
[librdkafka release notes](https://github.com/edenhill/librdkafka/releases/tag/v1.5.2)
for a complete list of changes, enhancements, fixes and upgrade considerations.


**Note: There was no v1.5.1 release**


## v1.5.0

v1.5.0 is a maintenance release with the following fixes and enhancements:

 - Bundles librdkafka v1.5.0 - see release notes for all enhancements and fixes.
 - Documentation fixes
 - [Dockerfile examples](examples/docker)
 - [List offsets example](examples/list_offsets.py)

confluent-kafka-python is based on librdkafka v1.5.0, see the
[librdkafka release notes](https://github.com/edenhill/librdkafka/releases/tag/v1.5.0)
for a complete list of changes, enhancements, fixes and upgrade considerations.
<|MERGE_RESOLUTION|>--- conflicted
+++ resolved
@@ -11,13 +11,9 @@
 - Added support for password protected private key in CachedSchemaRegistryClient.
 - Add reference support in Schema Registry client. (@RickTalken, #1304)
 - Migrated travis jobs to Semaphore CI (#1503)
-<<<<<<< HEAD
-- Add support for passing schema references in JSONSerializer and JSONDeserializer. (#1514)
+- Added support for schema references. (#1514 and @slominskir #1088)
 - [KIP-320](https://cwiki.apache.org/confluence/display/KAFKA/KIP-320%3A+Allow+fetchers+to+detect+and+handle+log+truncation):
   add offset leader epoch methods to the TopicPartition and Message classes (#1540).
-=======
-- Added support for schema references. (#1514 and @slominskir #1088)
->>>>>>> 26d40bed
 
 confluent-kafka-python is based on librdkafka v2.1.0, see the
 [librdkafka release notes](https://github.com/edenhill/librdkafka/releases/tag/v2.1.0)
