# Confluent's Python client for Apache Kafka

## v2.5.0

v2.5.0 is a feature release with the following features, fixes and enhancements:

<<<<<<< HEAD
 - [KIP-107](https://cwiki.apache.org/confluence/display/KAFKA/KIP-107%3A+Add+deleteRecordsBefore%28%29+API+in+AdminClient) Added delete_records API (#1710)
 - Removed usage of `strcpy` to enhance security of the client (#1745)
 - Fixed invalid write in `OAUTHBEARER/OIDC` extensions copy (#1745)
 - Fixed documentation for default value of operation_timeout in create_topics, delete_topics, create_partitions apis (#1710)
=======
 - Added an example to show the usage of the custom logger with `AdminClient` 
 - Removed usage of `strcpy` to enhance security of the client (#1745)
 - Fixed invalid write in `OAUTHBEARER/OIDC` extensions copy (#1745)
 - Fixed an issue related to import error of `TopicCollection` and `TopicPartitionInfo` classes when importing through other module like mypy.
 - Fixed a segfault when `commit` or `store_offsets` consumer method is called incorrectly with errored Message object
 - Fixed `logger` not working when provided as an argument to `AdminClient` instead of a configuration property
>>>>>>> 858347ca


confluent-kafka-python is based on librdkafka v2.5.0, see the
[librdkafka release notes](https://github.com/confluentinc/librdkafka/releases/tag/v2.5.0)
for a complete list of changes, enhancements, fixes and upgrade considerations.


## v2.4.0

v2.4.0 is a feature release with the following features, fixes and enhancements:

 - [KIP-848](https://cwiki.apache.org/confluence/display/KAFKA/KIP-848%3A+The+Next+Generation+of+the+Consumer+Rebalance+Protocol): Added KIP-848 based new consumer group rebalance protocol. The feature is an **Early Access**: not production ready yet. Please refer [detailed doc](https://github.com/confluentinc/librdkafka/blob/master/INTRODUCTION.md#next-generation-of-the-consumer-group-protocol-kip-848) for more information.
 - Fix segfault with describe_topics and flaky connection (@lpsinger, #1692)

confluent-kafka-python is based on librdkafka v2.4.0, see the
[librdkafka release notes](https://github.com/confluentinc/librdkafka/releases/tag/v2.4.0)
for a complete list of changes, enhancements, fixes and upgrade considerations.


## v2.3.0

v2.3.0 is a feature release with the following features, fixes and enhancements:

 - Add Python 3.12 wheels
 - [KIP-117](https://cwiki.apache.org/confluence/display/KAFKA/KIP-117%3A+Add+a+public+AdminClient+API+for+Kafka+admin+operations): Add support for AdminAPI `describe_cluster()` and `describe_topics()`. (@jainruchir, #1635)
 - [KIP-430](https://cwiki.apache.org/confluence/display/KAFKA/KIP-430+-+Return+Authorized+Operations+in+Describe+Responses):
   Return authorized operations in Describe Responses. (@jainruchir, #1635)
 - [KIP-516](https://cwiki.apache.org/confluence/display/KAFKA/KIP-516%3A+Topic+Identifiers): Partial support of topic identifiers. Topic identifiers in metadata response are available through the new describe_topics function (#1645).
 - [KIP-396](https://cwiki.apache.org/confluence/pages/viewpage.action?pageId=97551484): completed the implementation with the addition of `list_offsets` (#1576).
 - Add `Rack` to the `Node` type, so AdminAPI calls can expose racks for brokers
   (currently, all Describe Responses) (#1635, @jainruchir).
 - Fix the Describe User Scram Credentials for Describe all users or empty users list. Please refer to
   issue(https://github.com/confluentinc/confluent-kafka-python/issues/1616) for more details (#1630).

confluent-kafka-python is based on librdkafka v2.3.0, see the
[librdkafka release notes](https://github.com/confluentinc/librdkafka/releases/tag/v2.3.0)
for a complete list of changes, enhancements, fixes and upgrade considerations.


## v2.2.0

v2.2.0 is a feature release with the following features, fixes and enhancements:

 - [KIP-339](https://cwiki.apache.org/confluence/display/KAFKA/KIP-339%3A+Create+a+new+IncrementalAlterConfigs+API)
   IncrementalAlterConfigs API (#1517).
 - [KIP-554](https://cwiki.apache.org/confluence/display/KAFKA/KIP-554%3A+Add+Broker-side+SCRAM+Config+API):
   User SASL/SCRAM credentials alteration and description (#1575).
 - Added documentation with an example of FIPS compliant communication with Kafka cluster.
 - Fixed wrong error code parameter name in KafkaError.

confluent-kafka-python is based on librdkafka v2.2.0, see the
[librdkafka release notes](https://github.com/confluentinc/librdkafka/releases/tag/v2.2.0)
for a complete list of changes, enhancements, fixes and upgrade considerations.


## v2.1.1

v2.1.1 is a maintenance release with the following fixes and enhancements:

### Fixes

- Added a new ConsumerGroupState UNKNOWN. The typo state UNKOWN is deprecated and will be removed in the next major version.
- Fix some Admin API documentation stating -1 for infinite timeout incorrectly.
  Request timeout can't be infinite.

confluent-kafka-python is based on librdkafka v2.1.1, see the
[librdkafka release notes](https://github.com/edenhill/librdkafka/releases/tag/v2.1.1)
for a complete list of changes, enhancements, fixes and upgrade considerations.


## v2.1.0

v2.1.0 is a feature release with the following features, fixes and enhancements:

- Added `set_sasl_credentials`. This new method (on the Producer, Consumer, and AdminClient) allows modifying the stored
  SASL PLAIN/SCRAM credentials that will be used for subsequent (new) connections to a broker (#1511).
- Wheels for Linux / arm64 (#1496).
- Added support for Default num_partitions in CreateTopics Admin API.
- Added support for password protected private key in CachedSchemaRegistryClient.
- Add reference support in Schema Registry client. (@RickTalken, #1304)
- Migrated travis jobs to Semaphore CI (#1503)
- Added support for schema references. (#1514 and @slominskir #1088)
- [KIP-320](https://cwiki.apache.org/confluence/display/KAFKA/KIP-320%3A+Allow+fetchers+to+detect+and+handle+log+truncation):
  add offset leader epoch methods to the TopicPartition and Message classes (#1540).

confluent-kafka-python is based on librdkafka v2.1.0, see the
[librdkafka release notes](https://github.com/edenhill/librdkafka/releases/tag/v2.1.0)
for a complete list of changes, enhancements, fixes and upgrade considerations.


## v2.0.2

v2.0.2 is a feature release with the following features, fixes and enhancements:

 - Added Python 3.11 wheels.
 - [KIP-222](https://cwiki.apache.org/confluence/display/KAFKA/KIP-222+-+Add+Consumer+Group+operations+to+Admin+API)
   Add Consumer Group operations to Admin API.
 - [KIP-518](https://cwiki.apache.org/confluence/display/KAFKA/KIP-518%3A+Allow+listing+consumer+groups+per+state)
   Allow listing consumer groups per state.
 - [KIP-396](https://cwiki.apache.org/confluence/pages/viewpage.action?pageId=97551484)
   Partially implemented: support for AlterConsumerGroupOffsets.
 - As result of the above KIPs, added (#1449)
   - `list_consumer_groups` Admin operation. Supports listing by state.
   - `describe_consumer_groups` Admin operation. Supports multiple groups.
   - `delete_consumer_groups` Admin operation. Supports multiple groups.
   - `list_consumer_group_offsets` Admin operation. Currently, only supports 1 group with multiple partitions. Supports require_stable option.
   - `alter_consumer_group_offsets` Admin operation. Currently, only supports 1 group with multiple offsets.
 - Added `normalize.schemas` configuration property to Schema Registry client (@rayokota, #1406)
 - Added metadata to `TopicPartition` type and `commit()` (#1410).
 - Added `consumer.memberid()` for getting member id assigned to
   the consumer in a consumer group (#1154).
 - Implemented `nb_bool` method for the Producer, so that the default (which uses len)
   will not be used. This avoids situations where producers with no enqueued items would
   evaluate to False (@vladz-sternum, #1445).
 - Deprecated `AvroProducer` and `AvroConsumer`. Use `AvroSerializer` and `AvroDeserializer` instead.
 - Deprecated `list_groups`. Use `list_consumer_groups` and `describe_consumer_groups` instead.
 - Improved Consumer Example to show atleast once semantics.
 - Improved Serialization and Deserialization Examples.
 - Documentation Improvements.

## Upgrade considerations

OpenSSL 3.0.x upgrade in librdkafka requires a major version bump, as some
 legacy ciphers need to be explicitly configured to continue working,
 but it is highly recommended NOT to use them. The rest of the API remains
 backward compatible.

confluent-kafka-python is based on librdkafka 2.0.2, see the
[librdkafka v2.0.0 release notes](https://github.com/edenhill/librdkafka/releases/tag/v2.0.0)
and later ones for a complete list of changes, enhancements, fixes and upgrade considerations.

**Note: There were no v2.0.0 and v2.0.1 releases.**

## v1.9.2

v1.9.2 is a maintenance release with the following fixes and enhancements:

 - Support for setting principal and SASL extensions in oauth_cb
   and handle failures (@Manicben, #1402)
 - Wheel for macOS M1/arm64
 - KIP-140 Admin API ACL fix:
   When requesting multiple create_acls or delete_acls operations,
   if the provided ACL bindings or ACL binding filters are not
   unique, an exception will be thrown immediately rather than later
   when the responses are read. (#1370).
 - KIP-140 Admin API ACL fix:
   Better documentation of the describe and delete ACLs behavior
   when using the MATCH resource patter type in a filter. (#1373).
 - Avro serialization examples:
   added a parameter for using a generic or specific Avro schema. (#1381).

confluent-kafka-python is based on librdkafka v1.9.2, see the
[librdkafka release notes](https://github.com/edenhill/librdkafka/releases/tag/v1.9.2)
for a complete list of changes, enhancements, fixes and upgrade considerations.


## v1.9.1

There was no 1.9.1 release of the Python Client.


## v1.9.0

This is a feature release:

 - OAUTHBEARER OIDC support
 - KIP-140 Admin API ACL support

### Fixes

 - The warnings for `use.deprecated.format` (introduced in v1.8.2)
   had its logic reversed, which result in warning logs to be emitted when
   the property was correctly configured, and the log message itself also
   contained text that had it backwards.
   The warning is now only emitted when `use.deprecated.format` is set
   to the old legacy encoding (`True`). #1265
 - Use `str(Schema)` rather than `Schema.to_json` to prevent fastavro
   from raising exception `TypeError: unhashable type: 'mappingproxy'`.
   (@ffissore, #1156, #1197)
 - Fix the argument order in the constructor signature for
   AvroDeserializer/Serializer: the argument order in the constructor
   signature for AvroDeserializer/Serializer was altered in v1.6.1, but
   the example is not changed yet. (@DLT1412, #1263)
 - Fix the json deserialization errors from `_schema_loads` for
   valid primitive declarations. (@dylrich, #989)

confluent-kafka-python is based on librdkafka v1.9.0, see the
[librdkafka release notes](https://github.com/edenhill/librdkafka/releases/tag/v1.9.0)
for a complete list of changes, enhancements, fixes and upgrade considerations.


## v1.8.2

v1.8.2 is a maintenance release with the following fixes and enhancements:

 - **IMPORTANT**: Added mandatory `use.deprecated.format` to
   `ProtobufSerializer` and `ProtobufDeserializer`.
   See **Upgrade considerations** below for more information.
 - **Python 2.7 binary wheels are no longer provided.**
   Users still on Python 2.7 will need to build confluent-kafka from source
   and install librdkafka separately, see [README.md](README.md#Prerequisites)
   for build instructions.
 - Added `use.latest.version` and `skip.known.types` (Protobuf) to
   the Serializer classes. (Robert Yokota, #1133).
 - `list_topics()` and `list_groups()` added to AdminClient.
 - Added support for headers in the SerializationContext (Laurent Domenech-Cabaud)
 - Fix crash in header parsing (Armin Ronacher, #1165)
 - Added long package description in setuptools (Bowrna, #1172).
 - Documentation fixes by Aviram Hassan and Ryan Slominski.
 - Don't raise AttributeError exception when CachedSchemaRegistryClient
   constructor raises a valid exception.

confluent-kafka-python is based on librdkafka v1.8.2, see the
[librdkafka release notes](https://github.com/edenhill/librdkafka/releases/tag/v1.8.2)
for a complete list of changes, enhancements, fixes and upgrade considerations.

**Note**: There were no v1.8.0 and v1.8.1 releases.


## Upgrade considerations

### Protobuf serialization format changes

Prior to this version the confluent-kafka-python client had a bug where
nested protobuf schemas indexes were incorrectly serialized, causing
incompatibility with other Schema-Registry protobuf consumers and producers.

This has now been fixed, but since the old defect serialization and the new
correct serialization are mutually incompatible the user of
confluent-kafka-python will need to make an explicit choice which
serialization format to use during a transitory phase while old producers and
consumers are upgraded.

The `ProtobufSerializer` and `ProtobufDeserializer` constructors now
both take a (for the time being) configuration dictionary that requires
the `use.deprecated.format` configuration property to be explicitly set.

Producers should be upgraded first and as long as there are old (<=v1.7.0)
Python consumers reading from topics being produced to, the new (>=v1.8.2)
Python producer must be configured with `use.deprecated.format` set to `True`.

When all existing messages in the topic have been consumed by older consumers
the consumers should be upgraded and both new producers and the new consumers
must set `use.deprecated.format` to `False`.


The requirement to explicitly set `use.deprecated.format` will be removed
in a future version and the setting will then default to `False` (new format).






## v1.7.0

v1.7.0 is a maintenance release with the following fixes and enhancements:

- Add error_cb to confluent_cloud.py example (#1096).
- Clarify that doc output varies based on method (@slominskir, #1098).
- Docs say Schema when they mean SchemaReference (@slominskir, #1092).
- Add documentation for NewTopic and NewPartitions (#1101).

confluent-kafka-python is based on librdkafka v1.7.0, see the
[librdkafka release notes](https://github.com/edenhill/librdkafka/releases/tag/v1.7.0)
for a complete list of changes, enhancements, fixes and upgrade considerations.


## v1.6.1

v1.6.1 is a feature release:

 - KIP-429 - Incremental consumer rebalancing support.
 - OAUTHBEARER support.

### Fixes

 - Add `return_record_name=True` to AvroDeserializer (@slominskir, #1028)
 - Fix deprecated `schema.Parse` call (@casperlehmann, #1006).
 - Make reader schema optional in AvroDeserializer (@97nitt, #1000).
 - Add `**kwargs` to legacy AvroProducer and AvroConsumer constructors to
   support all Consumer and Producer base class constructor arguments, such
   as `logger` (@venthur, #699).
 - Add bool for permanent schema delete (@slominskir, #1029).
 - The avro package is no longer required for Schema-Registry support (@jaysonsantos, #950).
 - Only write to schema cache once, improving performance (@fimmtiu, #724).
 - Improve Schema-Registry error reporting (@jacopofar, #673).
 - `producer.flush()` could return a non-zero value without hitting the
   specified timeout.


confluent-kafka-python is based on librdkafka v1.6.1, see the
[librdkafka release notes](https://github.com/edenhill/librdkafka/releases/tag/v1.6.1)
for a complete list of changes, enhancements, fixes and upgrade considerations.


## v1.6.0

v1.6.0 is a feature release with the following features, fixes and enhancements:

 - Bundles librdkafka v1.6.0 which adds support for Incremental rebalancing,
   Sticky producer partitioning, Transactional producer scalabilty improvements,
   and much much more. See link to release notes below.
 - Rename asyncio.py example to avoid circular import (#945)
 - The Linux wheels are now built with manylinux2010 (rather than manylinux1)
   since OpenSSL v1.1.1 no longer builds on CentOS 5. Older Linux distros may
   thus no longer be supported, such as CentOS 5.
 - The in-wheel OpenSSL version has been updated to 1.1.1i.
 - Added `Message.latency()` to retrieve the per-message produce latency.
 - Added trove classifiers.
 - Consumer destructor will no longer trigger consumer_close(),
   `consumer.close()` must now be explicitly called if the application
   wants to leave the consumer group properly and commit final offsets.
 - Fix `PY_SSIZE_T_CLEAN` warning
 - Move confluent_kafka/ to src/ to avoid pytest/tox picking up the local dir
 - Added `producer.purge()` to purge messages in-queue/flight (@peteryin21, #548)
 - Added `AdminClient.list_groups()` API (@messense, #948)
 - Rename asyncio.py example to avoid circular import (#945)

confluent-kafka-python is based on librdkafka v1.6.0, see the
[librdkafka release notes](https://github.com/edenhill/librdkafka/releases/tag/v1.6.0)
for a complete list of changes, enhancements, fixes and upgrade considerations.


## v1.5.2

v1.5.2 is a maintenance release with the following fixes and enhancements:

 - Add producer purge method with optional blocking argument (@peteryin21, #548)
 - Add AdminClient.list_groups API (@messense, #948)
 - Rename asyncio.py example to avoid circular import (#945)
 - Upgrade bundled OpenSSL to v1.1.1h (from v1.0.2u)
 - The Consumer destructor will no longer trigger `consumer.close()`
   callbacks, `consumer.close()` must now be explicitly called to cleanly
   close down the consumer and leave the group.
 - Fix `PY_SSIZE_T_CLEAN` warning in calls to produce().
 - Restructure source tree to avoid undesired local imports of confluent_kafka
   when running pytest.

confluent-kafka-python is based on librdkafka v1.5.2, see the
[librdkafka release notes](https://github.com/edenhill/librdkafka/releases/tag/v1.5.2)
for a complete list of changes, enhancements, fixes and upgrade considerations.


**Note: There was no v1.5.1 release**


## v1.5.0

v1.5.0 is a maintenance release with the following fixes and enhancements:

 - Bundles librdkafka v1.5.0 - see release notes for all enhancements and fixes.
 - Documentation fixes
 - [Dockerfile examples](examples/docker)
 - [List offsets example](examples/list_offsets.py)

confluent-kafka-python is based on librdkafka v1.5.0, see the
[librdkafka release notes](https://github.com/edenhill/librdkafka/releases/tag/v1.5.0)
for a complete list of changes, enhancements, fixes and upgrade considerations.
<|MERGE_RESOLUTION|>--- conflicted
+++ resolved
@@ -4,20 +4,14 @@
 
 v2.5.0 is a feature release with the following features, fixes and enhancements:
 
-<<<<<<< HEAD
  - [KIP-107](https://cwiki.apache.org/confluence/display/KAFKA/KIP-107%3A+Add+deleteRecordsBefore%28%29+API+in+AdminClient) Added delete_records API (#1710)
+ - Added an example to show the usage of the custom logger with `AdminClient` 
  - Removed usage of `strcpy` to enhance security of the client (#1745)
  - Fixed invalid write in `OAUTHBEARER/OIDC` extensions copy (#1745)
  - Fixed documentation for default value of operation_timeout in create_topics, delete_topics, create_partitions apis (#1710)
-=======
- - Added an example to show the usage of the custom logger with `AdminClient` 
- - Removed usage of `strcpy` to enhance security of the client (#1745)
- - Fixed invalid write in `OAUTHBEARER/OIDC` extensions copy (#1745)
  - Fixed an issue related to import error of `TopicCollection` and `TopicPartitionInfo` classes when importing through other module like mypy.
  - Fixed a segfault when `commit` or `store_offsets` consumer method is called incorrectly with errored Message object
  - Fixed `logger` not working when provided as an argument to `AdminClient` instead of a configuration property
->>>>>>> 858347ca
-
 
 confluent-kafka-python is based on librdkafka v2.5.0, see the
 [librdkafka release notes](https://github.com/confluentinc/librdkafka/releases/tag/v2.5.0)
