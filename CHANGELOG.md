# Confluent's Python client for Apache Kafka

## vNext

- Added `set_sasl_credentials`. This new method (on the Producer, Consumer, and AdminClient) allows modifying the stored
  SASL PLAIN/SCRAM credentials that will be used for subsequent (new) connections to a broker (#1511).
- Wheels for Linux / arm64 (#1496).
- Added support for Default num_partitions in CreateTopics Admin API.
- Added support for password protected private key in CachedSchemaRegistryClient.
<<<<<<< HEAD
- Added support for schema references in AvroSerializer and AvroDeserializer. (@slominskir, #1088)
=======
- Add reference support in Schema Registry client. (@RickTalken, #1304)
>>>>>>> f3055be4

## v2.0.2

v2.0.2 is a feature release with the following features, fixes and enhancements:

 - Added Python 3.11 wheels.
 - [KIP-222](https://cwiki.apache.org/confluence/display/KAFKA/KIP-222+-+Add+Consumer+Group+operations+to+Admin+API)
   Add Consumer Group operations to Admin API.
 - [KIP-518](https://cwiki.apache.org/confluence/display/KAFKA/KIP-518%3A+Allow+listing+consumer+groups+per+state)
   Allow listing consumer groups per state.
 - [KIP-396](https://cwiki.apache.org/confluence/pages/viewpage.action?pageId=97551484)
   Partially implemented: support for AlterConsumerGroupOffsets.
 - As result of the above KIPs, added (#1449)
   - `list_consumer_groups` Admin operation. Supports listing by state.
   - `describe_consumer_groups` Admin operation. Supports multiple groups.
   - `delete_consumer_groups` Admin operation. Supports multiple groups.
   - `list_consumer_group_offsets` Admin operation. Currently, only supports 1 group with multiple partitions. Supports require_stable option.
   - `alter_consumer_group_offsets` Admin operation. Currently, only supports 1 group with multiple offsets.
 - Added `normalize.schemas` configuration property to Schema Registry client (@rayokota, #1406)
 - Added metadata to `TopicPartition` type and `commit()` (#1410).
 - Added `consumer.memberid()` for getting member id assigned to
   the consumer in a consumer group (#1154).
 - Implemented `nb_bool` method for the Producer, so that the default (which uses len)
   will not be used. This avoids situations where producers with no enqueued items would
   evaluate to False (@vladz-sternum, #1445).
 - Deprecated `AvroProducer` and `AvroConsumer`. Use `AvroSerializer` and `AvroDeserializer` instead.
 - Deprecated `list_groups`. Use `list_consumer_groups` and `describe_consumer_groups` instead.
 - Improved Consumer Example to show atleast once semantics.
 - Improved Serialization and Deserialization Examples.
 - Documentation Improvements.

## Upgrade considerations

OpenSSL 3.0.x upgrade in librdkafka requires a major version bump, as some
 legacy ciphers need to be explicitly configured to continue working,
 but it is highly recommended NOT to use them. The rest of the API remains
 backward compatible.

confluent-kafka-python is based on librdkafka 2.0.2, see the
[librdkafka v2.0.0 release notes](https://github.com/edenhill/librdkafka/releases/tag/v2.0.0)
and later ones for a complete list of changes, enhancements, fixes and upgrade considerations.

**Note: There were no v2.0.0 and v2.0.1 releases.**

## v1.9.2

v1.9.2 is a maintenance release with the following fixes and enhancements:

 - Support for setting principal and SASL extensions in oauth_cb
   and handle failures (@Manicben, #1402)
 - Wheel for macOS M1/arm64
 - KIP-140 Admin API ACL fix:
   When requesting multiple create_acls or delete_acls operations,
   if the provided ACL bindings or ACL binding filters are not
   unique, an exception will be thrown immediately rather than later
   when the responses are read. (#1370).
 - KIP-140 Admin API ACL fix:
   Better documentation of the describe and delete ACLs behavior
   when using the MATCH resource patter type in a filter. (#1373).
 - Avro serialization examples:
   added a parameter for using a generic or specific Avro schema. (#1381).

confluent-kafka-python is based on librdkafka v1.9.2, see the
[librdkafka release notes](https://github.com/edenhill/librdkafka/releases/tag/v1.9.2)
for a complete list of changes, enhancements, fixes and upgrade considerations.


## v1.9.1

There was no 1.9.1 release of the Python Client.


## v1.9.0

This is a feature release:

 - OAUTHBEARER OIDC support
 - KIP-140 Admin API ACL support

### Fixes

 - The warnings for `use.deprecated.format` (introduced in v1.8.2)
   had its logic reversed, which result in warning logs to be emitted when
   the property was correctly configured, and the log message itself also
   contained text that had it backwards.
   The warning is now only emitted when `use.deprecated.format` is set
   to the old legacy encoding (`True`). #1265
 - Use `str(Schema)` rather than `Schema.to_json` to prevent fastavro
   from raising exception `TypeError: unhashable type: 'mappingproxy'`.
   (@ffissore, #1156, #1197)
 - Fix the argument order in the constructor signature for
   AvroDeserializer/Serializer: the argument order in the constructor
   signature for AvroDeserializer/Serializer was altered in v1.6.1, but
   the example is not changed yet. (@DLT1412, #1263)
 - Fix the json deserialization errors from `_schema_loads` for
   valid primitive declarations. (@dylrich, #989)

confluent-kafka-python is based on librdkafka v1.9.0, see the
[librdkafka release notes](https://github.com/edenhill/librdkafka/releases/tag/v1.9.0)
for a complete list of changes, enhancements, fixes and upgrade considerations.


## v1.8.2

v1.8.2 is a maintenance release with the following fixes and enhancements:

 - **IMPORTANT**: Added mandatory `use.deprecated.format` to
   `ProtobufSerializer` and `ProtobufDeserializer`.
   See **Upgrade considerations** below for more information.
 - **Python 2.7 binary wheels are no longer provided.**
   Users still on Python 2.7 will need to build confluent-kafka from source
   and install librdkafka separately, see [README.md](README.md#Prerequisites)
   for build instructions.
 - Added `use.latest.version` and `skip.known.types` (Protobuf) to
   the Serializer classes. (Robert Yokota, #1133).
 - `list_topics()` and `list_groups()` added to AdminClient.
 - Added support for headers in the SerializationContext (Laurent Domenech-Cabaud)
 - Fix crash in header parsing (Armin Ronacher, #1165)
 - Added long package description in setuptools (Bowrna, #1172).
 - Documentation fixes by Aviram Hassan and Ryan Slominski.
 - Don't raise AttributeError exception when CachedSchemaRegistryClient
   constructor raises a valid exception.

confluent-kafka-python is based on librdkafka v1.8.2, see the
[librdkafka release notes](https://github.com/edenhill/librdkafka/releases/tag/v1.8.2)
for a complete list of changes, enhancements, fixes and upgrade considerations.

**Note**: There were no v1.8.0 and v1.8.1 releases.


## Upgrade considerations

### Protobuf serialization format changes

Prior to this version the confluent-kafka-python client had a bug where
nested protobuf schemas indexes were incorrectly serialized, causing
incompatibility with other Schema-Registry protobuf consumers and producers.

This has now been fixed, but since the old defect serialization and the new
correct serialization are mutually incompatible the user of
confluent-kafka-python will need to make an explicit choice which
serialization format to use during a transitory phase while old producers and
consumers are upgraded.

The `ProtobufSerializer` and `ProtobufDeserializer` constructors now
both take a (for the time being) configuration dictionary that requires
the `use.deprecated.format` configuration property to be explicitly set.

Producers should be upgraded first and as long as there are old (<=v1.7.0)
Python consumers reading from topics being produced to, the new (>=v1.8.2)
Python producer must be configured with `use.deprecated.format` set to `True`.

When all existing messages in the topic have been consumed by older consumers
the consumers should be upgraded and both new producers and the new consumers
must set `use.deprecated.format` to `False`.


The requirement to explicitly set `use.deprecated.format` will be removed
in a future version and the setting will then default to `False` (new format).






## v1.7.0

v1.7.0 is a maintenance release with the following fixes and enhancements:

- Add error_cb to confluent_cloud.py example (#1096).
- Clarify that doc output varies based on method (@slominskir, #1098).
- Docs say Schema when they mean SchemaReference (@slominskir, #1092).
- Add documentation for NewTopic and NewPartitions (#1101).

confluent-kafka-python is based on librdkafka v1.7.0, see the
[librdkafka release notes](https://github.com/edenhill/librdkafka/releases/tag/v1.7.0)
for a complete list of changes, enhancements, fixes and upgrade considerations.


## v1.6.1

v1.6.1 is a feature release:

 - KIP-429 - Incremental consumer rebalancing support.
 - OAUTHBEARER support.

### Fixes

 - Add `return_record_name=True` to AvroDeserializer (@slominskir, #1028)
 - Fix deprecated `schema.Parse` call (@casperlehmann, #1006).
 - Make reader schema optional in AvroDeserializer (@97nitt, #1000).
 - Add `**kwargs` to legacy AvroProducer and AvroConsumer constructors to
   support all Consumer and Producer base class constructor arguments, such
   as `logger` (@venthur, #699).
 - Add bool for permanent schema delete (@slominskir, #1029).
 - The avro package is no longer required for Schema-Registry support (@jaysonsantos, #950).
 - Only write to schema cache once, improving performance (@fimmtiu, #724).
 - Improve Schema-Registry error reporting (@jacopofar, #673).
 - `producer.flush()` could return a non-zero value without hitting the
   specified timeout.


confluent-kafka-python is based on librdkafka v1.6.1, see the
[librdkafka release notes](https://github.com/edenhill/librdkafka/releases/tag/v1.6.1)
for a complete list of changes, enhancements, fixes and upgrade considerations.


## v1.6.0

v1.6.0 is a feature release with the following features, fixes and enhancements:

 - Bundles librdkafka v1.6.0 which adds support for Incremental rebalancing,
   Sticky producer partitioning, Transactional producer scalabilty improvements,
   and much much more. See link to release notes below.
 - Rename asyncio.py example to avoid circular import (#945)
 - The Linux wheels are now built with manylinux2010 (rather than manylinux1)
   since OpenSSL v1.1.1 no longer builds on CentOS 5. Older Linux distros may
   thus no longer be supported, such as CentOS 5.
 - The in-wheel OpenSSL version has been updated to 1.1.1i.
 - Added `Message.latency()` to retrieve the per-message produce latency.
 - Added trove classifiers.
 - Consumer destructor will no longer trigger consumer_close(),
   `consumer.close()` must now be explicitly called if the application
   wants to leave the consumer group properly and commit final offsets.
 - Fix `PY_SSIZE_T_CLEAN` warning
 - Move confluent_kafka/ to src/ to avoid pytest/tox picking up the local dir
 - Added `producer.purge()` to purge messages in-queue/flight (@peteryin21, #548)
 - Added `AdminClient.list_groups()` API (@messense, #948)
 - Rename asyncio.py example to avoid circular import (#945)

confluent-kafka-python is based on librdkafka v1.6.0, see the
[librdkafka release notes](https://github.com/edenhill/librdkafka/releases/tag/v1.6.0)
for a complete list of changes, enhancements, fixes and upgrade considerations.


## v1.5.2

v1.5.2 is a maintenance release with the following fixes and enhancements:

 - Add producer purge method with optional blocking argument (@peteryin21, #548)
 - Add AdminClient.list_groups API (@messense, #948)
 - Rename asyncio.py example to avoid circular import (#945)
 - Upgrade bundled OpenSSL to v1.1.1h (from v1.0.2u)
 - The Consumer destructor will no longer trigger `consumer.close()`
   callbacks, `consumer.close()` must now be explicitly called to cleanly
   close down the consumer and leave the group.
 - Fix `PY_SSIZE_T_CLEAN` warning in calls to produce().
 - Restructure source tree to avoid undesired local imports of confluent_kafka
   when running pytest.

confluent-kafka-python is based on librdkafka v1.5.2, see the
[librdkafka release notes](https://github.com/edenhill/librdkafka/releases/tag/v1.5.2)
for a complete list of changes, enhancements, fixes and upgrade considerations.


**Note: There was no v1.5.1 release**


## v1.5.0

v1.5.0 is a maintenance release with the following fixes and enhancements:

 - Bundles librdkafka v1.5.0 - see release notes for all enhancements and fixes.
 - Documentation fixes
 - [Dockerfile examples](examples/docker)
 - [List offsets example](examples/list_offsets.py)

confluent-kafka-python is based on librdkafka v1.5.0, see the
[librdkafka release notes](https://github.com/edenhill/librdkafka/releases/tag/v1.5.0)
for a complete list of changes, enhancements, fixes and upgrade considerations.
<|MERGE_RESOLUTION|>--- conflicted
+++ resolved
@@ -7,11 +7,8 @@
 - Wheels for Linux / arm64 (#1496).
 - Added support for Default num_partitions in CreateTopics Admin API.
 - Added support for password protected private key in CachedSchemaRegistryClient.
-<<<<<<< HEAD
+- Add reference support in Schema Registry client. (@RickTalken, #1304)
 - Added support for schema references in AvroSerializer and AvroDeserializer. (@slominskir, #1088)
-=======
-- Add reference support in Schema Registry client. (@RickTalken, #1304)
->>>>>>> f3055be4
 
 ## v2.0.2
 
