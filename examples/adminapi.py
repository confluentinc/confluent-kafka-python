#!/usr/bin/env python
#
# Copyright 2018 Confluent Inc.
#
# Licensed under the Apache License, Version 2.0 (the "License");
# you may not use this file except in compliance with the License.
# You may obtain a copy of the License at
#
# http://www.apache.org/licenses/LICENSE-2.0
#
# Unless required by applicable law or agreed to in writing, software
# distributed under the License is distributed on an "AS IS" BASIS,
# WITHOUT WARRANTIES OR CONDITIONS OF ANY KIND, either express or implied.
# See the License for the specific language governing permissions and
# limitations under the License.


# Example use of AdminClient operations.

from confluent_kafka import (KafkaException, ConsumerGroupTopicPartitions,
<<<<<<< HEAD
                             TopicPartition, ConsumerGroupState, IsolationLevel)
=======
                             TopicPartition, ConsumerGroupState, TopicCollection)
>>>>>>> a945782b
from confluent_kafka.admin import (AdminClient, NewTopic, NewPartitions, ConfigResource,
                                   ConfigEntry, ConfigSource, AclBinding,
                                   AclBindingFilter, ResourceType, ResourcePatternType,
                                   AclOperation, AclPermissionType, AlterConfigOpType,
                                   ScramMechanism, ScramCredentialInfo,
                                   UserScramCredentialUpsertion, UserScramCredentialDeletion,
                                   OffsetSpec)
import sys
import threading
import logging

logging.basicConfig()


def parse_nullable_string(s):
    if s == "None":
        return None
    else:
        return s


def example_create_topics(a, topics):
    """ Create topics """

    new_topics = [NewTopic(topic, num_partitions=3, replication_factor=1) for topic in topics]
    # Call create_topics to asynchronously create topics, a dict
    # of <topic,future> is returned.
    fs = a.create_topics(new_topics)

    # Wait for operation to finish.
    # Timeouts are preferably controlled by passing request_timeout=15.0
    # to the create_topics() call.
    # All futures will finish at the same time.
    for topic, f in fs.items():
        try:
            f.result()  # The result itself is None
            print("Topic {} created".format(topic))
        except Exception as e:
            print("Failed to create topic {}: {}".format(topic, e))


def example_delete_topics(a, topics):
    """ delete topics """

    # Call delete_topics to asynchronously delete topics, a future is returned.
    # By default this operation on the broker returns immediately while
    # topics are deleted in the background. But here we give it some time (30s)
    # to propagate in the cluster before returning.
    #
    # Returns a dict of <topic,future>.
    fs = a.delete_topics(topics, operation_timeout=30)

    # Wait for operation to finish.
    for topic, f in fs.items():
        try:
            f.result()  # The result itself is None
            print("Topic {} deleted".format(topic))
        except Exception as e:
            print("Failed to delete topic {}: {}".format(topic, e))


def example_create_partitions(a, topics):
    """ create partitions """

    new_parts = [NewPartitions(topic, int(new_total_count)) for
                 topic, new_total_count in zip(topics[0::2], topics[1::2])]

    # Try switching validate_only to True to only validate the operation
    # on the broker but not actually perform it.
    fs = a.create_partitions(new_parts, validate_only=False)

    # Wait for operation to finish.
    for topic, f in fs.items():
        try:
            f.result()  # The result itself is None
            print("Additional partitions created for topic {}".format(topic))
        except Exception as e:
            print("Failed to add partitions to topic {}: {}".format(topic, e))


def print_config(config, depth):
    print('%40s = %-50s  [%s,is:read-only=%r,default=%r,sensitive=%r,synonym=%r,synonyms=%s]' %
          ((' ' * depth) + config.name, config.value, ConfigSource(config.source),
           config.is_read_only, config.is_default,
           config.is_sensitive, config.is_synonym,
           ["%s:%s" % (x.name, ConfigSource(x.source))
            for x in iter(config.synonyms.values())]))


def example_describe_configs(a, args):
    """ describe configs """

    resources = [ConfigResource(restype, resname) for
                 restype, resname in zip(args[0::2], args[1::2])]

    fs = a.describe_configs(resources)

    # Wait for operation to finish.
    for res, f in fs.items():
        try:
            configs = f.result()
            for config in iter(configs.values()):
                print_config(config, 1)

        except KafkaException as e:
            print("Failed to describe {}: {}".format(res, e))
        except Exception:
            raise


def example_create_acls(a, args):
    """ create acls """

    acl_bindings = [
        AclBinding(
            ResourceType[restype],
            parse_nullable_string(resname),
            ResourcePatternType[resource_pattern_type],
            parse_nullable_string(principal),
            parse_nullable_string(host),
            AclOperation[operation],
            AclPermissionType[permission_type]
        )
        for restype, resname, resource_pattern_type,
        principal, host, operation, permission_type
        in zip(
            args[0::7],
            args[1::7],
            args[2::7],
            args[3::7],
            args[4::7],
            args[5::7],
            args[6::7],
        )
    ]

    try:
        fs = a.create_acls(acl_bindings, request_timeout=10)
    except ValueError as e:
        print(f"create_acls() failed: {e}")
        return

    # Wait for operation to finish.
    for res, f in fs.items():
        try:
            result = f.result()
            if result is None:
                print("Created {}".format(res))

        except KafkaException as e:
            print("Failed to create ACL {}: {}".format(res, e))
        except Exception:
            raise


def example_describe_acls(a, args):
    """ describe acls """

    acl_binding_filters = [
        AclBindingFilter(
            ResourceType[restype],
            parse_nullable_string(resname),
            ResourcePatternType[resource_pattern_type],
            parse_nullable_string(principal),
            parse_nullable_string(host),
            AclOperation[operation],
            AclPermissionType[permission_type]
        )
        for restype, resname, resource_pattern_type,
        principal, host, operation, permission_type
        in zip(
            args[0::7],
            args[1::7],
            args[2::7],
            args[3::7],
            args[4::7],
            args[5::7],
            args[6::7],
        )
    ]

    fs = [
        a.describe_acls(acl_binding_filter, request_timeout=10)
        for acl_binding_filter in acl_binding_filters
    ]
    # Wait for operations to finish.
    for acl_binding_filter, f in zip(acl_binding_filters, fs):
        try:
            print("Acls matching filter: {}".format(acl_binding_filter))
            acl_bindings = f.result()
            for acl_binding in acl_bindings:
                print(acl_binding)

        except KafkaException as e:
            print("Failed to describe {}: {}".format(acl_binding_filter, e))
        except Exception:
            raise


def example_delete_acls(a, args):
    """ delete acls """

    acl_binding_filters = [
        AclBindingFilter(
            ResourceType[restype],
            parse_nullable_string(resname),
            ResourcePatternType[resource_pattern_type],
            parse_nullable_string(principal),
            parse_nullable_string(host),
            AclOperation[operation],
            AclPermissionType[permission_type]
        )
        for restype, resname, resource_pattern_type,
        principal, host, operation, permission_type
        in zip(
            args[0::7],
            args[1::7],
            args[2::7],
            args[3::7],
            args[4::7],
            args[5::7],
            args[6::7],
        )
    ]

    try:
        fs = a.delete_acls(acl_binding_filters, request_timeout=10)
    except ValueError as e:
        print(f"delete_acls() failed: {e}")
        return

    # Wait for operation to finish.
    for res, f in fs.items():
        try:
            acl_bindings = f.result()
            print("Deleted acls matching filter: {}".format(res))
            for acl_binding in acl_bindings:
                print(" ", acl_binding)

        except KafkaException as e:
            print("Failed to delete {}: {}".format(res, e))
        except Exception:
            raise


def example_incremental_alter_configs(a, args):
    """ Incrementally alter configs, keeping non-specified
    configuration properties with their previous values.

    Input Format : ResourceType1 ResourceName1 Key=Operation:Value;Key2=Operation2:Value2;Key3=DELETE
    ResourceType2 ResourceName2 ...

    Example: TOPIC T1 compression.type=SET:lz4;cleanup.policy=ADD:compact;
    retention.ms=DELETE TOPIC T2 compression.type=SET:gzip ...
    """
    resources = []
    for restype, resname, configs in zip(args[0::3], args[1::3], args[2::3]):
        incremental_configs = []
        for name, operation_and_value in [conf.split('=') for conf in configs.split(';')]:
            if operation_and_value == "DELETE":
                operation, value = operation_and_value, None
            else:
                operation, value = operation_and_value.split(':')
            operation = AlterConfigOpType[operation]
            incremental_configs.append(ConfigEntry(name, value,
                                       incremental_operation=operation))
        resources.append(ConfigResource(restype, resname,
                                        incremental_configs=incremental_configs))

    fs = a.incremental_alter_configs(resources)

    # Wait for operation to finish.
    for res, f in fs.items():
        try:
            f.result()  # empty, but raises exception on failure
            print("{} configuration successfully altered".format(res))
        except Exception:
            raise


def example_alter_configs(a, args):
    """ Alter configs atomically, replacing non-specified
    configuration properties with their default values.
    """

    resources = []
    for restype, resname, configs in zip(args[0::3], args[1::3], args[2::3]):
        resource = ConfigResource(restype, resname)
        resources.append(resource)
        for k, v in [conf.split('=') for conf in configs.split(',')]:
            resource.set_config(k, v)

    fs = a.alter_configs(resources)

    # Wait for operation to finish.
    for res, f in fs.items():
        try:
            f.result()  # empty, but raises exception on failure
            print("{} configuration successfully altered".format(res))
        except Exception:
            raise


def example_delta_alter_configs(a, args):
    """
    The AlterConfigs Kafka API requires all configuration to be passed,
    any left out configuration properties will revert to their default settings.

    This example shows how to just modify the supplied configuration entries
    by first reading the configuration from the broker, updating the supplied
    configuration with the broker configuration (without overwriting), and
    then writing it all back.

    The async nature of futures is also show-cased, which makes this example
    a bit more complex than it needs to be in the synchronous case.
    """

    # Convert supplied config to resources.
    # We can reuse the same resources both for describe_configs and
    # alter_configs.
    resources = []
    for restype, resname, configs in zip(args[0::3], args[1::3], args[2::3]):
        resource = ConfigResource(restype, resname)
        resources.append(resource)
        for k, v in [conf.split('=') for conf in configs.split(',')]:
            resource.set_config(k, v)

    # Set up a locked counter and an Event (for signaling) to track when the
    # second level of futures are done. This is a bit of contrived example
    # due to no other asynchronous mechanism being used, so we'll need
    # to wait on something to signal completion.

    class WaitZero(object):
        def __init__(self, waitcnt):
            self.cnt = waitcnt
            self.lock = threading.Lock()
            self.event = threading.Event()

        def decr(self):
            """ Decrement cnt by 1"""
            with self.lock:
                assert self.cnt > 0
                self.cnt -= 1
            self.event.set()

        def wait(self):
            """ Wait until cnt reaches 0 """
            self.lock.acquire()
            while self.cnt > 0:
                self.lock.release()
                self.event.wait()
                self.event.clear()
                self.lock.acquire()
            self.lock.release()

        def __len__(self):
            with self.lock:
                return self.cnt

    wait_zero = WaitZero(len(resources))

    # Read existing configuration from cluster
    fs = a.describe_configs(resources)

    def delta_alter_configs_done(fut, resource):
        e = fut.exception()
        if e is not None:
            print("Config update for {} failed: {}".format(resource, e))
        else:
            print("Config for {} updated".format(resource))
        wait_zero.decr()

    def delta_alter_configs(resource, remote_config):
        print("Updating {} supplied config entries {} with {} config entries read from cluster".format(
            len(resource), resource, len(remote_config)))
        # Only set configuration that is not default
        for k, entry in [(k, v) for k, v in remote_config.items() if not v.is_default]:
            resource.set_config(k, entry.value, overwrite=False)

        fs = a.alter_configs([resource])
        fs[resource].add_done_callback(lambda fut: delta_alter_configs_done(fut, resource))

    # For each resource's future set up a completion callback
    # that in turn calls alter_configs() on that single resource.
    # This is ineffective since the resources can usually go in
    # one single alter_configs() call, but we're also show-casing
    # the futures here.
    for res, f in fs.items():
        f.add_done_callback(lambda fut, resource=res: delta_alter_configs(resource, fut.result()))

    # Wait for done callbacks to be triggered and operations to complete.
    print("Waiting for {} resource updates to finish".format(len(wait_zero)))
    wait_zero.wait()


def example_list(a, args):
    """ list topics, groups and cluster metadata """

    if len(args) == 0:
        what = "all"
    else:
        what = args[0]

    md = a.list_topics(timeout=10)

    print("Cluster {} metadata (response from broker {}):".format(md.cluster_id, md.orig_broker_name))

    if what in ("all", "brokers"):
        print(" {} brokers:".format(len(md.brokers)))
        for b in iter(md.brokers.values()):
            if b.id == md.controller_id:
                print("  {}  (controller)".format(b))
            else:
                print("  {}".format(b))

    if what in ("all", "topics"):
        print(" {} topics:".format(len(md.topics)))
        for t in iter(md.topics.values()):
            if t.error is not None:
                errstr = ": {}".format(t.error)
            else:
                errstr = ""

            print("  \"{}\" with {} partition(s){}".format(t, len(t.partitions), errstr))

            for p in iter(t.partitions.values()):
                if p.error is not None:
                    errstr = ": {}".format(p.error)
                else:
                    errstr = ""

                print("partition {} leader: {}, replicas: {},"
                      " isrs: {} errstr: {}".format(p.id, p.leader, p.replicas,
                                                    p.isrs, errstr))

    if what in ("all", "groups"):
        groups = a.list_groups(timeout=10)
        print(" {} consumer groups".format(len(groups)))
        for g in groups:
            if g.error is not None:
                errstr = ": {}".format(g.error)
            else:
                errstr = ""

            print(" \"{}\" with {} member(s), protocol: {}, protocol_type: {}{}".format(
                g, len(g.members), g.protocol, g.protocol_type, errstr))

            for m in g.members:
                print("id {} client_id: {} client_host: {}".format(m.id, m.client_id, m.client_host))


def example_list_consumer_groups(a, args):
    """
    List Consumer Groups
    """
    states = {ConsumerGroupState[state] for state in args}
    future = a.list_consumer_groups(request_timeout=10, states=states)
    try:
        list_consumer_groups_result = future.result()
        print("{} consumer groups".format(len(list_consumer_groups_result.valid)))
        for valid in list_consumer_groups_result.valid:
            print("    id: {} is_simple: {} state: {}".format(
                valid.group_id, valid.is_simple_consumer_group, valid.state))
        print("{} errors".format(len(list_consumer_groups_result.errors)))
        for error in list_consumer_groups_result.errors:
            print("    error: {}".format(error))
    except Exception:
        raise


def example_describe_consumer_groups(a, args):
    """
    Describe Consumer Groups
    """
    include_auth_ops = bool(int(args[0]))
    args = args[1:]
    futureMap = a.describe_consumer_groups(args, include_authorized_operations=include_auth_ops, request_timeout=10)

    for group_id, future in futureMap.items():
        try:
            g = future.result()
            print("Group Id: {}".format(g.group_id))
            print("  Is Simple          : {}".format(g.is_simple_consumer_group))
            print("  State              : {}".format(g.state))
            print("  Partition Assignor : {}".format(g.partition_assignor))
            print(
                f"  Coordinator        : {g.coordinator}")
            print("  Members: ")
            for member in g.members:
                print("    Id                : {}".format(member.member_id))
                print("    Host              : {}".format(member.host))
                print("    Client Id         : {}".format(member.client_id))
                print("    Group Instance Id : {}".format(member.group_instance_id))
                if member.assignment:
                    print("    Assignments       :")
                    for toppar in member.assignment.topic_partitions:
                        print("      {} [{}]".format(toppar.topic, toppar.partition))
            if (include_auth_ops):
                print("  Authorized operations: ")
                op_string = ""
                for acl_op in g.authorized_operations:
                    op_string += acl_op.name + "  "
                print("    {}".format(op_string))
        except KafkaException as e:
            print("Error while describing group id '{}': {}".format(group_id, e))
        except Exception:
            raise


def example_describe_topics(a, args):
    """
    Describe Topics
    """
    include_auth_ops = bool(int(args[0]))
    args = args[1:]
    topics = TopicCollection(topic_names=args)
    futureMap = a.describe_topics(topics, request_timeout=10, include_authorized_operations=include_auth_ops)

    for topic_name, future in futureMap.items():
        try:
            t = future.result()
            print("Topic name             : {}".format(t.name))
            print("Topic id               : {}".format(t.topic_id))
            if (t.is_internal):
                print("Topic is Internal")

            if (include_auth_ops):
                print("Authorized operations  : ")
                op_string = ""
                for acl_op in t.authorized_operations:
                    op_string += acl_op.name + "  "
                print("    {}".format(op_string))

            print("Partition Information")
            for partition in t.partitions:
                print("    Id                : {}".format(partition.id))
                leader = partition.leader
                print(f"    Leader            : {leader}")
                print("    Replicas          : {}".format(len(partition.replicas)))
                for replica in partition.replicas:
                    print(f"         Replica            : {replica}")
                print("    In-Sync Replicas  : {}".format(len(partition.isr)))
                for isr in partition.isr:
                    print(f"         In-Sync Replica    : {isr}")
                print("")
            print("")

        except KafkaException as e:
            print("Error while describing topic '{}': {}".format(topic_name, e))
        except Exception:
            raise


def example_describe_cluster(a, args):
    """
    Describe Cluster
    """
    include_auth_ops = bool(int(args[0]))
    args = args[1:]
    future = a.describe_cluster(request_timeout=10, include_authorized_operations=include_auth_ops)
    try:
        c = future.result()
        print("Cluster_id           : {}".format(c.cluster_id))

        if (c.controller):
            print(f"Controller: {c.controller}")
        else:
            print("No Controller Information Available")

        print("Nodes                :")
        for node in c.nodes:
            print(f"  Node: {node}")

        if (include_auth_ops):
            print("Authorized operations: ")
            op_string = ""
            for acl_op in c.authorized_operations:
                op_string += acl_op.name + "  "
            print("    {}".format(op_string))
    except KafkaException as e:
        print("Error while describing cluster: {}".format(e))
    except Exception:
        raise


def example_delete_consumer_groups(a, args):
    """
    Delete Consumer Groups
    """
    groups = a.delete_consumer_groups(args, request_timeout=10)
    for group_id, future in groups.items():
        try:
            future.result()  # The result itself is None
            print("Deleted group with id '" + group_id + "' successfully")
        except KafkaException as e:
            print("Error deleting group id '{}': {}".format(group_id, e))
        except Exception:
            raise


def example_list_consumer_group_offsets(a, args):
    """
    List consumer group offsets
    """

    topic_partitions = []
    for topic, partition in zip(args[1::2], args[2::2]):
        topic_partitions.append(TopicPartition(topic, int(partition)))
    if len(topic_partitions) == 0:
        topic_partitions = None
    groups = [ConsumerGroupTopicPartitions(args[0], topic_partitions)]

    futureMap = a.list_consumer_group_offsets(groups)

    for group_id, future in futureMap.items():
        try:
            response_offset_info = future.result()
            print("Group: " + response_offset_info.group_id)
            for topic_partition in response_offset_info.topic_partitions:
                if topic_partition.error:
                    print("    Error: " + topic_partition.error.str() + " occurred with " +
                          topic_partition.topic + " [" + str(topic_partition.partition) + "]")
                else:
                    print("    " + topic_partition.topic +
                          " [" + str(topic_partition.partition) + "]: " + str(topic_partition.offset))

        except KafkaException as e:
            print("Failed to list {}: {}".format(group_id, e))
        except Exception:
            raise


def example_alter_consumer_group_offsets(a, args):
    """
    Alter consumer group offsets
    """

    topic_partitions = []
    for topic, partition, offset in zip(args[1::3], args[2::3], args[3::3]):
        topic_partitions.append(TopicPartition(topic, int(partition), int(offset)))
    if len(topic_partitions) == 0:
        topic_partitions = None
    groups = [ConsumerGroupTopicPartitions(args[0], topic_partitions)]

    futureMap = a.alter_consumer_group_offsets(groups)

    for group_id, future in futureMap.items():
        try:
            response_offset_info = future.result()
            print("Group: " + response_offset_info.group_id)
            for topic_partition in response_offset_info.topic_partitions:
                if topic_partition.error:
                    print("    Error: " + topic_partition.error.str() + " occurred with " +
                          topic_partition.topic + " [" + str(topic_partition.partition) + "]")
                else:
                    print("    " + topic_partition.topic +
                          " [" + str(topic_partition.partition) + "]: " + str(topic_partition.offset))

        except KafkaException as e:
            print("Failed to alter {}: {}".format(group_id, e))
        except Exception:
            raise


def example_describe_user_scram_credentials(a, args):
    """
    Describe User Scram Credentials
    """
    futmap = a.describe_user_scram_credentials(args)

    for username, fut in futmap.items():
        print("Username: {}".format(username))
        try:
            response = fut.result()
            for scram_credential_info in response.scram_credential_infos:
                print(f"    Mechanism: {scram_credential_info.mechanism} " +
                      f"Iterations: {scram_credential_info.iterations}")
        except KafkaException as e:
            print("    Error: {}".format(e))
        except Exception as e:
            print(f"    Unexpected exception: {e}")


def example_alter_user_scram_credentials(a, args):
    """
    AlterUserScramCredentials
    """
    alterations_args = []
    alterations = []
    i = 0
    op_cnt = 0

    while i < len(args):
        op = args[i]
        if op == "UPSERT":
            if i + 5 >= len(args):
                raise ValueError(
                    f"Invalid number of arguments for alteration {op_cnt}, expected 5, got {len(args) - i - 1}")
            user = args[i + 1]
            mechanism = ScramMechanism[args[i + 2]]
            iterations = int(args[i + 3])
            password = bytes(args[i + 4], 'utf8')
            # if salt is an empty string,
            # set it to None to generate it randomly.
            salt = args[i + 5]
            if not salt:
                salt = None
            else:
                salt = bytes(salt, 'utf8')
            alterations_args.append([op, user, mechanism, iterations,
                                     iterations, password, salt])
            i += 6
        elif op == "DELETE":
            if i + 2 >= len(args):
                raise ValueError(
                    f"Invalid number of arguments for alteration {op_cnt}, expected 2, got {len(args) - i - 1}")
            user = args[i + 1]
            mechanism = ScramMechanism[args[i + 2]]
            alterations_args.append([op, user, mechanism])
            i += 3
        else:
            raise ValueError(f"Invalid alteration {op}, must be UPSERT or DELETE")
        op_cnt += 1

    for alteration_arg in alterations_args:
        op = alteration_arg[0]
        if op == "UPSERT":
            [_, user, mechanism, iterations,
             iterations, password, salt] = alteration_arg
            scram_credential_info = ScramCredentialInfo(mechanism, iterations)
            upsertion = UserScramCredentialUpsertion(user, scram_credential_info,
                                                     password, salt)
            alterations.append(upsertion)
        elif op == "DELETE":
            [_, user, mechanism] = alteration_arg
            deletion = UserScramCredentialDeletion(user, mechanism)
            alterations.append(deletion)

    futmap = a.alter_user_scram_credentials(alterations)
    for username, fut in futmap.items():
        try:
            fut.result()
            print("{}: Success".format(username))
        except KafkaException as e:
            print("{}: Error: {}".format(username, e))


def example_list_offsets(a, args):
    topic_partition_offsets = {}
    if len(args) == 0:
        raise ValueError(
            "Invalid number of arguments for list offsets, expected at least 1, got 0")
    i = 1
    partition_i = 1
    isolation_level = IsolationLevel[args[0]]
    while i < len(args):
        if i + 3 > len(args):
            raise ValueError(
                f"Invalid number of arguments for list offsets, partition {partition_i}, expected 3," +
                f" got {len(args) - i}")
        topic = args[i]
        partition = int(args[i+1])
        topic_partition = TopicPartition(topic, partition)

        if "EARLIEST" == args[i+2]:
            offset_spec = OffsetSpec.earliest()

        elif "LATEST" == args[i+2]:
            offset_spec = OffsetSpec.latest()

        elif "MAX_TIMESTAMP" == args[i+2]:
            offset_spec = OffsetSpec.max_timestamp()

        elif "TIMESTAMP" == args[i+2]:
            if i + 4 > len(args):
                raise ValueError(
                    f"Invalid number of arguments for list offsets, partition {partition_i}, expected 4" +
                    f", got {len(args) - i}")
            offset_spec = OffsetSpec.for_timestamp(int(args[i+3]))
            i += 1
        else:
            raise ValueError("Invalid OffsetSpec, must be EARLIEST, LATEST, MAX_TIMESTAMP or TIMESTAMP")
        topic_partition_offsets[topic_partition] = offset_spec
        i = i + 3
        partition_i += 1

    futmap = a.list_offsets(topic_partition_offsets, isolation_level=isolation_level, request_timeout=30)
    for partition, fut in futmap.items():
        try:
            result = fut.result()
            print("Topicname : {} Partition_Index : {} Offset : {} Timestamp : {}"
                  .format(partition.topic, partition.partition, result.offset,
                          result.timestamp))
        except KafkaException as e:
            print("Topicname : {} Partition_Index : {} Error : {}"
                  .format(partition.topic, partition.partition, e))


if __name__ == '__main__':
    if len(sys.argv) < 3:
        sys.stderr.write('Usage: %s <bootstrap-brokers> <operation> <args..>\n\n' % sys.argv[0])
        sys.stderr.write('operations:\n')
        sys.stderr.write(' create_topics <topic1> <topic2> ..\n')
        sys.stderr.write(' delete_topics <topic1> <topic2> ..\n')
        sys.stderr.write(' create_partitions <topic1> <new_total_count1> <topic2> <new_total_count2> ..\n')
        sys.stderr.write(' describe_configs <resource_type1> <resource_name1> <resource2> <resource_name2> ..\n')
        sys.stderr.write(' alter_configs <resource_type1> <resource_name1> ' +
                         '<config=val,config2=val2> <resource_type2> <resource_name2> <config..> ..\n')
        sys.stderr.write(' incremental_alter_configs <resource_type1> <resource_name1> ' +
                         '<config1=op1:val1;config2=op2:val2;config3=DELETE> ' +
                         '<resource_type2> <resource_name2> <config1=op1:..> ..\n')
        sys.stderr.write(' delta_alter_configs <resource_type1> <resource_name1> ' +
                         '<config=val,config2=val2> <resource_type2> <resource_name2> <config..> ..\n')
        sys.stderr.write(' create_acls <resource_type1> <resource_name1> <resource_patter_type1> ' +
                         '<principal1> <host1> <operation1> <permission_type1> ..\n')
        sys.stderr.write(' describe_acls <resource_type1 <resource_name1> <resource_patter_type1> ' +
                         '<principal1> <host1> <operation1> <permission_type1> ..\n')
        sys.stderr.write(' delete_acls <resource_type1> <resource_name1> <resource_patter_type1> ' +
                         '<principal1> <host1> <operation1> <permission_type1> ..\n')
        sys.stderr.write(' list [<all|topics|brokers|groups>]\n')
        sys.stderr.write(' list_consumer_groups [<state1> <state2> ..]\n')
        sys.stderr.write(' describe_consumer_groups <include_authorized_operations> <group1> <group2> ..\n')
        sys.stderr.write(' describe_topics <include_authorized_operations> <topic1> <topic2> ..\n')
        sys.stderr.write(' describe_cluster <include_authorized_operations>\n')
        sys.stderr.write(' delete_consumer_groups <group1> <group2> ..\n')
        sys.stderr.write(' list_consumer_group_offsets <group> [<topic1> <partition1> <topic2> <partition2> ..]\n')
        sys.stderr.write(
            ' alter_consumer_group_offsets <group> <topic1> <partition1> <offset1> ' +
            '<topic2> <partition2> <offset2> ..\n')
        sys.stderr.write(' describe_user_scram_credentials [<user1> <user2> ..]\n')
        sys.stderr.write(' alter_user_scram_credentials UPSERT <user1> <mechanism1> ' +
                         '<iterations1> <password1> <salt1> ' +
                         '[UPSERT <user2> <mechanism2> <iterations2> ' +
                         ' <password2> <salt2> DELETE <user3> <mechanism3> ..]\n')
        sys.stderr.write(' list_offsets <isolation_level> <topic1> <partition1> <offset_spec1> ' +
                         '[<topic2> <partition2> <offset_spec2> ..]\n')

        sys.exit(1)

    broker = sys.argv[1]
    operation = sys.argv[2]
    args = sys.argv[3:]

    # Create Admin client
    a = AdminClient({'bootstrap.servers': broker})

    opsmap = {'create_topics': example_create_topics,
              'delete_topics': example_delete_topics,
              'create_partitions': example_create_partitions,
              'describe_configs': example_describe_configs,
              'alter_configs': example_alter_configs,
              'incremental_alter_configs': example_incremental_alter_configs,
              'delta_alter_configs': example_delta_alter_configs,
              'create_acls': example_create_acls,
              'describe_acls': example_describe_acls,
              'delete_acls': example_delete_acls,
              'list': example_list,
              'list_consumer_groups': example_list_consumer_groups,
              'describe_consumer_groups': example_describe_consumer_groups,
              'describe_topics': example_describe_topics,
              'describe_cluster': example_describe_cluster,
              'delete_consumer_groups': example_delete_consumer_groups,
              'list_consumer_group_offsets': example_list_consumer_group_offsets,
              'alter_consumer_group_offsets': example_alter_consumer_group_offsets,
              'describe_user_scram_credentials': example_describe_user_scram_credentials,
              'alter_user_scram_credentials': example_alter_user_scram_credentials,
              'list_offsets': example_list_offsets}

    if operation not in opsmap:
        sys.stderr.write('Unknown operation: %s\n' % operation)
        sys.exit(1)

    opsmap[operation](a, args)<|MERGE_RESOLUTION|>--- conflicted
+++ resolved
@@ -18,11 +18,8 @@
 # Example use of AdminClient operations.
 
 from confluent_kafka import (KafkaException, ConsumerGroupTopicPartitions,
-<<<<<<< HEAD
-                             TopicPartition, ConsumerGroupState, IsolationLevel)
-=======
-                             TopicPartition, ConsumerGroupState, TopicCollection)
->>>>>>> a945782b
+                             TopicPartition, ConsumerGroupState, TopicCollection,
+                             IsolationLevel)
 from confluent_kafka.admin import (AdminClient, NewTopic, NewPartitions, ConfigResource,
                                    ConfigEntry, ConfigSource, AclBinding,
                                    AclBindingFilter, ResourceType, ResourcePatternType,
