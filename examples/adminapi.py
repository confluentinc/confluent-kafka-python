#!/usr/bin/env python
#
# Copyright 2018 Confluent Inc.
#
# Licensed under the Apache License, Version 2.0 (the "License");
# you may not use this file except in compliance with the License.
# You may obtain a copy of the License at
#
# http://www.apache.org/licenses/LICENSE-2.0
#
# Unless required by applicable law or agreed to in writing, software
# distributed under the License is distributed on an "AS IS" BASIS,
# WITHOUT WARRANTIES OR CONDITIONS OF ANY KIND, either express or implied.
# See the License for the specific language governing permissions and
# limitations under the License.


# Example use of AdminClient operations.

from confluent_kafka import (KafkaException, ConsumerGroupTopicPartitions,
                             TopicPartition, ConsumerGroupState)
from confluent_kafka.admin import (AdminClient, NewTopic, NewPartitions, ConfigResource, ConfigSource,
                                   AclBinding, AclBindingFilter, ResourceType, ResourcePatternType, AclOperation,
<<<<<<< HEAD
                                   AclPermissionType, AlterConfigOpType)
=======
                                   AclPermissionType)
>>>>>>> 842e2df1
import sys
import threading
import logging

logging.basicConfig()


def parse_nullable_string(s):
    if s == "None":
        return None
    else:
        return s


def example_create_topics(a, topics):
    """ Create topics """

    new_topics = [NewTopic(topic, num_partitions=3, replication_factor=1) for topic in topics]
    # Call create_topics to asynchronously create topics, a dict
    # of <topic,future> is returned.
    fs = a.create_topics(new_topics)

    # Wait for operation to finish.
    # Timeouts are preferably controlled by passing request_timeout=15.0
    # to the create_topics() call.
    # All futures will finish at the same time.
    for topic, f in fs.items():
        try:
            f.result()  # The result itself is None
            print("Topic {} created".format(topic))
        except Exception as e:
            print("Failed to create topic {}: {}".format(topic, e))


def example_delete_topics(a, topics):
    """ delete topics """

    # Call delete_topics to asynchronously delete topics, a future is returned.
    # By default this operation on the broker returns immediately while
    # topics are deleted in the background. But here we give it some time (30s)
    # to propagate in the cluster before returning.
    #
    # Returns a dict of <topic,future>.
    fs = a.delete_topics(topics, operation_timeout=30)

    # Wait for operation to finish.
    for topic, f in fs.items():
        try:
            f.result()  # The result itself is None
            print("Topic {} deleted".format(topic))
        except Exception as e:
            print("Failed to delete topic {}: {}".format(topic, e))


def example_create_partitions(a, topics):
    """ create partitions """

    new_parts = [NewPartitions(topic, int(new_total_count)) for
                 topic, new_total_count in zip(topics[0::2], topics[1::2])]

    # Try switching validate_only to True to only validate the operation
    # on the broker but not actually perform it.
    fs = a.create_partitions(new_parts, validate_only=False)

    # Wait for operation to finish.
    for topic, f in fs.items():
        try:
            f.result()  # The result itself is None
            print("Additional partitions created for topic {}".format(topic))
        except Exception as e:
            print("Failed to add partitions to topic {}: {}".format(topic, e))


def print_config(config, depth):
    print('%40s = %-50s  [%s,is:read-only=%r,default=%r,sensitive=%r,synonym=%r,synonyms=%s]' %
          ((' ' * depth) + config.name, config.value, ConfigSource(config.source),
           config.is_read_only, config.is_default,
           config.is_sensitive, config.is_synonym,
           ["%s:%s" % (x.name, ConfigSource(x.source))
            for x in iter(config.synonyms.values())]))


def example_describe_configs(a, args):
    """ describe configs """

    resources = [ConfigResource(restype, resname) for
                 restype, resname in zip(args[0::2], args[1::2])]

    fs = a.describe_configs(resources)

    # Wait for operation to finish.
    for res, f in fs.items():
        try:
            configs = f.result()
            for config in iter(configs.values()):
                print_config(config, 1)

        except KafkaException as e:
            print("Failed to describe {}: {}".format(res, e))
        except Exception:
            raise


def example_create_acls(a, args):
    """ create acls """

    acl_bindings = [
        AclBinding(
            ResourceType[restype],
            parse_nullable_string(resname),
            ResourcePatternType[resource_pattern_type],
            parse_nullable_string(principal),
            parse_nullable_string(host),
            AclOperation[operation],
            AclPermissionType[permission_type]
        )
        for restype, resname, resource_pattern_type,
        principal, host, operation, permission_type
        in zip(
            args[0::7],
            args[1::7],
            args[2::7],
            args[3::7],
            args[4::7],
            args[5::7],
            args[6::7],
        )
    ]

    try:
        fs = a.create_acls(acl_bindings, request_timeout=10)
    except ValueError as e:
        print(f"create_acls() failed: {e}")
        return

    # Wait for operation to finish.
    for res, f in fs.items():
        try:
            result = f.result()
            if result is None:
                print("Created {}".format(res))

        except KafkaException as e:
            print("Failed to create ACL {}: {}".format(res, e))
        except Exception:
            raise


def example_describe_acls(a, args):
    """ describe acls """

    acl_binding_filters = [
        AclBindingFilter(
            ResourceType[restype],
            parse_nullable_string(resname),
            ResourcePatternType[resource_pattern_type],
            parse_nullable_string(principal),
            parse_nullable_string(host),
            AclOperation[operation],
            AclPermissionType[permission_type]
        )
        for restype, resname, resource_pattern_type,
        principal, host, operation, permission_type
        in zip(
            args[0::7],
            args[1::7],
            args[2::7],
            args[3::7],
            args[4::7],
            args[5::7],
            args[6::7],
        )
    ]

    fs = [
        a.describe_acls(acl_binding_filter, request_timeout=10)
        for acl_binding_filter in acl_binding_filters
    ]
    # Wait for operations to finish.
    for acl_binding_filter, f in zip(acl_binding_filters, fs):
        try:
            print("Acls matching filter: {}".format(acl_binding_filter))
            acl_bindings = f.result()
            for acl_binding in acl_bindings:
                print(acl_binding)

        except KafkaException as e:
            print("Failed to describe {}: {}".format(acl_binding_filter, e))
        except Exception:
            raise


def example_delete_acls(a, args):
    """ delete acls """

    acl_binding_filters = [
        AclBindingFilter(
            ResourceType[restype],
            parse_nullable_string(resname),
            ResourcePatternType[resource_pattern_type],
            parse_nullable_string(principal),
            parse_nullable_string(host),
            AclOperation[operation],
            AclPermissionType[permission_type]
        )
        for restype, resname, resource_pattern_type,
        principal, host, operation, permission_type
        in zip(
            args[0::7],
            args[1::7],
            args[2::7],
            args[3::7],
            args[4::7],
            args[5::7],
            args[6::7],
        )
    ]

    try:
        fs = a.delete_acls(acl_binding_filters, request_timeout=10)
    except ValueError as e:
        print(f"delete_acls() failed: {e}")
        return

    # Wait for operation to finish.
    for res, f in fs.items():
        try:
            acl_bindings = f.result()
            print("Deleted acls matching filter: {}".format(res))
            for acl_binding in acl_bindings:
                print(" ", acl_binding)

        except KafkaException as e:
            print("Failed to delete {}: {}".format(res, e))
        except Exception:
            raise


def example_incremental_alter_configs(a, args):
    """ Incremental Alter configs atomically, keeping non-specified
    configuration properties with their previous values.
    Input Format : TOPIC T1 Key=Operation:Value;Key2=Operation2:Value2
    """
    resources = []
    for restype, resname, configs in zip(args[0::3], args[1::3], args[2::3]):
        resource = ConfigResource(restype, resname)
        for k, residual in [conf.split('=') for conf in configs.split(';')]:
            operation, value = residual.split(':')
            operation = AlterConfigOpType[operation]
            resource.set_incremental_config(k, operation, value)
        resources.append(resource)

    fs = a.incremental_alter_configs(resources)

    # Wait for operation to finish.
    for res, f in fs.items():
        try:
            f.result()  # empty, but raises exception on failure
            print("{} configuration successfully altered".format(res))
        except Exception:
            raise


def example_alter_configs(a, args):
    """ Alter configs atomically, replacing non-specified
    configuration properties with their default values.
    """

    resources = []
    for restype, resname, configs in zip(args[0::3], args[1::3], args[2::3]):
        resource = ConfigResource(restype, resname)
        resources.append(resource)
        for k, v in [conf.split('=') for conf in configs.split(',')]:
            resource.set_config(k, v)

    fs = a.alter_configs(resources)

    # Wait for operation to finish.
    for res, f in fs.items():
        try:
            f.result()  # empty, but raises exception on failure
            print("{} configuration successfully altered".format(res))
        except Exception:
            raise


def example_delta_alter_configs(a, args):
    """
    The AlterConfigs Kafka API requires all configuration to be passed,
    any left out configuration properties will revert to their default settings.

    This example shows how to just modify the supplied configuration entries
    by first reading the configuration from the broker, updating the supplied
    configuration with the broker configuration (without overwriting), and
    then writing it all back.

    The async nature of futures is also show-cased, which makes this example
    a bit more complex than it needs to be in the synchronous case.
    """

    # Convert supplied config to resources.
    # We can reuse the same resources both for describe_configs and
    # alter_configs.
    resources = []
    for restype, resname, configs in zip(args[0::3], args[1::3], args[2::3]):
        resource = ConfigResource(restype, resname)
        resources.append(resource)
        for k, v in [conf.split('=') for conf in configs.split(',')]:
            resource.set_config(k, v)

    # Set up a locked counter and an Event (for signaling) to track when the
    # second level of futures are done. This is a bit of contrived example
    # due to no other asynchronous mechanism being used, so we'll need
    # to wait on something to signal completion.

    class WaitZero(object):
        def __init__(self, waitcnt):
            self.cnt = waitcnt
            self.lock = threading.Lock()
            self.event = threading.Event()

        def decr(self):
            """ Decrement cnt by 1"""
            with self.lock:
                assert self.cnt > 0
                self.cnt -= 1
            self.event.set()

        def wait(self):
            """ Wait until cnt reaches 0 """
            self.lock.acquire()
            while self.cnt > 0:
                self.lock.release()
                self.event.wait()
                self.event.clear()
                self.lock.acquire()
            self.lock.release()

        def __len__(self):
            with self.lock:
                return self.cnt

    wait_zero = WaitZero(len(resources))

    # Read existing configuration from cluster
    fs = a.describe_configs(resources)

    def delta_alter_configs_done(fut, resource):
        e = fut.exception()
        if e is not None:
            print("Config update for {} failed: {}".format(resource, e))
        else:
            print("Config for {} updated".format(resource))
        wait_zero.decr()

    def delta_alter_configs(resource, remote_config):
        print("Updating {} supplied config entries {} with {} config entries read from cluster".format(
            len(resource), resource, len(remote_config)))
        # Only set configuration that is not default
        for k, entry in [(k, v) for k, v in remote_config.items() if not v.is_default]:
            resource.set_config(k, entry.value, overwrite=False)

        fs = a.alter_configs([resource])
        fs[resource].add_done_callback(lambda fut: delta_alter_configs_done(fut, resource))

    # For each resource's future set up a completion callback
    # that in turn calls alter_configs() on that single resource.
    # This is ineffective since the resources can usually go in
    # one single alter_configs() call, but we're also show-casing
    # the futures here.
    for res, f in fs.items():
        f.add_done_callback(lambda fut, resource=res: delta_alter_configs(resource, fut.result()))

    # Wait for done callbacks to be triggered and operations to complete.
    print("Waiting for {} resource updates to finish".format(len(wait_zero)))
    wait_zero.wait()


def example_list(a, args):
    """ list topics, groups and cluster metadata """

    if len(args) == 0:
        what = "all"
    else:
        what = args[0]

    md = a.list_topics(timeout=10)

    print("Cluster {} metadata (response from broker {}):".format(md.cluster_id, md.orig_broker_name))

    if what in ("all", "brokers"):
        print(" {} brokers:".format(len(md.brokers)))
        for b in iter(md.brokers.values()):
            if b.id == md.controller_id:
                print("  {}  (controller)".format(b))
            else:
                print("  {}".format(b))

    if what in ("all", "topics"):
        print(" {} topics:".format(len(md.topics)))
        for t in iter(md.topics.values()):
            if t.error is not None:
                errstr = ": {}".format(t.error)
            else:
                errstr = ""

            print("  \"{}\" with {} partition(s){}".format(t, len(t.partitions), errstr))

            for p in iter(t.partitions.values()):
                if p.error is not None:
                    errstr = ": {}".format(p.error)
                else:
                    errstr = ""

                print("partition {} leader: {}, replicas: {},"
                      " isrs: {} errstr: {}".format(p.id, p.leader, p.replicas,
                                                    p.isrs, errstr))

    if what in ("all", "groups"):
        groups = a.list_groups(timeout=10)
        print(" {} consumer groups".format(len(groups)))
        for g in groups:
            if g.error is not None:
                errstr = ": {}".format(g.error)
            else:
                errstr = ""

            print(" \"{}\" with {} member(s), protocol: {}, protocol_type: {}{}".format(
                g, len(g.members), g.protocol, g.protocol_type, errstr))

            for m in g.members:
                print("id {} client_id: {} client_host: {}".format(m.id, m.client_id, m.client_host))


def example_list_consumer_groups(a, args):
    """
    List Consumer Groups
    """
    states = {ConsumerGroupState[state] for state in args}
    future = a.list_consumer_groups(request_timeout=10, states=states)
    try:
        list_consumer_groups_result = future.result()
        print("{} consumer groups".format(len(list_consumer_groups_result.valid)))
        for valid in list_consumer_groups_result.valid:
            print("    id: {} is_simple: {} state: {}".format(
                valid.group_id, valid.is_simple_consumer_group, valid.state))
        print("{} errors".format(len(list_consumer_groups_result.errors)))
        for error in list_consumer_groups_result.errors:
            print("    error: {}".format(error))
    except Exception:
        raise


def example_describe_consumer_groups(a, args):
    """
    Describe Consumer Groups
    """

    futureMap = a.describe_consumer_groups(args, request_timeout=10)

    for group_id, future in futureMap.items():
        try:
            g = future.result()
            print("Group Id: {}".format(g.group_id))
            print("  Is Simple          : {}".format(g.is_simple_consumer_group))
            print("  State              : {}".format(g.state))
            print("  Partition Assignor : {}".format(g.partition_assignor))
            print("  Coordinator        : ({}) {}:{}".format(g.coordinator.id, g.coordinator.host, g.coordinator.port))
            print("  Members: ")
            for member in g.members:
                print("    Id                : {}".format(member.member_id))
                print("    Host              : {}".format(member.host))
                print("    Client Id         : {}".format(member.client_id))
                print("    Group Instance Id : {}".format(member.group_instance_id))
                if member.assignment:
                    print("    Assignments       :")
                    for toppar in member.assignment.topic_partitions:
                        print("      {} [{}]".format(toppar.topic, toppar.partition))
        except KafkaException as e:
            print("Error while describing group id '{}': {}".format(group_id, e))
        except Exception:
            raise


def example_delete_consumer_groups(a, args):
    """
    Delete Consumer Groups
    """
    groups = a.delete_consumer_groups(args, request_timeout=10)
    for group_id, future in groups.items():
        try:
            future.result()  # The result itself is None
            print("Deleted group with id '" + group_id + "' successfully")
        except KafkaException as e:
            print("Error deleting group id '{}': {}".format(group_id, e))
        except Exception:
            raise


def example_list_consumer_group_offsets(a, args):
    """
    List consumer group offsets
    """

    topic_partitions = []
    for topic, partition in zip(args[1::2], args[2::2]):
        topic_partitions.append(TopicPartition(topic, int(partition)))
    if len(topic_partitions) == 0:
        topic_partitions = None
    groups = [ConsumerGroupTopicPartitions(args[0], topic_partitions)]

    futureMap = a.list_consumer_group_offsets(groups)

    for group_id, future in futureMap.items():
        try:
            response_offset_info = future.result()
            print("Group: " + response_offset_info.group_id)
            for topic_partition in response_offset_info.topic_partitions:
                if topic_partition.error:
                    print("    Error: " + topic_partition.error.str() + " occurred with " +
                          topic_partition.topic + " [" + str(topic_partition.partition) + "]")
                else:
                    print("    " + topic_partition.topic +
                          " [" + str(topic_partition.partition) + "]: " + str(topic_partition.offset))

        except KafkaException as e:
            print("Failed to list {}: {}".format(group_id, e))
        except Exception:
            raise


def example_alter_consumer_group_offsets(a, args):
    """
    Alter consumer group offsets
    """

    topic_partitions = []
    for topic, partition, offset in zip(args[1::3], args[2::3], args[3::3]):
        topic_partitions.append(TopicPartition(topic, int(partition), int(offset)))
    if len(topic_partitions) == 0:
        topic_partitions = None
    groups = [ConsumerGroupTopicPartitions(args[0], topic_partitions)]

    futureMap = a.alter_consumer_group_offsets(groups)

    for group_id, future in futureMap.items():
        try:
            response_offset_info = future.result()
            print("Group: " + response_offset_info.group_id)
            for topic_partition in response_offset_info.topic_partitions:
                if topic_partition.error:
                    print("    Error: " + topic_partition.error.str() + " occurred with " +
                          topic_partition.topic + " [" + str(topic_partition.partition) + "]")
                else:
                    print("    " + topic_partition.topic +
                          " [" + str(topic_partition.partition) + "]: " + str(topic_partition.offset))

        except KafkaException as e:
            print("Failed to alter {}: {}".format(group_id, e))
        except Exception:
            raise


if __name__ == '__main__':
    if len(sys.argv) < 3:
        sys.stderr.write('Usage: %s <bootstrap-brokers> <operation> <args..>\n\n' % sys.argv[0])
        sys.stderr.write('operations:\n')
        sys.stderr.write(' create_topics <topic1> <topic2> ..\n')
        sys.stderr.write(' delete_topics <topic1> <topic2> ..\n')
        sys.stderr.write(' create_partitions <topic1> <new_total_count1> <topic2> <new_total_count2> ..\n')
        sys.stderr.write(' describe_configs <resource_type1> <resource_name1> <resource2> <resource_name2> ..\n')
        sys.stderr.write(' alter_configs <resource_type1> <resource_name1> ' +
                         '<config=val,config2=val2> <resource_type2> <resource_name2> <config..> ..\n')
        sys.stderr.write(' incremental_alter_configs <resource_type1> <resource_name1> ' +
                         '<config1=op1:val1;config2=op2:val2> <resource_type2> <resource_name2> <config1=op1:..> ..\n')
        sys.stderr.write(' delta_alter_configs <resource_type1> <resource_name1> ' +
                         '<config=val,config2=val2> <resource_type2> <resource_name2> <config..> ..\n')
        sys.stderr.write(' create_acls <resource_type1> <resource_name1> <resource_patter_type1> ' +
                         '<principal1> <host1> <operation1> <permission_type1> ..\n')
        sys.stderr.write(' describe_acls <resource_type1 <resource_name1> <resource_patter_type1> ' +
                         '<principal1> <host1> <operation1> <permission_type1> ..\n')
        sys.stderr.write(' delete_acls <resource_type1> <resource_name1> <resource_patter_type1> ' +
                         '<principal1> <host1> <operation1> <permission_type1> ..\n')
        sys.stderr.write(' list [<all|topics|brokers|groups>]\n')
        sys.stderr.write(' list_consumer_groups [<state1> <state2> ..]\n')
        sys.stderr.write(' describe_consumer_groups <group1> <group2> ..\n')
        sys.stderr.write(' delete_consumer_groups <group1> <group2> ..\n')
        sys.stderr.write(' list_consumer_group_offsets <group> [<topic1> <partition1> <topic2> <partition2> ..]\n')
        sys.stderr.write(
            ' alter_consumer_group_offsets <group> <topic1> <partition1> <offset1> ' +
            '<topic2> <partition2> <offset2> ..\n')

        sys.exit(1)

    broker = sys.argv[1]
    operation = sys.argv[2]
    args = sys.argv[3:]

    # Create Admin client
    a = AdminClient({'bootstrap.servers': broker})

    opsmap = {'create_topics': example_create_topics,
              'delete_topics': example_delete_topics,
              'create_partitions': example_create_partitions,
              'describe_configs': example_describe_configs,
              'alter_configs': example_alter_configs,
              'incremental_alter_configs': example_incremental_alter_configs,
              'delta_alter_configs': example_delta_alter_configs,
              'create_acls': example_create_acls,
              'describe_acls': example_describe_acls,
              'delete_acls': example_delete_acls,
              'list': example_list,
              'list_consumer_groups': example_list_consumer_groups,
              'describe_consumer_groups': example_describe_consumer_groups,
              'delete_consumer_groups': example_delete_consumer_groups,
              'list_consumer_group_offsets': example_list_consumer_group_offsets,
              'alter_consumer_group_offsets': example_alter_consumer_group_offsets}

    if operation not in opsmap:
        sys.stderr.write('Unknown operation: %s\n' % operation)
        sys.exit(1)

    opsmap[operation](a, args)<|MERGE_RESOLUTION|>--- conflicted
+++ resolved
@@ -21,11 +21,7 @@
                              TopicPartition, ConsumerGroupState)
 from confluent_kafka.admin import (AdminClient, NewTopic, NewPartitions, ConfigResource, ConfigSource,
                                    AclBinding, AclBindingFilter, ResourceType, ResourcePatternType, AclOperation,
-<<<<<<< HEAD
                                    AclPermissionType, AlterConfigOpType)
-=======
-                                   AclPermissionType)
->>>>>>> 842e2df1
 import sys
 import threading
 import logging
