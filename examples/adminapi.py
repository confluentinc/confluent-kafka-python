#!/usr/bin/env python
#
# Copyright 2018 Confluent Inc.
#
# Licensed under the Apache License, Version 2.0 (the "License");
# you may not use this file except in compliance with the License.
# You may obtain a copy of the License at
#
# http://www.apache.org/licenses/LICENSE-2.0
#
# Unless required by applicable law or agreed to in writing, software
# distributed under the License is distributed on an "AS IS" BASIS,
# WITHOUT WARRANTIES OR CONDITIONS OF ANY KIND, either express or implied.
# See the License for the specific language governing permissions and
# limitations under the License.


# Example use of AdminClient operations.

from confluent_kafka import (KafkaException, ConsumerGroupTopicPartitions,
                             TopicPartition, ConsumerGroupState, TopicCollection,
                             IsolationLevel)
from confluent_kafka.admin import (AdminClient, NewTopic, NewPartitions, ConfigResource,
                                   ConfigEntry, ConfigSource, AclBinding,
                                   AclBindingFilter, ResourceType, ResourcePatternType,
                                   AclOperation, AclPermissionType, AlterConfigOpType,
                                   ScramMechanism, ScramCredentialInfo,
                                   UserScramCredentialUpsertion, UserScramCredentialDeletion,
                                   OffsetSpec)
import sys
import threading
import logging

logging.basicConfig()


def parse_nullable_string(s):
    if s == "None":
        return None
    else:
        return s


def example_create_topics(a, topics):
    """ Create topics """

    new_topics = [NewTopic(topic, num_partitions=3, replication_factor=1) for topic in topics]
    # Call create_topics to asynchronously create topics, a dict
    # of <topic,future> is returned.
    fs = a.create_topics(new_topics)

    # Wait for operation to finish.
    # Timeouts are preferably controlled by passing request_timeout=15.0
    # to the create_topics() call.
    # All futures will finish at the same time.
    for topic, f in fs.items():
        try:
            f.result()  # The result itself is None
            print("Topic {} created".format(topic))
        except Exception as e:
            print("Failed to create topic {}: {}".format(topic, e))


def example_delete_topics(a, topics):
    """ delete topics """

    # Call delete_topics to asynchronously delete topics, a future is returned.
    # By default this operation on the broker returns immediately while
    # topics are deleted in the background. But here we give it some time (30s)
    # to propagate in the cluster before returning.
    #
    # Returns a dict of <topic,future>.
    fs = a.delete_topics(topics, operation_timeout=30)

    # Wait for operation to finish.
    for topic, f in fs.items():
        try:
            f.result()  # The result itself is None
            print("Topic {} deleted".format(topic))
        except Exception as e:
            print("Failed to delete topic {}: {}".format(topic, e))


def example_create_partitions(a, topics):
    """ create partitions """

    new_parts = [NewPartitions(topic, int(new_total_count)) for
                 topic, new_total_count in zip(topics[0::2], topics[1::2])]

    # Try switching validate_only to True to only validate the operation
    # on the broker but not actually perform it.
    fs = a.create_partitions(new_parts, validate_only=False)

    # Wait for operation to finish.
    for topic, f in fs.items():
        try:
            f.result()  # The result itself is None
            print("Additional partitions created for topic {}".format(topic))
        except Exception as e:
            print("Failed to add partitions to topic {}: {}".format(topic, e))


def print_config(config, depth):
    print('%40s = %-50s  [%s,is:read-only=%r,default=%r,sensitive=%r,synonym=%r,synonyms=%s]' %
          ((' ' * depth) + config.name, config.value, ConfigSource(config.source),
           config.is_read_only, config.is_default,
           config.is_sensitive, config.is_synonym,
           ["%s:%s" % (x.name, ConfigSource(x.source))
            for x in iter(config.synonyms.values())]))


def example_describe_configs(a, args):
    """ describe configs """

    resources = [ConfigResource(restype, resname) for
                 restype, resname in zip(args[0::2], args[1::2])]

    fs = a.describe_configs(resources)

    # Wait for operation to finish.
    for res, f in fs.items():
        try:
            configs = f.result()
            for config in iter(configs.values()):
                print_config(config, 1)

        except KafkaException as e:
            print("Failed to describe {}: {}".format(res, e))
        except Exception:
            raise


def example_create_acls(a, args):
    """ create acls """

    acl_bindings = [
        AclBinding(
            ResourceType[restype],
            parse_nullable_string(resname),
            ResourcePatternType[resource_pattern_type],
            parse_nullable_string(principal),
            parse_nullable_string(host),
            AclOperation[operation],
            AclPermissionType[permission_type]
        )
        for restype, resname, resource_pattern_type,
        principal, host, operation, permission_type
        in zip(
            args[0::7],
            args[1::7],
            args[2::7],
            args[3::7],
            args[4::7],
            args[5::7],
            args[6::7],
        )
    ]

    try:
        fs = a.create_acls(acl_bindings, request_timeout=10)
    except ValueError as e:
        print(f"create_acls() failed: {e}")
        return

    # Wait for operation to finish.
    for res, f in fs.items():
        try:
            result = f.result()
            if result is None:
                print("Created {}".format(res))

        except KafkaException as e:
            print("Failed to create ACL {}: {}".format(res, e))
        except Exception:
            raise


def example_describe_acls(a, args):
    """ describe acls """

    acl_binding_filters = [
        AclBindingFilter(
            ResourceType[restype],
            parse_nullable_string(resname),
            ResourcePatternType[resource_pattern_type],
            parse_nullable_string(principal),
            parse_nullable_string(host),
            AclOperation[operation],
            AclPermissionType[permission_type]
        )
        for restype, resname, resource_pattern_type,
        principal, host, operation, permission_type
        in zip(
            args[0::7],
            args[1::7],
            args[2::7],
            args[3::7],
            args[4::7],
            args[5::7],
            args[6::7],
        )
    ]

    fs = [
        a.describe_acls(acl_binding_filter, request_timeout=10)
        for acl_binding_filter in acl_binding_filters
    ]
    # Wait for operations to finish.
    for acl_binding_filter, f in zip(acl_binding_filters, fs):
        try:
            print("Acls matching filter: {}".format(acl_binding_filter))
            acl_bindings = f.result()
            for acl_binding in acl_bindings:
                print(acl_binding)

        except KafkaException as e:
            print("Failed to describe {}: {}".format(acl_binding_filter, e))
        except Exception:
            raise


def example_delete_acls(a, args):
    """ delete acls """

    acl_binding_filters = [
        AclBindingFilter(
            ResourceType[restype],
            parse_nullable_string(resname),
            ResourcePatternType[resource_pattern_type],
            parse_nullable_string(principal),
            parse_nullable_string(host),
            AclOperation[operation],
            AclPermissionType[permission_type]
        )
        for restype, resname, resource_pattern_type,
        principal, host, operation, permission_type
        in zip(
            args[0::7],
            args[1::7],
            args[2::7],
            args[3::7],
            args[4::7],
            args[5::7],
            args[6::7],
        )
    ]

    try:
        fs = a.delete_acls(acl_binding_filters, request_timeout=10)
    except ValueError as e:
        print(f"delete_acls() failed: {e}")
        return

    # Wait for operation to finish.
    for res, f in fs.items():
        try:
            acl_bindings = f.result()
            print("Deleted acls matching filter: {}".format(res))
            for acl_binding in acl_bindings:
                print(" ", acl_binding)

        except KafkaException as e:
            print("Failed to delete {}: {}".format(res, e))
        except Exception:
            raise


def example_incremental_alter_configs(a, args):
    """ Incrementally alter configs, keeping non-specified
    configuration properties with their previous values.

    Input Format : ResourceType1 ResourceName1 Key=Operation:Value;Key2=Operation2:Value2;Key3=DELETE
    ResourceType2 ResourceName2 ...

    Example: TOPIC T1 compression.type=SET:lz4;cleanup.policy=ADD:compact;
    retention.ms=DELETE TOPIC T2 compression.type=SET:gzip ...
    """
    resources = []
    for restype, resname, configs in zip(args[0::3], args[1::3], args[2::3]):
        incremental_configs = []
        for name, operation_and_value in [conf.split('=') for conf in configs.split(';')]:
            if operation_and_value == "DELETE":
                operation, value = operation_and_value, None
            else:
                operation, value = operation_and_value.split(':')
            operation = AlterConfigOpType[operation]
            incremental_configs.append(ConfigEntry(name, value,
                                       incremental_operation=operation))
        resources.append(ConfigResource(restype, resname,
                                        incremental_configs=incremental_configs))

    fs = a.incremental_alter_configs(resources)

    # Wait for operation to finish.
    for res, f in fs.items():
        try:
            f.result()  # empty, but raises exception on failure
            print("{} configuration successfully altered".format(res))
        except Exception:
            raise


def example_alter_configs(a, args):
    """ Alter configs atomically, replacing non-specified
    configuration properties with their default values.
    """

    resources = []
    for restype, resname, configs in zip(args[0::3], args[1::3], args[2::3]):
        resource = ConfigResource(restype, resname)
        resources.append(resource)
        for k, v in [conf.split('=') for conf in configs.split(',')]:
            resource.set_config(k, v)

    fs = a.alter_configs(resources)

    # Wait for operation to finish.
    for res, f in fs.items():
        try:
            f.result()  # empty, but raises exception on failure
            print("{} configuration successfully altered".format(res))
        except Exception:
            raise


def example_delta_alter_configs(a, args):
    """
    The AlterConfigs Kafka API requires all configuration to be passed,
    any left out configuration properties will revert to their default settings.

    This example shows how to just modify the supplied configuration entries
    by first reading the configuration from the broker, updating the supplied
    configuration with the broker configuration (without overwriting), and
    then writing it all back.

    The async nature of futures is also show-cased, which makes this example
    a bit more complex than it needs to be in the synchronous case.
    """

    # Convert supplied config to resources.
    # We can reuse the same resources both for describe_configs and
    # alter_configs.
    resources = []
    for restype, resname, configs in zip(args[0::3], args[1::3], args[2::3]):
        resource = ConfigResource(restype, resname)
        resources.append(resource)
        for k, v in [conf.split('=') for conf in configs.split(',')]:
            resource.set_config(k, v)

    # Set up a locked counter and an Event (for signaling) to track when the
    # second level of futures are done. This is a bit of contrived example
    # due to no other asynchronous mechanism being used, so we'll need
    # to wait on something to signal completion.

    class WaitZero(object):
        def __init__(self, waitcnt):
            self.cnt = waitcnt
            self.lock = threading.Lock()
            self.event = threading.Event()

        def decr(self):
            """ Decrement cnt by 1"""
            with self.lock:
                assert self.cnt > 0
                self.cnt -= 1
            self.event.set()

        def wait(self):
            """ Wait until cnt reaches 0 """
            self.lock.acquire()
            while self.cnt > 0:
                self.lock.release()
                self.event.wait()
                self.event.clear()
                self.lock.acquire()
            self.lock.release()

        def __len__(self):
            with self.lock:
                return self.cnt

    wait_zero = WaitZero(len(resources))

    # Read existing configuration from cluster
    fs = a.describe_configs(resources)

    def delta_alter_configs_done(fut, resource):
        e = fut.exception()
        if e is not None:
            print("Config update for {} failed: {}".format(resource, e))
        else:
            print("Config for {} updated".format(resource))
        wait_zero.decr()

    def delta_alter_configs(resource, remote_config):
        print("Updating {} supplied config entries {} with {} config entries read from cluster".format(
            len(resource), resource, len(remote_config)))
        # Only set configuration that is not default
        for k, entry in [(k, v) for k, v in remote_config.items() if not v.is_default]:
            resource.set_config(k, entry.value, overwrite=False)

        fs = a.alter_configs([resource])
        fs[resource].add_done_callback(lambda fut: delta_alter_configs_done(fut, resource))

    # For each resource's future set up a completion callback
    # that in turn calls alter_configs() on that single resource.
    # This is ineffective since the resources can usually go in
    # one single alter_configs() call, but we're also show-casing
    # the futures here.
    for res, f in fs.items():
        f.add_done_callback(lambda fut, resource=res: delta_alter_configs(resource, fut.result()))

    # Wait for done callbacks to be triggered and operations to complete.
    print("Waiting for {} resource updates to finish".format(len(wait_zero)))
    wait_zero.wait()


def example_list(a, args):
    """ list topics, groups and cluster metadata """

    if len(args) == 0:
        what = "all"
    else:
        what = args[0]

    md = a.list_topics(timeout=10)

    print("Cluster {} metadata (response from broker {}):".format(md.cluster_id, md.orig_broker_name))

    if what in ("all", "brokers"):
        print(" {} brokers:".format(len(md.brokers)))
        for b in iter(md.brokers.values()):
            if b.id == md.controller_id:
                print("  {}  (controller)".format(b))
            else:
                print("  {}".format(b))

    if what in ("all", "topics"):
        print(" {} topics:".format(len(md.topics)))
        for t in iter(md.topics.values()):
            if t.error is not None:
                errstr = ": {}".format(t.error)
            else:
                errstr = ""

            print("  \"{}\" with {} partition(s){}".format(t, len(t.partitions), errstr))

            for p in iter(t.partitions.values()):
                if p.error is not None:
                    errstr = ": {}".format(p.error)
                else:
                    errstr = ""

                print("partition {} leader: {}, replicas: {},"
                      " isrs: {} errstr: {}".format(p.id, p.leader, p.replicas,
                                                    p.isrs, errstr))

    if what in ("all", "groups"):
        groups = a.list_groups(timeout=10)
        print(" {} consumer groups".format(len(groups)))
        for g in groups:
            if g.error is not None:
                errstr = ": {}".format(g.error)
            else:
                errstr = ""

            print(" \"{}\" with {} member(s), protocol: {}, protocol_type: {}{}".format(
                g, len(g.members), g.protocol, g.protocol_type, errstr))

            for m in g.members:
                print("id {} client_id: {} client_host: {}".format(m.id, m.client_id, m.client_host))


def example_list_consumer_groups(a, args):
    """
    List Consumer Groups
    """
    states = {ConsumerGroupState[state] for state in args}
    future = a.list_consumer_groups(request_timeout=10, states=states)
    try:
        list_consumer_groups_result = future.result()
        print("{} consumer groups".format(len(list_consumer_groups_result.valid)))
        for valid in list_consumer_groups_result.valid:
            print("    id: {} is_simple: {} state: {}".format(
                valid.group_id, valid.is_simple_consumer_group, valid.state))
        print("{} errors".format(len(list_consumer_groups_result.errors)))
        for error in list_consumer_groups_result.errors:
            print("    error: {}".format(error))
    except Exception:
        raise


def example_describe_consumer_groups(a, args):
    """
    Describe Consumer Groups
    """
    include_auth_ops = bool(int(args[0]))
    args = args[1:]
    futureMap = a.describe_consumer_groups(args, include_authorized_operations=include_auth_ops, request_timeout=10)

    for group_id, future in futureMap.items():
        try:
            g = future.result()
            print("Group Id: {}".format(g.group_id))
            print("  Is Simple          : {}".format(g.is_simple_consumer_group))
            print("  State              : {}".format(g.state))
            print("  Partition Assignor : {}".format(g.partition_assignor))
            print(
                f"  Coordinator        : {g.coordinator}")
            print("  Members: ")
            for member in g.members:
                print("    Id                : {}".format(member.member_id))
                print("    Host              : {}".format(member.host))
                print("    Client Id         : {}".format(member.client_id))
                print("    Group Instance Id : {}".format(member.group_instance_id))
                if member.assignment:
                    print("    Assignments       :")
                    for toppar in member.assignment.topic_partitions:
                        print("      {} [{}]".format(toppar.topic, toppar.partition))
            if (include_auth_ops):
                print("  Authorized operations: ")
                op_string = ""
                for acl_op in g.authorized_operations:
                    op_string += acl_op.name + "  "
                print("    {}".format(op_string))
        except KafkaException as e:
            print("Error while describing group id '{}': {}".format(group_id, e))
        except Exception:
            raise


def example_describe_topics(a, args):
    """
    Describe Topics
    """
    include_auth_ops = bool(int(args[0]))
    args = args[1:]
    topics = TopicCollection(topic_names=args)
    futureMap = a.describe_topics(topics, request_timeout=10, include_authorized_operations=include_auth_ops)

    for topic_name, future in futureMap.items():
        try:
            t = future.result()
            print("Topic name             : {}".format(t.name))
            print("Topic id               : {}".format(t.topic_id))
            if (t.is_internal):
                print("Topic is Internal")

            if (include_auth_ops):
                print("Authorized operations  : ")
                op_string = ""
                for acl_op in t.authorized_operations:
                    op_string += acl_op.name + "  "
                print("    {}".format(op_string))

            print("Partition Information")
            for partition in t.partitions:
                print("    Id                : {}".format(partition.id))
                leader = partition.leader
                print(f"    Leader            : {leader}")
                print("    Replicas          : {}".format(len(partition.replicas)))
                for replica in partition.replicas:
                    print(f"         Replica            : {replica}")
                print("    In-Sync Replicas  : {}".format(len(partition.isr)))
                for isr in partition.isr:
                    print(f"         In-Sync Replica    : {isr}")
                print("")
            print("")

        except KafkaException as e:
            print("Error while describing topic '{}': {}".format(topic_name, e))
        except Exception:
            raise


def example_describe_cluster(a, args):
    """
    Describe Cluster
    """
    include_auth_ops = bool(int(args[0]))
    args = args[1:]
    future = a.describe_cluster(request_timeout=10, include_authorized_operations=include_auth_ops)
    try:
        c = future.result()
        print("Cluster_id           : {}".format(c.cluster_id))

        if (c.controller):
            print(f"Controller: {c.controller}")
        else:
            print("No Controller Information Available")

        print("Nodes                :")
        for node in c.nodes:
            print(f"  Node: {node}")

        if (include_auth_ops):
            print("Authorized operations: ")
            op_string = ""
            for acl_op in c.authorized_operations:
                op_string += acl_op.name + "  "
            print("    {}".format(op_string))
    except KafkaException as e:
        print("Error while describing cluster: {}".format(e))
    except Exception:
        raise


def example_delete_consumer_groups(a, args):
    """
    Delete Consumer Groups
    """
    groups = a.delete_consumer_groups(args, request_timeout=10)
    for group_id, future in groups.items():
        try:
            future.result()  # The result itself is None
            print("Deleted group with id '" + group_id + "' successfully")
        except KafkaException as e:
            print("Error deleting group id '{}': {}".format(group_id, e))
        except Exception:
            raise


def example_list_consumer_group_offsets(a, args):
    """
    List consumer group offsets
    """

    topic_partitions = []
    for topic, partition in zip(args[1::2], args[2::2]):
        topic_partitions.append(TopicPartition(topic, int(partition)))
    if len(topic_partitions) == 0:
        topic_partitions = None
    groups = [ConsumerGroupTopicPartitions(args[0], topic_partitions)]

    futureMap = a.list_consumer_group_offsets(groups)

    for group_id, future in futureMap.items():
        try:
            response_offset_info = future.result()
            print("Group: " + response_offset_info.group_id)
            for topic_partition in response_offset_info.topic_partitions:
                if topic_partition.error:
                    print("    Error: " + topic_partition.error.str() + " occurred with " +
                          topic_partition.topic + " [" + str(topic_partition.partition) + "]")
                else:
                    print("    " + topic_partition.topic +
                          " [" + str(topic_partition.partition) + "]: " + str(topic_partition.offset))

        except KafkaException as e:
            print("Failed to list {}: {}".format(group_id, e))
        except Exception:
            raise


def example_alter_consumer_group_offsets(a, args):
    """
    Alter consumer group offsets
    """

    topic_partitions = []
    for topic, partition, offset in zip(args[1::3], args[2::3], args[3::3]):
        topic_partitions.append(TopicPartition(topic, int(partition), int(offset)))
    if len(topic_partitions) == 0:
        topic_partitions = None
    groups = [ConsumerGroupTopicPartitions(args[0], topic_partitions)]

    futureMap = a.alter_consumer_group_offsets(groups)

    for group_id, future in futureMap.items():
        try:
            response_offset_info = future.result()
            print("Group: " + response_offset_info.group_id)
            for topic_partition in response_offset_info.topic_partitions:
                if topic_partition.error:
                    print("    Error: " + topic_partition.error.str() + " occurred with " +
                          topic_partition.topic + " [" + str(topic_partition.partition) + "]")
                else:
                    print("    " + topic_partition.topic +
                          " [" + str(topic_partition.partition) + "]: " + str(topic_partition.offset))

        except KafkaException as e:
            print("Failed to alter {}: {}".format(group_id, e))
        except Exception:
            raise


def example_describe_user_scram_credentials(a, args):
    """
    Describe User Scram Credentials
    """
    if len(args) == 0:
        """
        Case: Describes all user scram credentials
        Input: no argument passed or None
        Gets a future which result will give a
        dict[str, UserScramCredentialsDescription]
        or will throw a KafkaException
        """
        f = a.describe_user_scram_credentials()
        try:
            results = f.result()
            for username, response in results.items():
                print("Username : {}".format(username))
                for scram_credential_info in response.scram_credential_infos:
                    print(f"    Mechanism: {scram_credential_info.mechanism} " +
                          f"Iterations: {scram_credential_info.iterations}")
        except KafkaException as e:
            print("Failed to describe all user scram credentials : {}".format(e))
        except Exception:
            raise
    else:
        """
        Case: Describe specified user scram credentials
        Input: users is a list
        Gets a dict[str, future] where the result() of
        each future will give a UserScramCredentialsDescription
        or a KafkaException
        """
        futmap = a.describe_user_scram_credentials(args)
        for username, fut in futmap.items():
            print("Username: {}".format(username))
            try:
                response = fut.result()
                for scram_credential_info in response.scram_credential_infos:
                    print(f"    Mechanism: {scram_credential_info.mechanism} " +
                          f"Iterations: {scram_credential_info.iterations}")
            except KafkaException as e:
                print("    Error: {}".format(e))
            except Exception:
                raise


def example_alter_user_scram_credentials(a, args):
    """
    AlterUserScramCredentials
    """
    alterations_args = []
    alterations = []
    i = 0
    op_cnt = 0

    while i < len(args):
        op = args[i]
        if op == "UPSERT":
            if i + 5 >= len(args):
                raise ValueError(
                    f"Invalid number of arguments for alteration {op_cnt}, expected 5, got {len(args) - i - 1}")
            user = args[i + 1]
            mechanism = ScramMechanism[args[i + 2]]
            iterations = int(args[i + 3])
            password = bytes(args[i + 4], 'utf8')
            # if salt is an empty string,
            # set it to None to generate it randomly.
            salt = args[i + 5]
            if not salt:
                salt = None
            else:
                salt = bytes(salt, 'utf8')
            alterations_args.append([op, user, mechanism, iterations,
                                     iterations, password, salt])
            i += 6
        elif op == "DELETE":
            if i + 2 >= len(args):
                raise ValueError(
                    f"Invalid number of arguments for alteration {op_cnt}, expected 2, got {len(args) - i - 1}")
            user = args[i + 1]
            mechanism = ScramMechanism[args[i + 2]]
            alterations_args.append([op, user, mechanism])
            i += 3
        else:
            raise ValueError(f"Invalid alteration {op}, must be UPSERT or DELETE")
        op_cnt += 1

    for alteration_arg in alterations_args:
        op = alteration_arg[0]
        if op == "UPSERT":
            [_, user, mechanism, iterations,
             iterations, password, salt] = alteration_arg
            scram_credential_info = ScramCredentialInfo(mechanism, iterations)
            upsertion = UserScramCredentialUpsertion(user, scram_credential_info,
                                                     password, salt)
            alterations.append(upsertion)
        elif op == "DELETE":
            [_, user, mechanism] = alteration_arg
            deletion = UserScramCredentialDeletion(user, mechanism)
            alterations.append(deletion)

    futmap = a.alter_user_scram_credentials(alterations)
    for username, fut in futmap.items():
        try:
            fut.result()
            print("{}: Success".format(username))
        except KafkaException as e:
            print("{}: Error: {}".format(username, e))


def example_list_offsets(a, args):
    topic_partition_offsets = {}
    if len(args) == 0:
        raise ValueError(
            "Invalid number of arguments for list offsets, expected at least 1, got 0")
    i = 1
    partition_i = 1
    isolation_level = IsolationLevel[args[0]]
    while i < len(args):
        if i + 3 > len(args):
            raise ValueError(
                f"Invalid number of arguments for list offsets, partition {partition_i}, expected 3," +
                f" got {len(args) - i}")
        topic = args[i]
        partition = int(args[i + 1])
        topic_partition = TopicPartition(topic, partition)

        if "EARLIEST" == args[i + 2]:
            offset_spec = OffsetSpec.earliest()

        elif "LATEST" == args[i + 2]:
            offset_spec = OffsetSpec.latest()

        elif "MAX_TIMESTAMP" == args[i + 2]:
            offset_spec = OffsetSpec.max_timestamp()

        elif "TIMESTAMP" == args[i + 2]:
            if i + 4 > len(args):
                raise ValueError(
                    f"Invalid number of arguments for list offsets, partition {partition_i}, expected 4" +
                    f", got {len(args) - i}")
            offset_spec = OffsetSpec.for_timestamp(int(args[i + 3]))
            i += 1
        else:
            raise ValueError("Invalid OffsetSpec, must be EARLIEST, LATEST, MAX_TIMESTAMP or TIMESTAMP")
        topic_partition_offsets[topic_partition] = offset_spec
        i = i + 3
        partition_i += 1

    futmap = a.list_offsets(topic_partition_offsets, isolation_level=isolation_level, request_timeout=30)
    for partition, fut in futmap.items():
        try:
            result = fut.result()
            print("Topicname : {} Partition_Index : {} Offset : {} Timestamp : {}"
                  .format(partition.topic, partition.partition, result.offset,
                          result.timestamp))
        except KafkaException as e:
            print("Topicname : {} Partition_Index : {} Error : {}"
                  .format(partition.topic, partition.partition, e))


def example_delete_records(a, args):
    topic_partition_offset = []
    if len(args) == 0:
        raise ValueError(
            "Invalid number of arguments for delete_records, expected at least 3, got 0")
    if len(args) % 3 != 0:
        raise ValueError("Invalid number of arguments for delete_records")

    topic_partition_offset = [
        TopicPartition(topic, int(partition), int(offset))
        for topic, partition, offset in zip(args[::3], args[1::3], args[2::3])
    ]

    futmap = a.delete_records(topic_partition_offset)
    for partition, fut in futmap.items():
        try:
            result = fut.result()
            print(
                f"All records deleted before offset {partition.offset} in topic {partition.topic}" +
                f" partition {partition.partition}. The minimum offset in this partition is now {result.offset}")
        except KafkaException as e:
            print(
                f"Error deleting records in topic {partition.topic} partition {partition.partition}" +
                f" before offset {partition.offset}: {e}")


<<<<<<< HEAD
def example_elect_leaders(a, args):
    topic_partition_list = []
    if len(args) < 3:
        raise ValueError("Invalid number of arguments for elect_leaders, got 0 expected atleast 3")
    if (len(args) - 1) % 2 != 0:
        raise ValueError("Invalid number of arguments for elect_leaders")

    election_type = int(args[0])

    for topic, partition in zip(args[1::2], args[2::2]):
        topic_partition_list.append(TopicPartition(topic, int(partition)))

    fut = a.elect_leaders(election_type, topic_partition_list)

    try:
        result = fut.result()
        for topic_partition, error in result.items():
            if error:
                print(f"Error electing leader for topic {topic_partition.topic}" +
                      f" partition {topic_partition.partition}: {error}")
            else:
                print(f"Leader elected for topic {topic_partition.topic} partition {topic_partition.partition}")
    except KafkaException as e:
        print(f"Error electing leaders: {e}")
    except Exception:
        raise


=======
>>>>>>> 5afe0071
if __name__ == '__main__':
    if len(sys.argv) < 3:
        sys.stderr.write('Usage: %s <bootstrap-brokers> <operation> <args..>\n\n' % sys.argv[0])
        sys.stderr.write('operations:\n')
        sys.stderr.write(' create_topics <topic1> <topic2> ..\n')
        sys.stderr.write(' delete_topics <topic1> <topic2> ..\n')
        sys.stderr.write(' create_partitions <topic1> <new_total_count1> <topic2> <new_total_count2> ..\n')
        sys.stderr.write(' describe_configs <resource_type1> <resource_name1> <resource2> <resource_name2> ..\n')
        sys.stderr.write(' alter_configs <resource_type1> <resource_name1> ' +
                         '<config=val,config2=val2> <resource_type2> <resource_name2> <config..> ..\n')
        sys.stderr.write(' incremental_alter_configs <resource_type1> <resource_name1> ' +
                         '<config1=op1:val1;config2=op2:val2;config3=DELETE> ' +
                         '<resource_type2> <resource_name2> <config1=op1:..> ..\n')
        sys.stderr.write(' delta_alter_configs <resource_type1> <resource_name1> ' +
                         '<config=val,config2=val2> <resource_type2> <resource_name2> <config..> ..\n')
        sys.stderr.write(' create_acls <resource_type1> <resource_name1> <resource_patter_type1> ' +
                         '<principal1> <host1> <operation1> <permission_type1> ..\n')
        sys.stderr.write(' describe_acls <resource_type1 <resource_name1> <resource_patter_type1> ' +
                         '<principal1> <host1> <operation1> <permission_type1> ..\n')
        sys.stderr.write(' delete_acls <resource_type1> <resource_name1> <resource_patter_type1> ' +
                         '<principal1> <host1> <operation1> <permission_type1> ..\n')
        sys.stderr.write(' list [<all|topics|brokers|groups>]\n')
        sys.stderr.write(' list_consumer_groups [<state1> <state2> ..]\n')
        sys.stderr.write(' describe_consumer_groups <include_authorized_operations> <group1> <group2> ..\n')
        sys.stderr.write(' describe_topics <include_authorized_operations> <topic1> <topic2> ..\n')
        sys.stderr.write(' describe_cluster <include_authorized_operations>\n')
        sys.stderr.write(' delete_consumer_groups <group1> <group2> ..\n')
        sys.stderr.write(' list_consumer_group_offsets <group> [<topic1> <partition1> <topic2> <partition2> ..]\n')
        sys.stderr.write(
            ' alter_consumer_group_offsets <group> <topic1> <partition1> <offset1> ' +
            '<topic2> <partition2> <offset2> ..\n')
        sys.stderr.write(' describe_user_scram_credentials [<user1> <user2> ..]\n')
        sys.stderr.write(' alter_user_scram_credentials UPSERT <user1> <mechanism1> ' +
                         '<iterations1> <password1> <salt1> ' +
                         '[UPSERT <user2> <mechanism2> <iterations2> ' +
                         ' <password2> <salt2> DELETE <user3> <mechanism3> ..]\n')
        sys.stderr.write(' list_offsets <isolation_level> <topic1> <partition1> <offset_spec1> ' +
                         '[<topic2> <partition2> <offset_spec2> ..]\n')
        sys.stderr.write(' delete_records <topic1> <partition1> <offset1> <topic2> <partition2> <offset2>...\n')
<<<<<<< HEAD
        sys.stderr.write(' elect_leaders <election_type> <topic1> <partition1> <topic2> <partition2>...\n')
=======
>>>>>>> 5afe0071
        sys.exit(1)

    broker = sys.argv[1]
    operation = sys.argv[2]
    args = sys.argv[3:]

    # Create Admin client
    a = AdminClient({'bootstrap.servers': broker})

    opsmap = {'create_topics': example_create_topics,
              'delete_topics': example_delete_topics,
              'create_partitions': example_create_partitions,
              'describe_configs': example_describe_configs,
              'alter_configs': example_alter_configs,
              'incremental_alter_configs': example_incremental_alter_configs,
              'delta_alter_configs': example_delta_alter_configs,
              'create_acls': example_create_acls,
              'describe_acls': example_describe_acls,
              'delete_acls': example_delete_acls,
              'list': example_list,
              'list_consumer_groups': example_list_consumer_groups,
              'describe_consumer_groups': example_describe_consumer_groups,
              'describe_topics': example_describe_topics,
              'describe_cluster': example_describe_cluster,
              'delete_consumer_groups': example_delete_consumer_groups,
              'list_consumer_group_offsets': example_list_consumer_group_offsets,
              'alter_consumer_group_offsets': example_alter_consumer_group_offsets,
              'describe_user_scram_credentials': example_describe_user_scram_credentials,
              'alter_user_scram_credentials': example_alter_user_scram_credentials,
              'list_offsets': example_list_offsets,
<<<<<<< HEAD
              'delete_records': example_delete_records,
              'elect_leaders': example_elect_leaders}
=======
              'delete_records': example_delete_records}
>>>>>>> 5afe0071

    if operation not in opsmap:
        sys.stderr.write('Unknown operation: %s\n' % operation)
        sys.exit(1)

    opsmap[operation](a, args)<|MERGE_RESOLUTION|>--- conflicted
+++ resolved
@@ -809,22 +809,28 @@
                 f" got {len(args) - i}")
         topic = args[i]
         partition = int(args[i + 1])
+        partition = int(args[i + 1])
         topic_partition = TopicPartition(topic, partition)
 
+        if "EARLIEST" == args[i + 2]:
         if "EARLIEST" == args[i + 2]:
             offset_spec = OffsetSpec.earliest()
 
         elif "LATEST" == args[i + 2]:
+        elif "LATEST" == args[i + 2]:
             offset_spec = OffsetSpec.latest()
 
+        elif "MAX_TIMESTAMP" == args[i + 2]:
         elif "MAX_TIMESTAMP" == args[i + 2]:
             offset_spec = OffsetSpec.max_timestamp()
 
+        elif "TIMESTAMP" == args[i + 2]:
         elif "TIMESTAMP" == args[i + 2]:
             if i + 4 > len(args):
                 raise ValueError(
                     f"Invalid number of arguments for list offsets, partition {partition_i}, expected 4" +
                     f", got {len(args) - i}")
+            offset_spec = OffsetSpec.for_timestamp(int(args[i + 3]))
             offset_spec = OffsetSpec.for_timestamp(int(args[i + 3]))
             i += 1
         else:
@@ -871,7 +877,6 @@
                 f" before offset {partition.offset}: {e}")
 
 
-<<<<<<< HEAD
 def example_elect_leaders(a, args):
     topic_partition_list = []
     if len(args) < 3:
@@ -900,8 +905,6 @@
         raise
 
 
-=======
->>>>>>> 5afe0071
 if __name__ == '__main__':
     if len(sys.argv) < 3:
         sys.stderr.write('Usage: %s <bootstrap-brokers> <operation> <args..>\n\n' % sys.argv[0])
@@ -941,10 +944,7 @@
         sys.stderr.write(' list_offsets <isolation_level> <topic1> <partition1> <offset_spec1> ' +
                          '[<topic2> <partition2> <offset_spec2> ..]\n')
         sys.stderr.write(' delete_records <topic1> <partition1> <offset1> <topic2> <partition2> <offset2>...\n')
-<<<<<<< HEAD
         sys.stderr.write(' elect_leaders <election_type> <topic1> <partition1> <topic2> <partition2>...\n')
-=======
->>>>>>> 5afe0071
         sys.exit(1)
 
     broker = sys.argv[1]
@@ -975,12 +975,8 @@
               'describe_user_scram_credentials': example_describe_user_scram_credentials,
               'alter_user_scram_credentials': example_alter_user_scram_credentials,
               'list_offsets': example_list_offsets,
-<<<<<<< HEAD
               'delete_records': example_delete_records,
               'elect_leaders': example_elect_leaders}
-=======
-              'delete_records': example_delete_records}
->>>>>>> 5afe0071
 
     if operation not in opsmap:
         sys.stderr.write('Unknown operation: %s\n' % operation)
