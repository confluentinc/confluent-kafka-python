--- conflicted
+++ resolved
@@ -30,11 +30,7 @@
 
 COPY . /usr/src/confluent-kafka-python
 
-<<<<<<< HEAD
-ENV LIBRDKAFKA_VERSION v2.1.0-RC1
-=======
 ENV LIBRDKAFKA_VERSION v2.1.0
->>>>>>> 66211876
 ENV KAFKACAT_VERSION master
 
 
