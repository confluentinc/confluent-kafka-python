--- conflicted
+++ resolved
@@ -21,6 +21,7 @@
 """ Test script for confluent_kafka module """
 
 import confluent_kafka
+from confluent_kafka import admin
 import os
 import time
 import uuid
@@ -33,14 +34,13 @@
 try:
     # Memory tracker
     from pympler import tracker
-
     with_pympler = True
 except Exception as e:
     with_pympler = False
 
+
 try:
     from progress.bar import Bar
-
     with_progress = True
 except ImportError as e:
     with_progress = False
@@ -106,6 +106,7 @@
 
 
 class InMemorySchemaRegistry(object):
+
     schemas = {}
     next_idx = 0
 
@@ -517,9 +518,9 @@
         bar.finish()
 
     print('# producing %d messages (%.2fMb) took %.3fs: %d msgs/s, %.2f Mb/s' %
-          (msgs_produced, bytecnt / (1024 * 1024), t_produce_spent,
+          (msgs_produced, bytecnt / (1024*1024), t_produce_spent,
            msgs_produced / t_produce_spent,
-           (bytecnt / t_produce_spent) / (1024 * 1024)))
+           (bytecnt/t_produce_spent) / (1024*1024)))
     print('# %d temporary produce() failures due to backpressure (local queue full)' % msgs_backpressure)
 
     print('waiting for %d/%d deliveries' % (len(p), msgs_produced))
@@ -528,9 +529,9 @@
     t_delivery_spent = time.time() - t_produce_start
 
     print('# producing %d messages (%.2fMb) took %.3fs: %d msgs/s, %.2f Mb/s' %
-          (msgs_produced, bytecnt / (1024 * 1024), t_produce_spent,
+          (msgs_produced, bytecnt / (1024*1024), t_produce_spent,
            msgs_produced / t_produce_spent,
-           (bytecnt / t_produce_spent) / (1024 * 1024)))
+           (bytecnt/t_produce_spent) / (1024*1024)))
 
     # Fake numbers if not using a dr_cb
     if not with_dr_cb:
@@ -539,9 +540,9 @@
         dr.bytes_delivered = bytecnt
 
     print('# delivering %d messages (%.2fMb) took %.3fs: %d msgs/s, %.2f Mb/s' %
-          (dr.msgs_delivered, dr.bytes_delivered / (1024 * 1024), t_delivery_spent,
+          (dr.msgs_delivered, dr.bytes_delivered / (1024*1024), t_delivery_spent,
            dr.msgs_delivered / t_delivery_spent,
-           (dr.bytes_delivered / t_delivery_spent) / (1024 * 1024)))
+           (dr.bytes_delivered/t_delivery_spent) / (1024*1024)))
     print('# post-produce delivery wait took %.3fs' %
           (t_delivery_spent - t_produce_spent))
 
@@ -664,7 +665,7 @@
         elif (msg.offset() % 4) == 0:
             offsets = c.commit(msg, asynchronous=False)
             assert len(offsets) == 1, 'expected 1 offset, not %s' % (offsets)
-            assert offsets[0].offset == msg.offset() + 1, \
+            assert offsets[0].offset == msg.offset()+1, \
                 'expected offset %d to be committed, not %s' % \
                 (msg.offset(), offsets)
             print('Sync committed offset: %s' % offsets)
@@ -780,8 +781,8 @@
     if msgcnt > 0:
         t_spent = time.time() - t_first_msg
         print('%d messages (%.2fMb) consumed in %.3fs: %d msgs/s, %.2f Mb/s' %
-              (msgcnt, bytecnt / (1024 * 1024), t_spent, msgcnt / t_spent,
-               (bytecnt / t_spent) / (1024 * 1024)))
+              (msgcnt, bytecnt / (1024*1024), t_spent, msgcnt / t_spent,
+               (bytecnt / t_spent) / (1024*1024)))
 
     print('closing consumer')
     c.close()
@@ -833,7 +834,7 @@
             elif (msg.offset() % 4) == 0:
                 offsets = c.commit(msg, asynchronous=False)
                 assert len(offsets) == 1, 'expected 1 offset, not %s' % (offsets)
-                assert offsets[0].offset == msg.offset() + 1, \
+                assert offsets[0].offset == msg.offset()+1, \
                     'expected offset %d to be committed, not %s' % \
                     (msg.offset(), offsets)
                 print('Sync committed offset: %s' % offsets)
@@ -932,8 +933,8 @@
     if msgcnt > 0:
         t_spent = time.time() - t_first_msg
         print('%d messages (%.2fMb) consumed in %.3fs: %d msgs/s, %.2f Mb/s' %
-              (msgcnt, bytecnt / (1024 * 1024), t_spent, msgcnt / t_spent,
-               (bytecnt / t_spent) / (1024 * 1024)))
+              (msgcnt, bytecnt / (1024*1024), t_spent, msgcnt / t_spent,
+               (bytecnt / t_spent) / (1024*1024)))
 
     print('closing consumer')
     c.close()
@@ -1060,8 +1061,8 @@
     if msgcnt > 0:
         t_spent = time.time() - t_first_msg
         print('%d messages (%.2fMb) consumed in %.3fs: %d msgs/s, %.2f Mb/s' %
-              (msgcnt, bytecnt / (1024 * 1024), t_spent, msgcnt / t_spent,
-               (bytecnt / t_spent) / (1024 * 1024)))
+              (msgcnt, bytecnt / (1024*1024), t_spent, msgcnt / t_spent,
+               (bytecnt / t_spent) / (1024*1024)))
 
     print('closing consumer')
     c.close()
@@ -1106,9 +1107,8 @@
 
 
 def verify_admin():
-
     """ Verify Admin API """
-    from confluent_kafka import admin
+
     a = admin.AdminClient({'bootstrap.servers': bootstrap_servers})
     our_topic = topic + '_admin_' + str(uuid.uuid4())
     num_partitions = 2
@@ -1220,11 +1220,7 @@
     else:
         p = avro.AvroProducer(conf, schema_registry=InMemorySchemaRegistry())
 
-<<<<<<< HEAD
-    key_schema = avro.load(os.path.join(avsc_dir, " primitive_float.avsc"))
-=======
     key_schema = avro.load(os.path.join(avsc_dir, "primitive_float.avsc"))
->>>>>>> 39a3fba5
     schema1 = avro.load(os.path.join(avsc_dir, "read_test_schema.avsc"))
     schema2 = avro.load(os.path.join(avsc_dir, "incremented_read_test_schema.avsc"))
     float_value = 32.
@@ -1233,21 +1229,14 @@
         "favorite_number": 42,
         "favorite_colo": "orange"
     }
-<<<<<<< HEAD
-=======
     val1 = {
         "name": "abc"
     }
->>>>>>> 39a3fba5
 
     combinations = [
         dict(value=val, value_schema=schema2, key=float_value, key_schema=key_schema,
              read_schema=schema1),
-<<<<<<< HEAD
-        dict(value=val, value_schema=schema1, key=float_value, key_schema=key_schema,
-=======
         dict(value=val1, value_schema=schema1, key=float_value, key_schema=key_schema,
->>>>>>> 39a3fba5
              read_schema=schema2),
     ]
 
@@ -1263,13 +1252,6 @@
                      'auto.offset.reset': 'earliest'
                  }}
 
-<<<<<<< HEAD
-    for i, combo in enumerate(combinations):
-        schema1 = combo.pop("schema1")
-=======
-    for (i, combo) in enumerate(combinations):
-        read_schema = combo.pop("read_schema")
->>>>>>> 39a3fba5
         combo['topic'] = str(uuid.uuid4())
         p.produce(**combo)
         p.poll(0)
@@ -1279,15 +1261,10 @@
         conf = copy(cons_conf)
         if schema_registry_url:
             conf['schema.registry.url'] = schema_registry_url
-<<<<<<< HEAD
-            c = avro.AvroConsumer(conf)
-        else:
-            c = avro.AvroConsumer(conf, schema_registry=InMemorySchemaRegistry(), read_schema=schema1)
-=======
             c = avro.AvroConsumer(conf, read_schema=read_schema)
         else:
             c = avro.AvroConsumer(conf, schema_registry=InMemorySchemaRegistry(), read_schema=read_schema)
->>>>>>> 39a3fba5
+
         c.subscribe([combo['topic']])
 
         while True:
@@ -1316,29 +1293,13 @@
                 record_value = {k: v for k, v in msg.value().items() if v is not None}
 
             assert combo.get('key') == record_key
-<<<<<<< HEAD
-            assert combo.get('value') == record_value
-
             c.commit(msg, asynchronous=False)
-
-=======
-            assert combo.get('value')['name'] == record_value['name']
-            c.commit(msg, asynchronous=False)
->>>>>>> 39a3fba5
         # Close consumer
         c.close()
     pass
 
-<<<<<<< HEAD
 default_modes = ['consumer', 'producer', 'avro', 'performance', 'admin', 'explicit-read']
 all_modes = default_modes + ['throttle', 'avro-https', 'none']
-=======
-
-# Exclude throttle since from default list
-# default_modes = ['consumer', 'producer', 'avro', 'performance', 'admin', 'explicit-read']
-default_modes = ['consumer', 'producer', 'performance', 'explicit-read']
-all_modes = default_modes + ['throttle', 'none']
->>>>>>> 39a3fba5
 
 """All test modes"""
 
