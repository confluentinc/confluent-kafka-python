--- conflicted
+++ resolved
@@ -14,7 +14,6 @@
       - checkout
       - mkdir artifacts
 blocks:
-<<<<<<< HEAD
   - name: Test
     dependencies: []
     run:
@@ -33,24 +32,6 @@
             - cp test-report.xml test-output
             - test-results publish test-output
             - artifact push workflow coverage.xml
-=======
-  # - name: Test
-  #   dependencies: []
-  #   run:
-  #     # don't run the tests on non-functional changes...
-  #     when: "change_in('/', {exclude: ['.github/']})"
-  #   task:
-  #     jobs:
-  #       - name: Test
-  #         commands:
-  #           - sem-version python 3.9
-  #           - pip install tox
-  #           - tox -e cover
-  #           - mkdir test-output
-  #           - cp test-report.xml test-output
-  #           - test-results publish test-output
-  #           - artifact push workflow coverage.xml
->>>>>>> 92c83e76
   - name: "Wheels: OSX x64 - Python 3.6-3.12"
     run:
       when: "tag =~ '.*'"
@@ -323,15 +304,15 @@
             - artifact push project artifacts/confluent-kafka-python-wheels-${SEMAPHORE_GIT_TAG_NAME}-${SEMAPHORE_WORKFLOW_ID}.tgz --destination confluent-kafka-python-wheels-${SEMAPHORE_GIT_TAG_NAME}-${SEMAPHORE_WORKFLOW_ID}.tgz
             - echo Thank you
 
-# after_pipeline:
-#   task:
-#     agent:
-#       machine:
-#         type: s1-prod-ubuntu20-04-amd64-1
-#     jobs:
-#       - name: SonarQube
-#         commands:
-#           - checkout
-#           - sem-version java 11
-#           - artifact pull workflow coverage.xml
-#           - emit-sonarqube-data --run_only_sonar_scan+after_pipeline:
+  task:
+    agent:
+      machine:
+        type: s1-prod-ubuntu20-04-amd64-1
+    jobs:
+      - name: SonarQube
+        commands:
+          - checkout
+          - sem-version java 11
+          - artifact pull workflow coverage.xml
+          - emit-sonarqube-data --run_only_sonar_scan