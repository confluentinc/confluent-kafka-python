version: v1.0
name: Test on PR or create and upload wheels on tag.
agent:
  machine:
    type: s1-prod-ubuntu20-04-amd64-1
global_job_config:
  env_vars:
    - name: LIBRDKAFKA_VERSION
<<<<<<< HEAD
      value: v2.1.0-RC1
=======
      value: v2.1.0-RC3
>>>>>>> 66211876
  prologue:
    commands:
      - checkout
      - mkdir artifacts
blocks:
  - name: "Wheels: OSX x64"
    run:
      when: "tag =~ '.*'"
    dependencies: []
    task:
      agent:
        machine:
          type: s1-prod-macos
      env_vars:
        - name: OS_NAME
          value: osx
        - name: ARCH
          value: x64
      jobs:
        - name: Build
          commands:
            - PIP_INSTALL_OPTIONS="--user" tools/wheels/build-wheels.sh "${LIBRDKAFKA_VERSION#v}" wheelhouse
            - tar -czf wheelhouse-macOS-${ARCH}.tgz wheelhouse
            - artifact push workflow wheelhouse-macOS-${ARCH}.tgz --destination artifacts/wheels-${OS_NAME}-${ARCH}.tgz/
  - name: "Wheels: OSX arm64"
    run:
      when: "tag =~ '.*'"
    dependencies: []
    task:
      agent:
        machine:
          type: s1-prod-macos-arm64
      env_vars:
        - name: OS_NAME
          value: osx
        - name: CIBW_ARCHS
          value: arm64
        - name: ARCH
          value: arm64
      jobs:
        - name: Build
          commands:
            - PIP_INSTALL_OPTIONS="--user" tools/wheels/build-wheels.sh "${LIBRDKAFKA_VERSION#v}" wheelhouse
            - tar -czf wheelhouse-macOS-${ARCH}.tgz wheelhouse
            - artifact push workflow wheelhouse-macOS-${ARCH}.tgz --destination artifacts/wheels-${OS_NAME}-${ARCH}.tgz/
  - name: "Wheels: Linux arm64"
    run:
      when: "tag =~ '.*'"
    dependencies: []
    task:
      agent:
        machine:
          type: s1-prod-ubuntu20-04-arm64-1
      env_vars:
        - name: OS_NAME
          value: linux
        - name: ARCH
          value: arm64
      jobs:
        - name: Build
          commands:
            - ./tools/build-manylinux.sh "${LIBRDKAFKA_VERSION#v}"
            - tar -czf wheelhouse-linux-${ARCH}.tgz wheelhouse
            - artifact push workflow wheelhouse-linux-${ARCH}.tgz --destination artifacts/wheels-${OS_NAME}-${ARCH}.tgz/
  - name: "Wheels: Linux x64"
    run:
      when: "tag =~ '.*'"
    dependencies: []
    task:
      agent:
        machine:
          type: s1-prod-ubuntu20-04-amd64-3
      env_vars:
        - name: OS_NAME
          value: linux
        - name: ARCH
          value: x64
      jobs:
        - name: Build
          commands:
            - ./tools/wheels/build-wheels.sh "${LIBRDKAFKA_VERSION#v}" wheelhouse
            - tar -czf wheelhouse-linux-${ARCH}.tgz wheelhouse
            - artifact push workflow wheelhouse-linux-${ARCH}.tgz --destination artifacts/wheels-${OS_NAME}-${ARCH}.tgz/
  - name: "Wheels: Windows"
    run:
      when: "tag =~ '.*'"
    dependencies: []
    task:
      agent:
          machine:
            type: s1-prod-windows
      env_vars:
        - name: OS_NAME
          value: windows
        - name: ARCH
          value: x64
      prologue:
        commands:
          - cache restore msys2-x64
          - ".\\tools\\mingw-w64\\setup-msys2.ps1"
          - $env:PATH = 'C:\msys64\usr\bin;' + $env:PATH
          - bash -lc './tools/mingw-w64/msys2-dependencies.sh'
          - cache delete msys2-x64
          - cache store msys2-x64 c:/msys64
      jobs:
        - name: Build
          env_vars:
            - name: CHERE_INVOKING
              value: 'yes'
            - name: MSYSTEM
              value: UCRT64
          commands:
            - bash tools/mingw-w64/semaphore_commands.sh
            - bash tools/wheels/install-librdkafka.sh $env:LIBRDKAFKA_VERSION.TrimStart("v") dest
            - tools/wheels/build-wheels.bat x64 win_amd64 dest wheelhouse
            - tar -czf wheelhouse-windows-${Env:ARCH}.tgz wheelhouse
            - artifact push workflow wheelhouse-windows-${Env:ARCH}.tgz --destination artifacts/wheels-${Env:OS_NAME}-${Env:ARCH}.tgz/
  - name: "Source package verification and Integration tests with Python 3 (Linux x64)"
    dependencies: []
    task:
      agent:
        machine:
          type: s1-prod-ubuntu20-04-amd64-2
      env_vars:
        - name: OS_NAME
          value: linux
        - name: ARCH
          value: x64
      jobs:
        - name: Build
          commands:
            - sem-version python 3.8
            # use a virtualenv
            - python3 -m venv _venv && source _venv/bin/activate
            - chmod u+r+x tools/source-package-verification.sh
            - tools/source-package-verification.sh
  - name: "Source package verification with Python 3 (Linux arm64)"
    dependencies: []
    task:
      agent:
        machine:
          type: s1-prod-ubuntu20-04-arm64-1
      env_vars:
        - name: OS_NAME
          value: linux
        - name: ARCH
          value: arm64
      jobs:
        - name: Build
          commands:
            - sem-version python 3.8
            # use a virtualenv
            - python3 -m venv _venv && source _venv/bin/activate
            - chmod u+r+x tools/source-package-verification.sh
            - tools/source-package-verification.sh
  - name: "Source package verification with Python 3 (OSX x64) +docs"
    dependencies: []
    task:
      agent:
        machine:
          type: s1-prod-macos
      env_vars:
        - name: OS_NAME
          value: osx
        - name: ARCH
          value: x64
      jobs:
        - name: Build
          commands:
            - sem-version python 3.8
            # use a virtualenv
            - python3 -m venv _venv && source _venv/bin/activate
            - chmod u+r+x tools/source-package-verification.sh
            - tools/source-package-verification.sh
  - name: "Source package verification with Python 3 (OSX arm64) +docs"
    dependencies: []
    task:
      agent:
        machine:
          type: s1-prod-macos-arm64
      env_vars:
        - name: OS_NAME
          value: osx
        - name: ARCH
          value: arm64
      jobs:
        - name: Build
          commands:
            - sem-version python 3.8
            # use a virtualenv
            - python3 -m venv _venv && source _venv/bin/activate
            - chmod u+r+x tools/source-package-verification.sh
            - tools/source-package-verification.sh
  - name: "Packaging"
    run:
      when: "tag =~ '.*'"
    dependencies:
      - "Wheels: OSX x64"
      - "Wheels: OSX arm64"
      - "Wheels: Linux arm64"
      - "Wheels: Linux x64"
      - "Wheels: Windows"
    task:
      agent:
        machine:
          type: s1-prod-ubuntu20-04-amd64-3
      jobs:
        - name: "Packaging all artifacts"
          commands:
            - artifact pull workflow artifacts
            - cd artifacts
            - ls *.tgz |xargs -n1 tar -xvf
            - tar cvf confluent-kafka-python-wheels-${SEMAPHORE_GIT_TAG_NAME}-${SEMAPHORE_WORKFLOW_ID}.tgz wheelhouse/
            - ls -la
            - sha256sum confluent-kafka-python-wheels-${SEMAPHORE_GIT_TAG_NAME}-${SEMAPHORE_WORKFLOW_ID}.tgz
            - cd ..
            - artifact push project artifacts/confluent-kafka-python-wheels-${SEMAPHORE_GIT_TAG_NAME}-${SEMAPHORE_WORKFLOW_ID}.tgz --destination confluent-kafka-python-wheels-${SEMAPHORE_GIT_TAG_NAME}-${SEMAPHORE_WORKFLOW_ID}.tgz
            - echo Thank you<|MERGE_RESOLUTION|>--- conflicted
+++ resolved
@@ -6,11 +6,7 @@
 global_job_config:
   env_vars:
     - name: LIBRDKAFKA_VERSION
-<<<<<<< HEAD
-      value: v2.1.0-RC1
-=======
       value: v2.1.0-RC3
->>>>>>> 66211876
   prologue:
     commands:
       - checkout
