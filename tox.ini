[tox]
<<<<<<< HEAD
envlist = flake8,mypy,py37,py38,py39,py310,py311,py312,py313
=======
envlist = flake8,black,isort,py37,py38,py39,py310,py311,py312,py313
>>>>>>> 921eb15b

[testenv]
passenv =
    #http://tox.readthedocs.io/en/latest/config.html#confval-passenv=SPACE-SEPARATED-GLOBNAMES
    *
commands =
    # Install main package and all sub-packages
    pip install -r requirements/requirements-tests-install.txt
    pip install .
    # Early verification that module is loadable
    python3 -c 'import confluent_kafka ; print(confluent_kafka.version())'
    # Run tests (large timeout to allow docker image downloads)
    python3 -m pytest --timeout 600 --ignore=tmp-build {posargs}
    # See tests/README.md for additional notes on testing
    #python3 tests/integration/integration_test.py

[testenv:flake8]
deps = flake8
commands = flake8

<<<<<<< HEAD
[testenv:mypy]
deps =
    mypy
    types-cachetools
    types-requests~=2.32.0
commands = mypy src/confluent_kafka
=======
[testenv:black]
deps = black>=24.0.0
commands = black --check --diff .

[testenv:isort]
deps = isort>=5.13.0
commands = isort --check-only --diff .
>>>>>>> 921eb15b

[pytest]
python_files = test_*
testpaths = tests
norecursedirs = tests/integration/*/java

[flake8]
exclude = venv*,.venv*,env,.env,.tox,.toxenv,.git,build,docs,tools,tmp-build,*_pb2.py,*tmp-KafkaCluster/*
max-line-length = 120
accept-encodings = utf-8
# E203: whitespace before ':' - conflicts with Black's formatting style
# W503: line break before binary operator - conflicts with Black's formatting style
ignore = E203, W503
per-file-ignores =
    ./src/confluent_kafka/schema_registry/_sync/avro.py: E303
    ./src/confluent_kafka/schema_registry/_sync/json_schema.py: E303
    ./src/confluent_kafka/schema_registry/_sync/protobuf.py: E303<|MERGE_RESOLUTION|>--- conflicted
+++ resolved
@@ -1,9 +1,5 @@
 [tox]
-<<<<<<< HEAD
-envlist = flake8,mypy,py37,py38,py39,py310,py311,py312,py313
-=======
-envlist = flake8,black,isort,py37,py38,py39,py310,py311,py312,py313
->>>>>>> 921eb15b
+envlist = flake8,black,isort,mypy,py37,py38,py39,py310,py311,py312,py313
 
 [testenv]
 passenv =
@@ -24,14 +20,13 @@
 deps = flake8
 commands = flake8
 
-<<<<<<< HEAD
 [testenv:mypy]
 deps =
     mypy
     types-cachetools
     types-requests~=2.32.0
 commands = mypy src/confluent_kafka
-=======
+
 [testenv:black]
 deps = black>=24.0.0
 commands = black --check --diff .
@@ -39,7 +34,6 @@
 [testenv:isort]
 deps = isort>=5.13.0
 commands = isort --check-only --diff .
->>>>>>> 921eb15b
 
 [pytest]
 python_files = test_*
