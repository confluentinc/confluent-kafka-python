--- conflicted
+++ resolved
@@ -108,12 +108,6 @@
         loop = asyncio.get_running_loop()
         return await loop.run_in_executor(self._executor, _produce_batch_and_poll)
 
-<<<<<<< HEAD
-    def _handle_partial_failures(
-        self,
-        batch_messages: List[Dict[str, Any]]
-    ) -> None:
-=======
     async def flush_librdkafka_queue(self, timeout=-1):
         """Flush the librdkafka queue and wait for all messages to be delivered
 
@@ -131,8 +125,7 @@
         """
         return await _common.async_call(self._executor, self._producer.flush, timeout)
 
-    def _handle_partial_failures(self, batch_messages):
->>>>>>> b207e065
+    def _handle_partial_failures(self, batch_messages: List[Dict[str, Any]]) -> None:
         """Handle messages that failed during produce_batch
 
         When produce_batch encounters messages that fail immediately (e.g.,
