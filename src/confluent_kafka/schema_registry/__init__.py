--- conflicted
+++ resolved
@@ -45,26 +45,6 @@
 _MAGIC_BYTE_V1 = 1
 
 __all__ = [
-<<<<<<< HEAD
-    "ConfigCompatibilityLevel",
-    "Metadata",
-    "MetadataProperties",
-    "MetadataTags",
-    "RegisteredSchema",
-    "Rule",
-    "RuleKind",
-    "RuleMode",
-    "RuleParams",
-    "RuleSet",
-    "Schema",
-    "SchemaRegistryClient",
-    "SchemaRegistryError",
-    "SchemaReference",
-    "ServerConfig",
-    "topic_subject_name_strategy",
-    "topic_record_subject_name_strategy",
-    "record_subject_name_strategy"
-=======
   "ConfigCompatibilityLevel",
   "Metadata",
   "MetadataProperties",
@@ -87,7 +67,6 @@
   "prefix_schema_id_serializer",
   "dual_schema_id_deserializer",
   "prefix_schema_id_deserializer"
->>>>>>> 76dfb6b2
 ]
 
 
