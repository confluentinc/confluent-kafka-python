#!/usr/bin/env python
# -*- coding: utf-8 -*-
#
# Copyright 2020 Confluent Inc.
#
# Licensed under the Apache License, Version 2.0 (the "License");
# you may not use this file except in compliance with the License.
# You may obtain a copy of the License at
#
# http://www.apache.org/licenses/LICENSE-2.0
#
# Unless required by applicable law or agreed to in writing, software
# distributed under the License is distributed on an "AS IS" BASIS,
# WITHOUT WARRANTIES OR CONDITIONS OF ANY KIND, either express or implied.
# See the License for the specific language governing permissions and
# limitations under the License.
#
from io import BytesIO
from json import loads
from struct import pack, unpack

from fastavro import (parse_schema,
                      schemaless_reader,
                      schemaless_writer)

from . import (_MAGIC_BYTE,
               Schema,
               topic_subject_name_strategy)
from confluent_kafka.serialization import (Deserializer,
                                           SerializationError,
                                           Serializer)


class _ContextStringIO(BytesIO):
    """
    Wrapper to allow use of StringIO via 'with' constructs.

    """

    def __enter__(self):
        return self

    def __exit__(self, *args):
        self.close()
        return False


def _schema_loads(schema_str):
    """
    Instantiates a Schema instance from a declaration string

    Args:
        schema_str (str): Avro Schema declaration.

    .. _Schema declaration:
        https://avro.apache.org/docs/current/spec.html#schemas

    Returns:
        Schema: Schema instance

    """
    schema_str = schema_str.strip()

    # canonical form primitive declarations are not supported
    if schema_str[0] != "{":
        schema_str = '{"type":"' + schema_str + '"}'

    return Schema(schema_str, schema_type='AVRO')


class AvroSerializer(Serializer):
    """
    AvroSerializer serializes objects in the Confluent Schema Registry binary
    format for Avro.


    AvroSerializer configuration properties:

    +---------------------------+----------+--------------------------------------------------+
    | Property Name             | Type     | Description                                      |
    +===========================+==========+==================================================+
    |                           |          | Registers schemas automatically if not           |
    | ``auto.register.schemas`` | bool     | previously associated with a particular subject. |
    |                           |          | Defaults to True.                                |
    +---------------------------+----------+--------------------------------------------------+
    |                           |          | Callable(SerializationContext, str) -> str       |
    |                           |          |                                                  |
    | ``subject.name.strategy`` | callable | Instructs the AvroSerializer on how to construct |
    |                           |          | Schema Registry subject names.                   |
    |                           |          | Defaults to topic_subject_name_strategy.         |
    +---------------------------+----------+--------------------------------------------------+

    Schemas are registered to namespaces known as Subjects which define how a
    schema may evolve over time. By default the subject name is formed by
    concatenating the topic name with the message field separated by a hyphen.

    i.e. {topic name}-{message field}

    Alternative naming strategies may be configured with the property
    ``subject.name.strategy``.

    Supported subject name strategies:

    +--------------------------------------+------------------------------+
    | Subject Name Strategy                | Output Format                |
    +======================================+==============================+
    | topic_subject_name_strategy(default) | {topic name}-{message field} |
    +--------------------------------------+------------------------------+
    | topic_record_subject_name_strategy   | {topic name}-{record name}   |
    +--------------------------------------+------------------------------+
    | record_subject_name_strategy         | {record name}                |
    +--------------------------------------+------------------------------+

    See `Subject name strategy <https://docs.confluent.io/current/schema-registry/serializer-formatter.html#subject-name-strategy>`_ for additional details.

    Note:
        Prior to serialization all ``Complex Types`` must first be converted to
        a dict instance. This may handled manually prior to calling
        :py:func:`SerializingProducer.produce()` or by registering a `to_dict`
        callable with the AvroSerializer.

        See ``avro_producer.py`` in the examples directory for example usage.

    Args:
        schema_registry_client (SchemaRegistryClient): Schema Registry client instance.

        schema_str (str): Avro `Schema Declaration. <https://avro.apache.org/docs/current/spec.html#schemas>`_

        to_dict (callable, optional): Callable(object, SerializationContext) -> dict. Converts object to a dict.

        conf (dict): AvroSerializer configuration.

    """  # noqa: E501
    __slots__ = ['_hash', '_auto_register', '_known_subjects', '_parsed_schema',
                 '_registry', '_schema', '_schema_id', '_schema_name',
                 '_subject_name_func', '_to_dict']

    # default configuration
    _default_conf = {'auto.register.schemas': True,
                     'subject.name.strategy': topic_subject_name_strategy}

    def __init__(self, schema_registry_client, schema_str,
                 to_dict=None, conf=None):
        self._registry = schema_registry_client
        self._schema_id = None
        # Avoid calling registry if schema is known to be registered
        self._known_subjects = set()

        if to_dict is not None and not callable(to_dict):
            raise ValueError("to_dict must be callable with the signature"
                             " to_dict(object, SerializationContext)->dict")

        self._to_dict = to_dict

        # handle configuration
        conf_copy = self._default_conf.copy()
        if conf is not None:
            conf_copy.update(conf)

        self._auto_register = conf_copy.pop('auto.register.schemas')
        if not isinstance(self._auto_register, bool):
            raise ValueError("auto.register.schemas must be a boolean value")

        self._subject_name_func = conf_copy.pop('subject.name.strategy')
        if not callable(self._subject_name_func):
            raise ValueError("subject.name.strategy must be callable")

        if len(conf_copy) > 0:
            raise ValueError("Unrecognized properties: {}"
                             .format(", ".join(conf_copy.keys())))

        # convert schema_str to Schema instance
        schema = _schema_loads(schema_str)
        schema_dict = loads(schema.schema_str)
        parsed_schema = parse_schema(schema_dict)
        # The Avro spec states primitives have a name equal to their type
        # i.e. {"type": "string"} has a name of string.
        # This function does not comply.
        # https://github.com/fastavro/fastavro/issues/415
        schema_name = parsed_schema.get('name', schema_dict['type'])

        self._schema = schema
        self._schema_name = schema_name
        self._parsed_schema = parsed_schema

    def __call__(self, obj, ctx):
        """
        Serializes an object to the Confluent Schema Registry's Avro binary
        format.

        Args:
            obj (object): object instance to serializes.

            ctx (SerializationContext): Metadata pertaining to the serialization operation.

        Note:
            None objects are represented as Kafka Null.

        Raises:
            SerializerError: if any error occurs serializing obj

        Returns:
            bytes: Confluent Schema Registry formatted Avro bytes

        """
        if obj is None:
            return None

        subject = self._subject_name_func(ctx, self._schema_name)

        # Check to ensure this schema has been registered under subject_name.
        if self._auto_register and subject not in self._known_subjects:
            # The schema name will always be the same. We can't however register
            # a schema without a subject so we set the schema_id here to handle
            # the initial registration.
            self._schema_id = self._registry.register_schema(subject,
                                                             self._schema)
            self._known_subjects.add(subject)
        elif not self._auto_register and subject not in self._known_subjects:
            registered_schema = self._registry.lookup_schema(subject,
                                                             self._schema)
            self._schema_id = registered_schema.schema_id
            self._known_subjects.add(subject)

        if self._to_dict is not None:
            value = self._to_dict(obj, ctx)
        else:
            value = obj

        with _ContextStringIO() as fo:
            # Write the magic byte and schema ID in network byte order (big endian)
            fo.write(pack('>bI', _MAGIC_BYTE, self._schema_id))
            # write the record to the rest of the buffer
            schemaless_writer(fo, self._parsed_schema, value)

            return fo.getvalue()


class AvroDeserializer(Deserializer):
    """
    AvroDeserializer decodes bytes written in the Schema Registry
    Avro format to an object.

    Note:
        ``Complex Types`` are returned as dicts. If a more specific instance
        type is desired a callable, ``from_dict``, may be registered with
        the AvroDeserializer which converts a dict to the desired type.

        See ``avro_consumer.py`` in the examples directory in the examples
        directory for example usage.

    Args:
        schema_registry_client (SchemaRegistryClient): Confluent Schema Registry
            client instance.

        schema_str (str, optional): Avro reader schema declaration.
            If not provided, writer schema is used for deserialization.

        from_dict (callable, optional): Callable(dict, SerializationContext) -> object.
            Converts dict to an instance of some object.

        return_record_name (bool): If True, when reading a union of records, the result will
                                   be a tuple where the first value is the name of the record and the second value is
                                   the record itself.  Defaults to False.

    See Also:
        `Apache Avro Schema Declaration <https://avro.apache.org/docs/current/spec.html#schemas>`_

        `Apache Avro Schema Resolution <https://avro.apache.org/docs/1.8.2/spec.html#Schema+Resolution>`_

    """
    __slots__ = ['_reader_schema', '_registry', '_from_dict', '_writer_schemas', '_return_record_name']

<<<<<<< HEAD
    def __init__(self, schema_str, schema_registry_client, from_dict=None, return_record_name=False):
=======
    def __init__(self, schema_registry_client, schema_str=None, from_dict=None):
>>>>>>> 7f9c044e
        self._registry = schema_registry_client
        self._writer_schemas = {}

        self._reader_schema = parse_schema(loads(schema_str)) if schema_str else None

        if from_dict is not None and not callable(from_dict):
            raise ValueError("from_dict must be callable with the signature"
                             " from_dict(SerializationContext, dict) -> object")
        self._from_dict = from_dict

        self._return_record_name = return_record_name
        if not isinstance(self._return_record_name, bool):
            raise ValueError("return_record_name must be a boolean value")

    def __call__(self, value, ctx):
        """
        Decodes a Confluent Schema Registry formatted Avro bytes to an object.

        Arguments:
            value (bytes): bytes

            ctx (SerializationContext): Metadata pertaining to the serialization
                operation.

        Raises:
            SerializerError: if an error occurs ready data.

        Returns:
            object: object if ``from_dict`` is set, otherwise dict. If no value is supplied None is returned.

        """  # noqa: E501
        if value is None:
            return None

        if len(value) <= 5:
            raise SerializationError("Message too small. This message was not"
                                     " produced with a Confluent"
                                     " Schema Registry serializer")

        with _ContextStringIO(value) as payload:
            magic, schema_id = unpack('>bI', payload.read(5))
            if magic != _MAGIC_BYTE:
                raise SerializationError("Unknown magic byte. This message was"
                                         " not produced with a Confluent"
                                         " Schema Registry serializer")

            writer_schema = self._writer_schemas.get(schema_id, None)

            if writer_schema is None:
                schema = self._registry.get_schema(schema_id)
                prepared_schema = _schema_loads(schema.schema_str)
                writer_schema = parse_schema(loads(
                    prepared_schema.schema_str))
                self._writer_schemas[schema_id] = writer_schema

            obj_dict = schemaless_reader(payload,
                                         writer_schema,
                                         self._reader_schema,
                                         self._return_record_name)

            if self._from_dict is not None:
                return self._from_dict(obj_dict, ctx)

            return obj_dict<|MERGE_RESOLUTION|>--- conflicted
+++ resolved
@@ -271,11 +271,7 @@
     """
     __slots__ = ['_reader_schema', '_registry', '_from_dict', '_writer_schemas', '_return_record_name']
 
-<<<<<<< HEAD
-    def __init__(self, schema_str, schema_registry_client, from_dict=None, return_record_name=False):
-=======
-    def __init__(self, schema_registry_client, schema_str=None, from_dict=None):
->>>>>>> 7f9c044e
+    def __init__(self, schema_registry_client, schema_str=None, from_dict=None, return_record_name=False):
         self._registry = schema_registry_client
         self._writer_schemas = {}
 
