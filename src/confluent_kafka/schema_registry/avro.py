#!/usr/bin/env python
# -*- coding: utf-8 -*-
#
# Copyright 2020 Confluent Inc.
#
# Licensed under the Apache License, Version 2.0 (the "License");
# you may not use this file except in compliance with the License.
# You may obtain a copy of the License at
#
# http://www.apache.org/licenses/LICENSE-2.0
#
# Unless required by applicable law or agreed to in writing, software
# distributed under the License is distributed on an "AS IS" BASIS,
# WITHOUT WARRANTIES OR CONDITIONS OF ANY KIND, either express or implied.
# See the License for the specific language governing permissions and
# limitations under the License.

from .common.avro import *  # noqa
<<<<<<< HEAD
from ._sync.avro import *  # noqa
from ._async.avro import *  # noqa
=======
from ._sync.avro import *  # noqa
>>>>>>> b1fa5d93
<|MERGE_RESOLUTION|>--- conflicted
+++ resolved
@@ -16,9 +16,5 @@
 # limitations under the License.
 
 from .common.avro import *  # noqa
-<<<<<<< HEAD
-from ._sync.avro import *  # noqa
 from ._async.avro import *  # noqa
-=======
-from ._sync.avro import *  # noqa
->>>>>>> b1fa5d93
+from ._sync.avro import *  # noqa