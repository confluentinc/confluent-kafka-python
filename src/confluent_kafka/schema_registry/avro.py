--- conflicted
+++ resolved
@@ -183,11 +183,8 @@
                      'use.latest.version': False,
                      'subject.name.strategy': topic_subject_name_strategy}
 
-<<<<<<< HEAD
     def __init__(self, schema_registry_client: SchemaRegistryClient, schema_str: str,
                  to_dict: Optional[Callable[[object, SerializationContext], Dict]]=None, conf: Optional[Dict]=None):
-=======
-    def __init__(self, schema_registry_client, schema_str, to_dict=None, conf=None):
         if isinstance(schema_str, str):
             schema = _schema_loads(schema_str)
         elif isinstance(schema_str, Schema):
@@ -195,7 +192,6 @@
         else:
             raise TypeError('You must pass either schema string or schema object')
 
->>>>>>> 67f0084a
         self._registry = schema_registry_client
         self._schema_id: Optional[int] = None
         self._known_subjects: Set[str] = set()
@@ -353,11 +349,7 @@
     __slots__ = ['_reader_schema', '_registry', '_from_dict', '_writer_schemas', '_return_record_name', '_schema',
                  '_named_schemas']
 
-<<<<<<< HEAD
     def __init__(self, schema_registry_client: SchemaRegistryClient, schema_str: Optional[str]=None, from_dict:Optional[Callable]=None, return_record_name: bool=False):
-=======
-    def __init__(self, schema_registry_client, schema_str=None, from_dict=None, return_record_name=False):
->>>>>>> 67f0084a
         schema = None
         if schema_str is not None:
             if isinstance(schema_str, str):
