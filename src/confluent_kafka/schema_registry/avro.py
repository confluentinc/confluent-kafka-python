#!/usr/bin/env python
# -*- coding: utf-8 -*-
#
# Copyright 2020 Confluent Inc.
#
# Licensed under the Apache License, Version 2.0 (the "License");
# you may not use this file except in compliance with the License.
# You may obtain a copy of the License at
#
# http://www.apache.org/licenses/LICENSE-2.0
#
# Unless required by applicable law or agreed to in writing, software
# distributed under the License is distributed on an "AS IS" BASIS,
# WITHOUT WARRANTIES OR CONDITIONS OF ANY KIND, either express or implied.
# See the License for the specific language governing permissions and
# limitations under the License.

<<<<<<< HEAD
from io import BytesIO
from json import loads
from struct import pack, unpack

from fastavro import (parse_schema,
                      schemaless_reader,
                      schemaless_writer)

from . import (_MAGIC_BYTE,
               Schema,
               topic_subject_name_strategy)
from confluent_kafka.serialization import (Deserializer,
                                           SerializationError,
                                           Serializer)


class _ContextStringIO(BytesIO):
    """
    Wrapper to allow use of StringIO via 'with' constructs.
    """

    def __enter__(self):
        return self

    def __exit__(self, *args):
        self.close()
        return False


def _schema_loads(schema_str):
    """
    Instantiate a Schema instance from a declaration string.

    Args:
        schema_str (str): Avro Schema declaration.

    .. _Schema declaration:
        https://avro.apache.org/docs/current/spec.html#schemas

    Returns:
        Schema: A Schema instance.
    """

    schema_str = schema_str.strip()

    # canonical form primitive declarations are not supported
    if schema_str[0] != "{" and schema_str[0] != "[":
        schema_str = '{"type":' + schema_str + '}'

    return Schema(schema_str, schema_type='AVRO')


class AvroSerializer(Serializer):
    """
    Serializer that outputs Avro binary encoded data with Confluent Schema Registry framing.

    Configuration properties:

    +-----------------------------------+----------+--------------------------------------------------+
    | Property Name                     | Type     | Description                                      |
    +===================================+==========+==================================================+
    |                                   |          | If True, automatically register the configured   |
    | ``auto.register.schemas``         | bool     | schema with Confluent Schema Registry if it has  |
    |                                   |          | not previously been associated with the relevant |
    |                                   |          | subject (determined via subject.name.strategy).  |
    |                                   |          |                                                  |
    |                                   |          | Defaults to True.                                |
    +-----------------------------------+----------+--------------------------------------------------+
    |                                   |          | Whether to normalize schemas, which will         |
    | ``normalize.schemas``             | bool     | transform schemas to have a consistent format,   |
    |                                   |          | including ordering properties and references.    |
    +-----------------------------------+----------+--------------------------------------------------+
    |                                   |          | Whether to use the latest subject version for    |
    | ``use.latest.version``            | bool     | serialization.                                   |
    |                                   |          |                                                  |
    |                                   |          | WARNING: There is no check that the latest       |
    |                                   |          | schema is backwards compatible with the object   |
    |                                   |          | being serialized.                                |
    |                                   |          |                                                  |
    |                                   |          | Defaults to False.                               |
    +-----------------------------------+----------+--------------------------------------------------+
    |                                   |          | Callable(SerializationContext, str) -> str       |
    |                                   |          |                                                  |
    | ``subject.name.strategy``         | callable | Defines how Schema Registry subject names are    |
    |                                   |          | constructed. Standard naming strategies are      |
    |                                   |          | defined in the confluent_kafka.schema_registry   |
    |                                   |          | namespace.                                       |
    |                                   |          |                                                  |
    |                                   |          | Defaults to topic_subject_name_strategy.         |
    +-----------------------------------+----------+--------------------------------------------------+
    |                                   |          | If set to True, an error will be raised if       |
    |                                   |          | records do not contain exactly the same          |
    | ``validate.strict``               | bool     | fields that the schema states.                   |
    |                                   |          |                                                  |
    |                                   |          | Defaults to False.                               |
    +-----------------------------------+----------+--------------------------------------------------+
    |                                   |          | If set to True, an error will be raised          |
    |                                   |          | if records do not contain exactly the same       |
    | ``validate.strict.allow.default`` | bool     | fields that the schema states, unless it is a    |
    |                                   |          | missing field that has a default value in the    |
    |                                   |          | schema.                                          |
    |                                   |          |                                                  |
    |                                   |          | Defaults to False.                               |
    +-----------------------------------+----------+--------------------------------------------------+

    Schemas are registered against subject names in Confluent Schema Registry that
    define a scope in which the schemas can be evolved. By default, the subject name
    is formed by concatenating the topic name with the message field (key or value)
    separated by a hyphen.

    i.e. {topic name}-{message field}

    Alternative naming strategies may be configured with the property
    ``subject.name.strategy``.

    Supported subject name strategies:

    +--------------------------------------+------------------------------+
    | Subject Name Strategy                | Output Format                |
    +======================================+==============================+
    | topic_subject_name_strategy(default) | {topic name}-{message field} |
    +--------------------------------------+------------------------------+
    | topic_record_subject_name_strategy   | {topic name}-{record name}   |
    +--------------------------------------+------------------------------+
    | record_subject_name_strategy         | {record name}                |
    +--------------------------------------+------------------------------+

    See `Subject name strategy <https://docs.confluent.io/current/schema-registry/serializer-formatter.html#subject-name-strategy>`_ for additional details.

    Note:
        Prior to serialization, all values must first be converted to
        a dict instance. This may handled manually prior to calling
        :py:func:`Producer.produce()` or by registering a `to_dict`
        callable with AvroSerializer.

        See ``avro_producer.py`` in the examples directory for example usage.

    Note:
       Tuple notation can be used to determine which branch of an ambiguous union to take.

       See `fastavro notation <https://fastavro.readthedocs.io/en/latest/writer.html#using-the-tuple-notation-to-specify-which-branch-of-a-union-to-take>`_

    Args:
        schema_registry_client (SchemaRegistryClient): Schema Registry client instance.

        schema_str (str): Avro `Schema Declaration. <https://avro.apache.org/docs/current/spec.html#schemas>`_

        to_dict (callable, optional): Callable(object, SerializationContext) -> dict. Converts object to a dict.

        conf (dict): AvroSerializer configuration.
    """  # noqa: E501
    __slots__ = ['_hash', '_auto_register', '_normalize_schemas', '_use_latest_version',
                 '_known_subjects', '_parsed_schema',
                 '_registry', '_schema', '_schema_id', '_schema_name',
                 '_subject_name_func', '_to_dict', '_strict', '_strict_allow_default']

    _default_conf = {'auto.register.schemas': True,
                     'normalize.schemas': False,
                     'use.latest.version': False,
                     'subject.name.strategy': topic_subject_name_strategy,
                     'validate.strict': False,
                     'validate.strict.allow.default': False}

    def __init__(self, schema_registry_client, schema_str,
                 to_dict=None, conf=None):
        self._registry = schema_registry_client
        self._schema_id = None
        self._known_subjects = set()

        if to_dict is not None and not callable(to_dict):
            raise ValueError("to_dict must be callable with the signature "
                             "to_dict(object, SerializationContext)->dict")

        self._to_dict = to_dict

        conf_copy = self._default_conf.copy()
        if conf is not None:
            conf_copy.update(conf)

        self._auto_register = conf_copy.pop('auto.register.schemas')
        if not isinstance(self._auto_register, bool):
            raise ValueError("auto.register.schemas must be a boolean value")

        self._normalize_schemas = conf_copy.pop('normalize.schemas')
        if not isinstance(self._normalize_schemas, bool):
            raise ValueError("normalize.schemas must be a boolean value")

        self._use_latest_version = conf_copy.pop('use.latest.version')
        if not isinstance(self._use_latest_version, bool):
            raise ValueError("use.latest.version must be a boolean value")

        if self._use_latest_version and self._auto_register:
            raise ValueError("cannot enable both use.latest.version and auto.register.schemas")

        self._subject_name_func = conf_copy.pop('subject.name.strategy')
        if not callable(self._subject_name_func):
            raise ValueError("subject.name.strategy must be callable")

        self._strict = conf_copy.pop('validate.strict')
        if not isinstance(self._strict, bool):
            raise ValueError("validate.strict must be a boolean value")

        self._strict_allow_default = conf_copy.pop('validate.strict.allow.default')
        if not isinstance(self._strict, bool):
            raise ValueError("validate.strict.allow.default must be a boolean value")

        if len(conf_copy) > 0:
            raise ValueError("Unrecognized properties: {}"
                             .format(", ".join(conf_copy.keys())))

        schema = _schema_loads(schema_str)
        schema_dict = loads(schema.schema_str)
        parsed_schema = parse_schema(schema_dict)

        if isinstance(parsed_schema, list):
            # if parsed_schema is a list, we have an Avro union and there
            # is no valid schema name. This is fine because the only use of
            # schema_name is for supplying the subject name to the registry
            # and union types should use topic_subject_name_strategy, which
            # just discards the schema name anyway
            schema_name = None
        else:
            # The Avro spec states primitives have a name equal to their type
            # i.e. {"type": "string"} has a name of string.
            # This function does not comply.
            # https://github.com/fastavro/fastavro/issues/415
            schema_name = parsed_schema.get("name", schema_dict["type"])

        self._schema = schema
        self._schema_name = schema_name
        self._parsed_schema = parsed_schema

    def __call__(self, obj, ctx):
        """
        Serializes an object to Avro binary format, prepending it with Confluent
        Schema Registry framing.

        Args:
            obj (object): The object instance to serialize.

            ctx (SerializationContext): Metadata pertaining to the serialization operation.

        Raises:
            SerializerError: If any error occurs serializing obj.
            SchemaRegistryError: If there was an error registering the schema with
                                 Schema Registry, or auto.register.schemas is
                                 false and the schema was not registered.

        Returns:
            bytes: Confluent Schema Registry encoded Avro bytes
        """

        if obj is None:
            return None

        subject = self._subject_name_func(ctx, self._schema_name)

        if subject not in self._known_subjects:
            if self._use_latest_version:
                latest_schema = self._registry.get_latest_version(subject)
                self._schema_id = latest_schema.schema_id

            else:
                # Check to ensure this schema has been registered under subject_name.
                if self._auto_register:
                    # The schema name will always be the same. We can't however register
                    # a schema without a subject so we set the schema_id here to handle
                    # the initial registration.
                    self._schema_id = self._registry.register_schema(subject,
                                                                     self._schema,
                                                                     self._normalize_schemas)
                else:
                    registered_schema = self._registry.lookup_schema(subject,
                                                                     self._schema,
                                                                     self._normalize_schemas)
                    self._schema_id = registered_schema.schema_id
            self._known_subjects.add(subject)

        if self._to_dict is not None:
            value = self._to_dict(obj, ctx)
        else:
            value = obj

        with _ContextStringIO() as fo:
            # Write the magic byte and schema ID in network byte order (big endian)
            fo.write(pack('>bI', _MAGIC_BYTE, self._schema_id))
            # write the record to the rest of the buffer
            schemaless_writer(fo, self._parsed_schema, value, strict=self._strict,
                              strict_allow_default=self._strict_allow_default)

            return fo.getvalue()


class AvroDeserializer(Deserializer):
    """
    Deserializer for Avro binary encoded data with Confluent Schema Registry
    framing.

    Note:
        By default, Avro complex types are returned as dicts. This behavior can
        be overriden by registering a callable ``from_dict`` with the deserializer to
        convert the dicts to the desired type.

        See ``avro_consumer.py`` in the examples directory in the examples
        directory for example usage.

    Args:
        schema_registry_client (SchemaRegistryClient): Confluent Schema Registry
            client instance.

        schema_str (str, optional): The reader schema.
            If not provided, the writer schema will be used as the reader schema.

        from_dict (callable, optional): Callable(dict, SerializationContext) -> object.
            Converts a dict to an instance of some object.

        return_record_name (bool): If True, when reading a union of records, the result will
                                   be a tuple where the first value is the name of the record and the second value is
                                   the record itself.  Defaults to False.

    See Also:
        `Apache Avro Schema Declaration <https://avro.apache.org/docs/current/spec.html#schemas>`_

        `Apache Avro Schema Resolution <https://avro.apache.org/docs/1.8.2/spec.html#Schema+Resolution>`_
    """

    __slots__ = ['_reader_schema', '_registry', '_from_dict', '_writer_schemas', '_return_record_name']

    def __init__(self, schema_registry_client, schema_str=None, from_dict=None, return_record_name=False):
        self._registry = schema_registry_client
        self._writer_schemas = {}

        self._reader_schema = parse_schema(loads(schema_str)) if schema_str else None

        if from_dict is not None and not callable(from_dict):
            raise ValueError("from_dict must be callable with the signature "
                             "from_dict(SerializationContext, dict) -> object")
        self._from_dict = from_dict

        self._return_record_name = return_record_name
        if not isinstance(self._return_record_name, bool):
            raise ValueError("return_record_name must be a boolean value")

    def __call__(self, data, ctx):
        """
        Deserialize Avro binary encoded data with Confluent Schema Registry framing to
        a dict, or object instance according to from_dict, if specified.

        Arguments:
            data (bytes): bytes

            ctx (SerializationContext): Metadata relevant to the serialization
                operation.

        Raises:
            SerializerError: if an error occurs parsing data.

        Returns:
            object: If data is None, then None. Else, a dict, or object instance according
                    to from_dict, if specified.
        """  # noqa: E501

        if data is None:
            return None

        if len(data) <= 5:
            raise SerializationError("Expecting data framing of length 6 bytes or "
                                     "more but total data size is {} bytes. This "
                                     "message was not produced with a Confluent "
                                     "Schema Registry serializer".format(len(data)))

        with _ContextStringIO(data) as payload:
            magic, schema_id = unpack('>bI', payload.read(5))
            if magic != _MAGIC_BYTE:
                raise SerializationError("Unexpected magic byte {}. This message "
                                         "was not produced with a Confluent "
                                         "Schema Registry serializer".format(magic))

            writer_schema = self._writer_schemas.get(schema_id, None)

            if writer_schema is None:
                schema = self._registry.get_schema(schema_id)
                prepared_schema = _schema_loads(schema.schema_str)
                writer_schema = parse_schema(loads(
                    prepared_schema.schema_str))
                self._writer_schemas[schema_id] = writer_schema

            obj_dict = schemaless_reader(payload,
                                         writer_schema,
                                         self._reader_schema,
                                         self._return_record_name)

            if self._from_dict is not None:
                return self._from_dict(obj_dict, ctx)

            return obj_dict
=======
from ._async.avro import *  # noqa
from ._sync.avro import *  # noqa
from .common.avro import *  # noqa
>>>>>>> bee73430
<|MERGE_RESOLUTION|>--- conflicted
+++ resolved
@@ -15,405 +15,7 @@
 # See the License for the specific language governing permissions and
 # limitations under the License.
 
-<<<<<<< HEAD
-from io import BytesIO
-from json import loads
-from struct import pack, unpack
 
-from fastavro import (parse_schema,
-                      schemaless_reader,
-                      schemaless_writer)
-
-from . import (_MAGIC_BYTE,
-               Schema,
-               topic_subject_name_strategy)
-from confluent_kafka.serialization import (Deserializer,
-                                           SerializationError,
-                                           Serializer)
-
-
-class _ContextStringIO(BytesIO):
-    """
-    Wrapper to allow use of StringIO via 'with' constructs.
-    """
-
-    def __enter__(self):
-        return self
-
-    def __exit__(self, *args):
-        self.close()
-        return False
-
-
-def _schema_loads(schema_str):
-    """
-    Instantiate a Schema instance from a declaration string.
-
-    Args:
-        schema_str (str): Avro Schema declaration.
-
-    .. _Schema declaration:
-        https://avro.apache.org/docs/current/spec.html#schemas
-
-    Returns:
-        Schema: A Schema instance.
-    """
-
-    schema_str = schema_str.strip()
-
-    # canonical form primitive declarations are not supported
-    if schema_str[0] != "{" and schema_str[0] != "[":
-        schema_str = '{"type":' + schema_str + '}'
-
-    return Schema(schema_str, schema_type='AVRO')
-
-
-class AvroSerializer(Serializer):
-    """
-    Serializer that outputs Avro binary encoded data with Confluent Schema Registry framing.
-
-    Configuration properties:
-
-    +-----------------------------------+----------+--------------------------------------------------+
-    | Property Name                     | Type     | Description                                      |
-    +===================================+==========+==================================================+
-    |                                   |          | If True, automatically register the configured   |
-    | ``auto.register.schemas``         | bool     | schema with Confluent Schema Registry if it has  |
-    |                                   |          | not previously been associated with the relevant |
-    |                                   |          | subject (determined via subject.name.strategy).  |
-    |                                   |          |                                                  |
-    |                                   |          | Defaults to True.                                |
-    +-----------------------------------+----------+--------------------------------------------------+
-    |                                   |          | Whether to normalize schemas, which will         |
-    | ``normalize.schemas``             | bool     | transform schemas to have a consistent format,   |
-    |                                   |          | including ordering properties and references.    |
-    +-----------------------------------+----------+--------------------------------------------------+
-    |                                   |          | Whether to use the latest subject version for    |
-    | ``use.latest.version``            | bool     | serialization.                                   |
-    |                                   |          |                                                  |
-    |                                   |          | WARNING: There is no check that the latest       |
-    |                                   |          | schema is backwards compatible with the object   |
-    |                                   |          | being serialized.                                |
-    |                                   |          |                                                  |
-    |                                   |          | Defaults to False.                               |
-    +-----------------------------------+----------+--------------------------------------------------+
-    |                                   |          | Callable(SerializationContext, str) -> str       |
-    |                                   |          |                                                  |
-    | ``subject.name.strategy``         | callable | Defines how Schema Registry subject names are    |
-    |                                   |          | constructed. Standard naming strategies are      |
-    |                                   |          | defined in the confluent_kafka.schema_registry   |
-    |                                   |          | namespace.                                       |
-    |                                   |          |                                                  |
-    |                                   |          | Defaults to topic_subject_name_strategy.         |
-    +-----------------------------------+----------+--------------------------------------------------+
-    |                                   |          | If set to True, an error will be raised if       |
-    |                                   |          | records do not contain exactly the same          |
-    | ``validate.strict``               | bool     | fields that the schema states.                   |
-    |                                   |          |                                                  |
-    |                                   |          | Defaults to False.                               |
-    +-----------------------------------+----------+--------------------------------------------------+
-    |                                   |          | If set to True, an error will be raised          |
-    |                                   |          | if records do not contain exactly the same       |
-    | ``validate.strict.allow.default`` | bool     | fields that the schema states, unless it is a    |
-    |                                   |          | missing field that has a default value in the    |
-    |                                   |          | schema.                                          |
-    |                                   |          |                                                  |
-    |                                   |          | Defaults to False.                               |
-    +-----------------------------------+----------+--------------------------------------------------+
-
-    Schemas are registered against subject names in Confluent Schema Registry that
-    define a scope in which the schemas can be evolved. By default, the subject name
-    is formed by concatenating the topic name with the message field (key or value)
-    separated by a hyphen.
-
-    i.e. {topic name}-{message field}
-
-    Alternative naming strategies may be configured with the property
-    ``subject.name.strategy``.
-
-    Supported subject name strategies:
-
-    +--------------------------------------+------------------------------+
-    | Subject Name Strategy                | Output Format                |
-    +======================================+==============================+
-    | topic_subject_name_strategy(default) | {topic name}-{message field} |
-    +--------------------------------------+------------------------------+
-    | topic_record_subject_name_strategy   | {topic name}-{record name}   |
-    +--------------------------------------+------------------------------+
-    | record_subject_name_strategy         | {record name}                |
-    +--------------------------------------+------------------------------+
-
-    See `Subject name strategy <https://docs.confluent.io/current/schema-registry/serializer-formatter.html#subject-name-strategy>`_ for additional details.
-
-    Note:
-        Prior to serialization, all values must first be converted to
-        a dict instance. This may handled manually prior to calling
-        :py:func:`Producer.produce()` or by registering a `to_dict`
-        callable with AvroSerializer.
-
-        See ``avro_producer.py`` in the examples directory for example usage.
-
-    Note:
-       Tuple notation can be used to determine which branch of an ambiguous union to take.
-
-       See `fastavro notation <https://fastavro.readthedocs.io/en/latest/writer.html#using-the-tuple-notation-to-specify-which-branch-of-a-union-to-take>`_
-
-    Args:
-        schema_registry_client (SchemaRegistryClient): Schema Registry client instance.
-
-        schema_str (str): Avro `Schema Declaration. <https://avro.apache.org/docs/current/spec.html#schemas>`_
-
-        to_dict (callable, optional): Callable(object, SerializationContext) -> dict. Converts object to a dict.
-
-        conf (dict): AvroSerializer configuration.
-    """  # noqa: E501
-    __slots__ = ['_hash', '_auto_register', '_normalize_schemas', '_use_latest_version',
-                 '_known_subjects', '_parsed_schema',
-                 '_registry', '_schema', '_schema_id', '_schema_name',
-                 '_subject_name_func', '_to_dict', '_strict', '_strict_allow_default']
-
-    _default_conf = {'auto.register.schemas': True,
-                     'normalize.schemas': False,
-                     'use.latest.version': False,
-                     'subject.name.strategy': topic_subject_name_strategy,
-                     'validate.strict': False,
-                     'validate.strict.allow.default': False}
-
-    def __init__(self, schema_registry_client, schema_str,
-                 to_dict=None, conf=None):
-        self._registry = schema_registry_client
-        self._schema_id = None
-        self._known_subjects = set()
-
-        if to_dict is not None and not callable(to_dict):
-            raise ValueError("to_dict must be callable with the signature "
-                             "to_dict(object, SerializationContext)->dict")
-
-        self._to_dict = to_dict
-
-        conf_copy = self._default_conf.copy()
-        if conf is not None:
-            conf_copy.update(conf)
-
-        self._auto_register = conf_copy.pop('auto.register.schemas')
-        if not isinstance(self._auto_register, bool):
-            raise ValueError("auto.register.schemas must be a boolean value")
-
-        self._normalize_schemas = conf_copy.pop('normalize.schemas')
-        if not isinstance(self._normalize_schemas, bool):
-            raise ValueError("normalize.schemas must be a boolean value")
-
-        self._use_latest_version = conf_copy.pop('use.latest.version')
-        if not isinstance(self._use_latest_version, bool):
-            raise ValueError("use.latest.version must be a boolean value")
-
-        if self._use_latest_version and self._auto_register:
-            raise ValueError("cannot enable both use.latest.version and auto.register.schemas")
-
-        self._subject_name_func = conf_copy.pop('subject.name.strategy')
-        if not callable(self._subject_name_func):
-            raise ValueError("subject.name.strategy must be callable")
-
-        self._strict = conf_copy.pop('validate.strict')
-        if not isinstance(self._strict, bool):
-            raise ValueError("validate.strict must be a boolean value")
-
-        self._strict_allow_default = conf_copy.pop('validate.strict.allow.default')
-        if not isinstance(self._strict, bool):
-            raise ValueError("validate.strict.allow.default must be a boolean value")
-
-        if len(conf_copy) > 0:
-            raise ValueError("Unrecognized properties: {}"
-                             .format(", ".join(conf_copy.keys())))
-
-        schema = _schema_loads(schema_str)
-        schema_dict = loads(schema.schema_str)
-        parsed_schema = parse_schema(schema_dict)
-
-        if isinstance(parsed_schema, list):
-            # if parsed_schema is a list, we have an Avro union and there
-            # is no valid schema name. This is fine because the only use of
-            # schema_name is for supplying the subject name to the registry
-            # and union types should use topic_subject_name_strategy, which
-            # just discards the schema name anyway
-            schema_name = None
-        else:
-            # The Avro spec states primitives have a name equal to their type
-            # i.e. {"type": "string"} has a name of string.
-            # This function does not comply.
-            # https://github.com/fastavro/fastavro/issues/415
-            schema_name = parsed_schema.get("name", schema_dict["type"])
-
-        self._schema = schema
-        self._schema_name = schema_name
-        self._parsed_schema = parsed_schema
-
-    def __call__(self, obj, ctx):
-        """
-        Serializes an object to Avro binary format, prepending it with Confluent
-        Schema Registry framing.
-
-        Args:
-            obj (object): The object instance to serialize.
-
-            ctx (SerializationContext): Metadata pertaining to the serialization operation.
-
-        Raises:
-            SerializerError: If any error occurs serializing obj.
-            SchemaRegistryError: If there was an error registering the schema with
-                                 Schema Registry, or auto.register.schemas is
-                                 false and the schema was not registered.
-
-        Returns:
-            bytes: Confluent Schema Registry encoded Avro bytes
-        """
-
-        if obj is None:
-            return None
-
-        subject = self._subject_name_func(ctx, self._schema_name)
-
-        if subject not in self._known_subjects:
-            if self._use_latest_version:
-                latest_schema = self._registry.get_latest_version(subject)
-                self._schema_id = latest_schema.schema_id
-
-            else:
-                # Check to ensure this schema has been registered under subject_name.
-                if self._auto_register:
-                    # The schema name will always be the same. We can't however register
-                    # a schema without a subject so we set the schema_id here to handle
-                    # the initial registration.
-                    self._schema_id = self._registry.register_schema(subject,
-                                                                     self._schema,
-                                                                     self._normalize_schemas)
-                else:
-                    registered_schema = self._registry.lookup_schema(subject,
-                                                                     self._schema,
-                                                                     self._normalize_schemas)
-                    self._schema_id = registered_schema.schema_id
-            self._known_subjects.add(subject)
-
-        if self._to_dict is not None:
-            value = self._to_dict(obj, ctx)
-        else:
-            value = obj
-
-        with _ContextStringIO() as fo:
-            # Write the magic byte and schema ID in network byte order (big endian)
-            fo.write(pack('>bI', _MAGIC_BYTE, self._schema_id))
-            # write the record to the rest of the buffer
-            schemaless_writer(fo, self._parsed_schema, value, strict=self._strict,
-                              strict_allow_default=self._strict_allow_default)
-
-            return fo.getvalue()
-
-
-class AvroDeserializer(Deserializer):
-    """
-    Deserializer for Avro binary encoded data with Confluent Schema Registry
-    framing.
-
-    Note:
-        By default, Avro complex types are returned as dicts. This behavior can
-        be overriden by registering a callable ``from_dict`` with the deserializer to
-        convert the dicts to the desired type.
-
-        See ``avro_consumer.py`` in the examples directory in the examples
-        directory for example usage.
-
-    Args:
-        schema_registry_client (SchemaRegistryClient): Confluent Schema Registry
-            client instance.
-
-        schema_str (str, optional): The reader schema.
-            If not provided, the writer schema will be used as the reader schema.
-
-        from_dict (callable, optional): Callable(dict, SerializationContext) -> object.
-            Converts a dict to an instance of some object.
-
-        return_record_name (bool): If True, when reading a union of records, the result will
-                                   be a tuple where the first value is the name of the record and the second value is
-                                   the record itself.  Defaults to False.
-
-    See Also:
-        `Apache Avro Schema Declaration <https://avro.apache.org/docs/current/spec.html#schemas>`_
-
-        `Apache Avro Schema Resolution <https://avro.apache.org/docs/1.8.2/spec.html#Schema+Resolution>`_
-    """
-
-    __slots__ = ['_reader_schema', '_registry', '_from_dict', '_writer_schemas', '_return_record_name']
-
-    def __init__(self, schema_registry_client, schema_str=None, from_dict=None, return_record_name=False):
-        self._registry = schema_registry_client
-        self._writer_schemas = {}
-
-        self._reader_schema = parse_schema(loads(schema_str)) if schema_str else None
-
-        if from_dict is not None and not callable(from_dict):
-            raise ValueError("from_dict must be callable with the signature "
-                             "from_dict(SerializationContext, dict) -> object")
-        self._from_dict = from_dict
-
-        self._return_record_name = return_record_name
-        if not isinstance(self._return_record_name, bool):
-            raise ValueError("return_record_name must be a boolean value")
-
-    def __call__(self, data, ctx):
-        """
-        Deserialize Avro binary encoded data with Confluent Schema Registry framing to
-        a dict, or object instance according to from_dict, if specified.
-
-        Arguments:
-            data (bytes): bytes
-
-            ctx (SerializationContext): Metadata relevant to the serialization
-                operation.
-
-        Raises:
-            SerializerError: if an error occurs parsing data.
-
-        Returns:
-            object: If data is None, then None. Else, a dict, or object instance according
-                    to from_dict, if specified.
-        """  # noqa: E501
-
-        if data is None:
-            return None
-
-        if len(data) <= 5:
-            raise SerializationError("Expecting data framing of length 6 bytes or "
-                                     "more but total data size is {} bytes. This "
-                                     "message was not produced with a Confluent "
-                                     "Schema Registry serializer".format(len(data)))
-
-        with _ContextStringIO(data) as payload:
-            magic, schema_id = unpack('>bI', payload.read(5))
-            if magic != _MAGIC_BYTE:
-                raise SerializationError("Unexpected magic byte {}. This message "
-                                         "was not produced with a Confluent "
-                                         "Schema Registry serializer".format(magic))
-
-            writer_schema = self._writer_schemas.get(schema_id, None)
-
-            if writer_schema is None:
-                schema = self._registry.get_schema(schema_id)
-                prepared_schema = _schema_loads(schema.schema_str)
-                writer_schema = parse_schema(loads(
-                    prepared_schema.schema_str))
-                self._writer_schemas[schema_id] = writer_schema
-
-            obj_dict = schemaless_reader(payload,
-                                         writer_schema,
-                                         self._reader_schema,
-                                         self._return_record_name)
-
-            if self._from_dict is not None:
-                return self._from_dict(obj_dict, ctx)
-
-            return obj_dict
-=======
 from ._async.avro import *  # noqa
 from ._sync.avro import *  # noqa
-from .common.avro import *  # noqa
->>>>>>> bee73430
+from .common.avro import *  # noqa