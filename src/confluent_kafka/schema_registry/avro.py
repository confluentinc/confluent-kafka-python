#!/usr/bin/env python
# -*- coding: utf-8 -*-
#
# Copyright 2020 Confluent Inc.
#
# Licensed under the Apache License, Version 2.0 (the "License");
# you may not use this file except in compliance with the License.
# You may obtain a copy of the License at
#
# http://www.apache.org/licenses/LICENSE-2.0
#
# Unless required by applicable law or agreed to in writing, software
# distributed under the License is distributed on an "AS IS" BASIS,
# WITHOUT WARRANTIES OR CONDITIONS OF ANY KIND, either express or implied.
# See the License for the specific language governing permissions and
# limitations under the License.

from io import BytesIO
from json import loads
from struct import pack, unpack
from typing import overload

from fastavro import (parse_schema,
                      schemaless_reader,
                      schemaless_writer)

from . import (_MAGIC_BYTE,
               Schema,
               topic_subject_name_strategy)
from confluent_kafka.serialization import (Deserializer,
                                           SerializationError,
                                           Serializer)


class _ContextStringIO(BytesIO):
    """
    Wrapper to allow use of StringIO via 'with' constructs.
    """

    def __enter__(self):
        return self

    def __exit__(self, *args):
        self.close()
        return False


def _schema_loads(schema_str):
    """
    Instantiate a Schema instance from a declaration string.

    Args:
        schema_str (str): Avro Schema declaration.

    .. _Schema declaration:
        https://avro.apache.org/docs/current/spec.html#schemas

    Returns:
        Schema: A Schema instance.
    """

    schema_str = schema_str.strip()

    # canonical form primitive declarations are not supported
    if schema_str[0] != "{" and schema_str[0] != "[":
        schema_str = '{"type":' + schema_str + '}'

    return Schema(schema_str, schema_type='AVRO')


class AvroSerializer(Serializer):
    """
    Serializer that outputs Avro binary encoded data with Confluent Schema Registry framing.

    Configuration properties:

    +---------------------------+----------+--------------------------------------------------+
    | Property Name             | Type     | Description                                      |
    +===========================+==========+==================================================+
    |                           |          | If True, automatically register the configured   |
    | ``auto.register.schemas`` | bool     | schema with Confluent Schema Registry if it has  |
    |                           |          | not previously been associated with the relevant |
    |                           |          | subject (determined via subject.name.strategy).  |
    |                           |          |                                                  |
    |                           |          | Defaults to True.                                |
    +---------------------------+----------+--------------------------------------------------+
    |                           |          | Whether to normalize schemas, which will         |
    | ``normalize.schemas``     | bool     | transform schemas to have a consistent format,   |
    |                           |          | including ordering properties and references.    |
    +---------------------------+----------+--------------------------------------------------+
    |                           |          | Whether to use the latest subject version for    |
    | ``use.latest.version``    | bool     | serialization.                                   |
    |                           |          |                                                  |
    |                           |          | WARNING: There is no check that the latest       |
    |                           |          | schema is backwards compatible with the object   |
    |                           |          | being serialized.                                |
    |                           |          |                                                  |
    |                           |          | Defaults to False.                               |
    +---------------------------+----------+--------------------------------------------------+
    |                           |          | Callable(SerializationContext, str) -> str       |
    |                           |          |                                                  |
    | ``subject.name.strategy`` | callable | Defines how Schema Registry subject names are    |
    |                           |          | constructed. Standard naming strategies are      |
    |                           |          | defined in the confluent_kafka.schema_registry   |
    |                           |          | namespace.                                       |
    |                           |          |                                                  |
    |                           |          | Defaults to topic_subject_name_strategy.         |
    +---------------------------+----------+--------------------------------------------------+

    Schemas are registered against subject names in Confluent Schema Registry that
    define a scope in which the schemas can be evolved. By default, the subject name
    is formed by concatenating the topic name with the message field (key or value)
    separated by a hyphen.

    i.e. {topic name}-{message field}

    Alternative naming strategies may be configured with the property
    ``subject.name.strategy``.

    Supported subject name strategies:

    +--------------------------------------+------------------------------+
    | Subject Name Strategy                | Output Format                |
    +======================================+==============================+
    | topic_subject_name_strategy(default) | {topic name}-{message field} |
    +--------------------------------------+------------------------------+
    | topic_record_subject_name_strategy   | {topic name}-{record name}   |
    +--------------------------------------+------------------------------+
    | record_subject_name_strategy         | {record name}                |
    +--------------------------------------+------------------------------+

    See `Subject name strategy <https://docs.confluent.io/current/schema-registry/serializer-formatter.html#subject-name-strategy>`_ for additional details.

    Note:
        Prior to serialization, all values must first be converted to
        a dict instance. This may handled manually prior to calling
        :py:func:`Producer.produce()` or by registering a `to_dict`
        callable with AvroSerializer.

        See ``avro_producer.py`` in the examples directory for example usage.

    Note:
       Tuple notation can be used to determine which branch of an ambiguous union to take.

       See `fastavro notation <https://fastavro.readthedocs.io/en/latest/writer.html#using-the-tuple-notation-to-specify-which-branch-of-a-union-to-take>`_

    Args:
        schema_registry_client (SchemaRegistryClient): Schema Registry client instance.

        schema (str or Schema): Avro `Schema Declaration. <https://avro.apache.org/docs/current/spec.html#schemas>`_

        to_dict (callable, optional): Callable(object, SerializationContext) -> dict. Converts object to a dict.

        conf (dict): AvroSerializer configuration.
    """  # noqa: E501
    __slots__ = ['_hash', '_auto_register', '_normalize_schemas', '_use_latest_version',
                 '_known_subjects', '_parsed_schema',
                 '_registry', '_schema', '_schema_id', '_schema_name',
                 '_subject_name_func', '_to_dict']

    _default_conf = {'auto.register.schemas': True,
                     'normalize.schemas': False,
                     'use.latest.version': False,
                     'subject.name.strategy': topic_subject_name_strategy}

    @overload
    def __init__(self, schema_registry_client, schema: str, to_dict=None, conf=None):
        ...

    @overload
    def __init__(self, schema_registry_client, schema: Schema, to_dict=None, conf=None):
        ...

    def __init__(self, schema_registry_client, schema, to_dict=None, conf=None):
        if isinstance(schema, str):
            schema = _schema_loads(schema)
        else:
            if not isinstance(schema, Schema):
                raise ValueError('You must pass either str or Schema')

        self._registry = schema_registry_client
        self._schema_id = None
        self._known_subjects = set()

        if to_dict is not None and not callable(to_dict):
            raise ValueError("to_dict must be callable with the signature "
                             "to_dict(object, SerializationContext)->dict")

        self._to_dict = to_dict

        conf_copy = self._default_conf.copy()
        if conf is not None:
            conf_copy.update(conf)

        self._auto_register = conf_copy.pop('auto.register.schemas')
        if not isinstance(self._auto_register, bool):
            raise ValueError("auto.register.schemas must be a boolean value")

        self._normalize_schemas = conf_copy.pop('normalize.schemas')
        if not isinstance(self._normalize_schemas, bool):
            raise ValueError("normalize.schemas must be a boolean value")

        self._use_latest_version = conf_copy.pop('use.latest.version')
        if not isinstance(self._use_latest_version, bool):
            raise ValueError("use.latest.version must be a boolean value")
        if self._use_latest_version and self._auto_register:
            raise ValueError("cannot enable both use.latest.version and auto.register.schemas")

        self._subject_name_func = conf_copy.pop('subject.name.strategy')
        if not callable(self._subject_name_func):
            raise ValueError("subject.name.strategy must be callable")

        if len(conf_copy) > 0:
            raise ValueError("Unrecognized properties: {}"
                             .format(", ".join(conf_copy.keys())))

<<<<<<< HEAD
        # convert schema_str to Schema instance
=======
        schema = _schema_loads(schema_str)
>>>>>>> 17029ada
        schema_dict = loads(schema.schema_str)
        parsed_schema = parse_schema(schema_dict, named_schemas=schema.named_schemas)

        if isinstance(parsed_schema, list):
            # if parsed_schema is a list, we have an Avro union and there
            # is no valid schema name. This is fine because the only use of
            # schema_name is for supplying the subject name to the registry
            # and union types should use topic_subject_name_strategy, which
            # just discards the schema name anyway
            schema_name = None
        else:
            # The Avro spec states primitives have a name equal to their type
            # i.e. {"type": "string"} has a name of string.
            # This function does not comply.
            # https://github.com/fastavro/fastavro/issues/415
            schema_name = parsed_schema.get("name", schema_dict["type"])

        self._schema = schema
        self._schema_name = schema_name
        self._parsed_schema = parsed_schema

    def __call__(self, obj, ctx):
        """
        Serializes an object to Avro binary format, prepending it with Confluent
        Schema Registry framing.

        Args:
            obj (object): The object instance to serialize.

            ctx (SerializationContext): Metadata pertaining to the serialization operation.

        Raises:
            SerializerError: If any error occurs serializing obj.
            SchemaRegistryError: If there was an error registering the schema with
                                 Schema Registry, or auto.register.schemas is
                                 false and the schema was not registered.

        Returns:
            bytes: Confluent Schema Registry encoded Avro bytes
        """

        if obj is None:
            return None

        subject = self._subject_name_func(ctx, self._schema_name)

        if subject not in self._known_subjects:
            if self._use_latest_version:
                latest_schema = self._registry.get_latest_version(subject)
                self._schema_id = latest_schema.schema_id

            else:
                # Check to ensure this schema has been registered under subject_name.
                if self._auto_register:
                    # The schema name will always be the same. We can't however register
                    # a schema without a subject so we set the schema_id here to handle
                    # the initial registration.
                    self._schema_id = self._registry.register_schema(subject,
                                                                     self._schema,
                                                                     self._normalize_schemas)
                else:
                    registered_schema = self._registry.lookup_schema(subject,
                                                                     self._schema,
                                                                     self._normalize_schemas)
                    self._schema_id = registered_schema.schema_id
            self._known_subjects.add(subject)

        if self._to_dict is not None:
            value = self._to_dict(obj, ctx)
        else:
            value = obj

        with _ContextStringIO() as fo:
            # Write the magic byte and schema ID in network byte order (big endian)
            fo.write(pack('>bI', _MAGIC_BYTE, self._schema_id))
            # write the record to the rest of the buffer
            schemaless_writer(fo, self._parsed_schema, value)

            return fo.getvalue()


class AvroDeserializer(Deserializer):
    """
    Deserializer for Avro binary encoded data with Confluent Schema Registry
    framing.

    Note:
        By default, Avro complex types are returned as dicts. This behavior can
        be overriden by registering a callable ``from_dict`` with the deserializer to
        convert the dicts to the desired type.

        See ``avro_consumer.py`` in the examples directory in the examples
        directory for example usage.

    Args:
        schema_registry_client (SchemaRegistryClient): Confluent Schema Registry
            client instance.

<<<<<<< HEAD
        schema (str, Schema, optional): Avro reader schema declaration.
            If not provided, writer schema is used for deserialization.
=======
        schema_str (str, optional): The reader schema.
            If not provided, the writer schema will be used as the reader schema.
>>>>>>> 17029ada

        from_dict (callable, optional): Callable(dict, SerializationContext) -> object.
            Converts a dict to an instance of some object.

        return_record_name (bool): If True, when reading a union of records, the result will
                                   be a tuple where the first value is the name of the record and the second value is
                                   the record itself.  Defaults to False.

    See Also:
        `Apache Avro Schema Declaration <https://avro.apache.org/docs/current/spec.html#schemas>`_

        `Apache Avro Schema Resolution <https://avro.apache.org/docs/1.8.2/spec.html#Schema+Resolution>`_
    """
<<<<<<< HEAD
    __slots__ = ['_reader_schema', '_registry', '_from_dict', '_writer_schemas', '_return_record_name', '_schema']
=======

    __slots__ = ['_reader_schema', '_registry', '_from_dict', '_writer_schemas', '_return_record_name']
>>>>>>> 17029ada

    @overload
    def __init__(self, schema_registry_client, schema: str, from_dict=None, return_record_name=False):
        ...

    @overload
    def __init__(self, schema_registry_client, schema: Schema, from_dict=None, return_record_name=False):
        ...

    def __init__(self, schema_registry_client, schema=None, from_dict=None, return_record_name=False):
        if isinstance(schema, str):
            schema = _schema_loads(schema)
        else:
            if schema is not None and not isinstance(schema, Schema):
                raise ValueError('You must pass either str, Schema, or None')

        self._schema = schema
        self._registry = schema_registry_client
        self._writer_schemas = {}

        self._reader_schema = parse_schema(loads(schema.schema_str),
                                           named_schemas=schema.named_schemas) if schema else None

        if from_dict is not None and not callable(from_dict):
            raise ValueError("from_dict must be callable with the signature "
                             "from_dict(SerializationContext, dict) -> object")
        self._from_dict = from_dict

        self._return_record_name = return_record_name
        if not isinstance(self._return_record_name, bool):
            raise ValueError("return_record_name must be a boolean value")

    def __call__(self, data, ctx):
        """
        Deserialize Avro binary encoded data with Confluent Schema Registry framing to
        a dict, or object instance according to from_dict, if specified.

        Arguments:
            data (bytes): bytes

            ctx (SerializationContext): Metadata relevant to the serialization
                operation.

        Raises:
            SerializerError: if an error occurs parsing data.

        Returns:
            object: If data is None, then None. Else, a dict, or object instance according
                    to from_dict, if specified.
        """  # noqa: E501

        if data is None:
            return None

        if len(data) <= 5:
            raise SerializationError("Expecting data framing of length 6 bytes or "
                                     "more but total data size is {} bytes. This "
                                     "message was not produced with a Confluent "
                                     "Schema Registry serializer".format(len(data)))

        with _ContextStringIO(data) as payload:
            magic, schema_id = unpack('>bI', payload.read(5))
            if magic != _MAGIC_BYTE:
                raise SerializationError("Unexpected magic byte {}. This message "
                                         "was not produced with a Confluent "
                                         "Schema Registry serializer".format(magic))

            writer_schema = self._writer_schemas.get(schema_id, None)

            if writer_schema is None:
                registered_schema: Schema = self._registry.get_schema(schema_id)
                named_schemas = {}
                for ref in registered_schema.references:
                    ref_reg_schema = self._registry.get_version(ref.subject, ref.version)
                    ref_dict = loads(ref_reg_schema.schema.schema_str)
                    parse_schema(ref_dict, named_schemas=named_schemas)
                prepared_schema: Schema = _schema_loads(registered_schema.schema_str)
                writer_schema: dict = parse_schema(loads(
                    prepared_schema.schema_str), named_schemas=named_schemas)
                self._writer_schemas[schema_id] = writer_schema

            obj_dict = schemaless_reader(payload,
                                         writer_schema,
                                         self._reader_schema,
                                         self._return_record_name)

            if self._from_dict is not None:
                return self._from_dict(obj_dict, ctx)

            return obj_dict<|MERGE_RESOLUTION|>--- conflicted
+++ resolved
@@ -214,11 +214,6 @@
             raise ValueError("Unrecognized properties: {}"
                              .format(", ".join(conf_copy.keys())))
 
-<<<<<<< HEAD
-        # convert schema_str to Schema instance
-=======
-        schema = _schema_loads(schema_str)
->>>>>>> 17029ada
         schema_dict = loads(schema.schema_str)
         parsed_schema = parse_schema(schema_dict, named_schemas=schema.named_schemas)
 
@@ -317,13 +312,8 @@
         schema_registry_client (SchemaRegistryClient): Confluent Schema Registry
             client instance.
 
-<<<<<<< HEAD
         schema (str, Schema, optional): Avro reader schema declaration.
-            If not provided, writer schema is used for deserialization.
-=======
-        schema_str (str, optional): The reader schema.
             If not provided, the writer schema will be used as the reader schema.
->>>>>>> 17029ada
 
         from_dict (callable, optional): Callable(dict, SerializationContext) -> object.
             Converts a dict to an instance of some object.
@@ -337,12 +327,8 @@
 
         `Apache Avro Schema Resolution <https://avro.apache.org/docs/1.8.2/spec.html#Schema+Resolution>`_
     """
-<<<<<<< HEAD
+
     __slots__ = ['_reader_schema', '_registry', '_from_dict', '_writer_schemas', '_return_record_name', '_schema']
-=======
-
-    __slots__ = ['_reader_schema', '_registry', '_from_dict', '_writer_schemas', '_return_record_name']
->>>>>>> 17029ada
 
     @overload
     def __init__(self, schema_registry_client, schema: str, from_dict=None, return_record_name=False):
