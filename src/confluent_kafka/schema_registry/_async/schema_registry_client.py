#!/usr/bin/env python
# -*- coding: utf-8 -*-
#
# Copyright 2020 Confluent Inc.
#
# Licensed under the Apache License, Version 2.0 (the "License");
# you may not use this file except in compliance with the License.
# You may obtain a copy of the License at
#
# http://www.apache.org/licenses/LICENSE-2.0
#
# Unless required by applicable law or agreed to in writing, software
# distributed under the License is distributed on an "AS IS" BASIS,
# WITHOUT WARRANTIES OR CONDITIONS OF ANY KIND, either express or implied.
# See the License for the specific language governing permissions and
# limitations under the License.
#
import asyncio
<<<<<<< HEAD
import certifi
import orjson
=======
import json
>>>>>>> 87241970
import logging
import os
import ssl
import time
import urllib
from urllib.parse import unquote, urlparse

import httpx
from typing import List, Dict, Optional, Union, Any, Tuple, Callable

from cachetools import TTLCache, LRUCache
from httpx import Response

from authlib.integrations.httpx_client import AsyncOAuth2Client

from confluent_kafka.schema_registry.error import SchemaRegistryError, OAuthTokenError
from confluent_kafka.schema_registry.common.schema_registry_client import (
    RegisteredSchema,
    SchemaVersion,
    ServerConfig,
    is_success,
    is_retriable,
    _BearerFieldProvider,
    full_jitter,
    _SchemaCache,
    Schema,
    _StaticFieldProvider,
)

__all__ = [
    '_urlencode',
    '_AsyncCustomOAuthClient',
    '_AsyncOAuthClient',
    '_AsyncBaseRestClient',
    '_AsyncRestClient',
    'AsyncSchemaRegistryClient',
]

# TODO: consider adding `six` dependency or employing a compat file
# Python 2.7 is officially EOL so compatibility issue will be come more the norm.
# We need a better way to handle these issues.
# Six is one possibility but the compat file pattern used by requests
# is also quite nice.
#
# six: https://pypi.org/project/six/
# compat file : https://github.com/psf/requests/blob/master/requests/compat.py
try:
    string_type = basestring  # noqa

    def _urlencode(value: str) -> str:
        return urllib.quote(value, safe='')
except NameError:
    string_type = str

    def _urlencode(value: str) -> str:
        return urllib.parse.quote(value, safe='')

log = logging.getLogger(__name__)


class _AsyncCustomOAuthClient(_BearerFieldProvider):
    def __init__(self, custom_function: Callable[[Dict], Dict], custom_config: dict):
        self.custom_function = custom_function
        self.custom_config = custom_config

    async def get_bearer_fields(self) -> dict:
        return await self.custom_function(self.custom_config)


class _AsyncOAuthClient(_BearerFieldProvider):
    def __init__(self, client_id: str, client_secret: str, scope: str, token_endpoint: str, logical_cluster: str,
                 identity_pool: str, max_retries: int, retries_wait_ms: int, retries_max_wait_ms: int):
        self.token = None
        self.logical_cluster = logical_cluster
        self.identity_pool = identity_pool
        self.client = AsyncOAuth2Client(client_id=client_id, client_secret=client_secret, scope=scope)
        self.token_endpoint = token_endpoint
        self.max_retries = max_retries
        self.retries_wait_ms = retries_wait_ms
        self.retries_max_wait_ms = retries_max_wait_ms
        self.token_expiry_threshold = 0.8

    async def get_bearer_fields(self) -> dict:
        return {
            'bearer.auth.token': await self.get_access_token(),
            'bearer.auth.logical.cluster': self.logical_cluster,
            'bearer.auth.identity.pool.id': self.identity_pool
        }

    def token_expired(self) -> bool:
        expiry_window = self.token['expires_in'] * self.token_expiry_threshold

        return self.token['expires_at'] < time.time() + expiry_window

    async def get_access_token(self) -> str:
        if not self.token or self.token_expired():
            await self.generate_access_token()

        return self.token['access_token']

    async def generate_access_token(self) -> None:
        for i in range(self.max_retries + 1):
            try:
                self.token = await self.client.fetch_token(url=self.token_endpoint, grant_type='client_credentials')
                return
            except Exception as e:
                if i >= self.max_retries:
                    raise OAuthTokenError(f"Failed to retrieve token after {self.max_retries} "
                                          f"attempts due to error: {str(e)}")
                await asyncio.sleep(full_jitter(self.retries_wait_ms, self.retries_max_wait_ms, i) / 1000)


class _AsyncBaseRestClient(object):

    def __init__(self, conf: dict):
        # copy dict to avoid mutating the original
        conf_copy = conf.copy()

        base_url = conf_copy.pop('url', None)
        if base_url is None:
            raise ValueError("Missing required configuration property url")
        if not isinstance(base_url, string_type):
            raise TypeError("url must be a str, not " + str(type(base_url)))
        base_urls = []
        for url in base_url.split(','):
            url = url.strip().rstrip('/')
            if not url.startswith('http') and not url.startswith('mock'):
                raise ValueError("Invalid url {}".format(url))
            base_urls.append(url)
        if not base_urls:
            raise ValueError("Missing required configuration property url")
        self.base_urls = base_urls

        ca: Union[str, bool, None] = conf_copy.pop('ssl.ca.location', None)
        key: Optional[str] = conf_copy.pop('ssl.key.location', None)
        key_password: Optional[str] = conf_copy.pop('ssl.key.password', None)
        client_cert: Optional[str] = conf_copy.pop('ssl.certificate.location', None)

        # this mimicks legacy, deprecated behaviour of httpx
        # self.verify is always set to an ssl.SSLContext in case we need to load_cert_chain
        if ca is False:
            self.verify = ssl.SSLContext(ssl.PROTOCOL_TLS_CLIENT)
            self.verify.check_hostname = False
            self.verify.verify_mode = ssl.CERT_NONE
        elif isinstance(ca, str):
            if os.path.isdir(ca):
                self.verify = ssl.create_default_context(capath=ca)
            else:
                self.verify = ssl.create_default_context(cafile=ca)
        else:
            if os.environ.get("SSL_CERT_FILE"):
                self.verify = ssl.create_default_context(cafile=os.environ["SSL_CERT_FILE"])
            elif os.environ.get("SSL_CERT_DIR"):
                self.verify = ssl.create_default_context(capath=os.environ["SSL_CERT_DIR"])
            else:
                self.verify = ssl.create_default_context(cafile=certifi.where())

        if client_cert is not None:
            if key is not None and key_password is not None:
                self.verify.load_cert_chain(certfile=client_cert, keyfile=key, password=key_password)
            elif key is not None:
                self.verify.load_cert_chain(certfile=client_cert, keyfile=key)
            elif key_password is not None:
                self.verify.load_cert_chain(certfile=client_cert, password=key_password)
            else:
                self.verify.load_cert_chain(certfile=client_cert)

        if (key is not None or key_password is not None) and client_cert is None:
            raise ValueError("ssl.certificate.location required when"
                             " configuring ssl.key.location or ssl.key.password")

        parsed = urlparse(self.base_urls[0])
        try:
            userinfo = (unquote(parsed.username), unquote(parsed.password))
        except (AttributeError, TypeError):
            userinfo = ("", "")
        if 'basic.auth.user.info' in conf_copy:
            if userinfo != ('', ''):
                raise ValueError("basic.auth.user.info configured with"
                                 " userinfo credentials in the URL."
                                 " Remove userinfo credentials from the url or"
                                 " remove basic.auth.user.info from the"
                                 " configuration")

            userinfo = tuple(conf_copy.pop('basic.auth.user.info', '').split(':', 1))

            if len(userinfo) != 2:
                raise ValueError("basic.auth.user.info must be in the form"
                                 " of {username}:{password}")

        self.auth = userinfo if userinfo != ('', '') else None

        # The following adds support for proxy config
        # If specified: it uses the specified proxy details when making requests
        self.proxy = None
        proxy = conf_copy.pop('proxy', None)
        if proxy is not None:
            self.proxy = proxy

        self.timeout = None
        timeout = conf_copy.pop('timeout', None)
        if timeout is not None:
            self.timeout = timeout

        self.cache_capacity = 1000
        cache_capacity = conf_copy.pop('cache.capacity', None)
        if cache_capacity is not None:
            if not isinstance(cache_capacity, (int, float)):
                raise TypeError("cache.capacity must be a number, not " + str(type(cache_capacity)))
            self.cache_capacity = cache_capacity

        self.cache_latest_ttl_sec = None
        cache_latest_ttl_sec = conf_copy.pop('cache.latest.ttl.sec', None)
        if cache_latest_ttl_sec is not None:
            if not isinstance(cache_latest_ttl_sec, (int, float)):
                raise TypeError("cache.latest.ttl.sec must be a number, not " + str(type(cache_latest_ttl_sec)))
            self.cache_latest_ttl_sec = cache_latest_ttl_sec

        self.max_retries = 3
        max_retries = conf_copy.pop('max.retries', None)
        if max_retries is not None:
            if not isinstance(max_retries, (int, float)):
                raise TypeError("max.retries must be a number, not " + str(type(max_retries)))
            self.max_retries = max_retries

        self.retries_wait_ms = 1000
        retries_wait_ms = conf_copy.pop('retries.wait.ms', None)
        if retries_wait_ms is not None:
            if not isinstance(retries_wait_ms, (int, float)):
                raise TypeError("retries.wait.ms must be a number, not "
                                + str(type(retries_wait_ms)))
            self.retries_wait_ms = retries_wait_ms

        self.retries_max_wait_ms = 20000
        retries_max_wait_ms = conf_copy.pop('retries.max.wait.ms', None)
        if retries_max_wait_ms is not None:
            if not isinstance(retries_max_wait_ms, (int, float)):
                raise TypeError("retries.max.wait.ms must be a number, not "
                                + str(type(retries_max_wait_ms)))
            self.retries_max_wait_ms = retries_max_wait_ms

        self.bearer_field_provider = None
        logical_cluster = None
        identity_pool = None
        self.bearer_auth_credentials_source = conf_copy.pop('bearer.auth.credentials.source', None)
        if self.bearer_auth_credentials_source is not None:
            self.auth = None

            if self.bearer_auth_credentials_source in {'OAUTHBEARER', 'STATIC_TOKEN'}:
                headers = ['bearer.auth.logical.cluster', 'bearer.auth.identity.pool.id']
                missing_headers = [header for header in headers if header not in conf_copy]
                if missing_headers:
                    raise ValueError("Missing required bearer configuration properties: {}"
                                     .format(", ".join(missing_headers)))

                logical_cluster = conf_copy.pop('bearer.auth.logical.cluster')
                if not isinstance(logical_cluster, str):
                    raise TypeError("logical cluster must be a str, not " + str(type(logical_cluster)))

                identity_pool = conf_copy.pop('bearer.auth.identity.pool.id')
                if not isinstance(identity_pool, str):
                    raise TypeError("identity pool id must be a str, not " + str(type(identity_pool)))

            if self.bearer_auth_credentials_source == 'OAUTHBEARER':
                properties_list = ['bearer.auth.client.id', 'bearer.auth.client.secret', 'bearer.auth.scope',
                                   'bearer.auth.issuer.endpoint.url']
                missing_properties = [prop for prop in properties_list if prop not in conf_copy]
                if missing_properties:
                    raise ValueError("Missing required OAuth configuration properties: {}".
                                     format(", ".join(missing_properties)))

                self.client_id = conf_copy.pop('bearer.auth.client.id')
                if not isinstance(self.client_id, string_type):
                    raise TypeError("bearer.auth.client.id must be a str, not " + str(type(self.client_id)))

                self.client_secret = conf_copy.pop('bearer.auth.client.secret')
                if not isinstance(self.client_secret, string_type):
                    raise TypeError("bearer.auth.client.secret must be a str, not " + str(type(self.client_secret)))

                self.scope = conf_copy.pop('bearer.auth.scope')
                if not isinstance(self.scope, string_type):
                    raise TypeError("bearer.auth.scope must be a str, not " + str(type(self.scope)))

                self.token_endpoint = conf_copy.pop('bearer.auth.issuer.endpoint.url')
                if not isinstance(self.token_endpoint, string_type):
                    raise TypeError("bearer.auth.issuer.endpoint.url must be a str, not "
                                    + str(type(self.token_endpoint)))

                self.bearer_field_provider = _AsyncOAuthClient(
                    self.client_id, self.client_secret, self.scope,
                    self.token_endpoint, logical_cluster, identity_pool,
                    self.max_retries, self.retries_wait_ms,
                    self.retries_max_wait_ms)
            elif self.bearer_auth_credentials_source == 'STATIC_TOKEN':
                if 'bearer.auth.token' not in conf_copy:
                    raise ValueError("Missing bearer.auth.token")
                static_token = conf_copy.pop('bearer.auth.token')
                self.bearer_field_provider = _StaticFieldProvider(static_token, logical_cluster, identity_pool)
                if not isinstance(static_token, string_type):
                    raise TypeError("bearer.auth.token must be a str, not " + str(type(static_token)))
            elif self.bearer_auth_credentials_source == 'CUSTOM':
                custom_bearer_properties = ['bearer.auth.custom.provider.function',
                                            'bearer.auth.custom.provider.config']
                missing_custom_properties = [prop for prop in custom_bearer_properties if prop not in conf_copy]
                if missing_custom_properties:
                    raise ValueError("Missing required custom OAuth configuration properties: {}".
                                     format(", ".join(missing_custom_properties)))

                custom_function = conf_copy.pop('bearer.auth.custom.provider.function')
                if not callable(custom_function):
                    raise TypeError("bearer.auth.custom.provider.function must be a callable, not "
                                    + str(type(custom_function)))

                custom_config = conf_copy.pop('bearer.auth.custom.provider.config')
                if not isinstance(custom_config, dict):
                    raise TypeError("bearer.auth.custom.provider.config must be a dict, not "
                                    + str(type(custom_config)))

                self.bearer_field_provider = _AsyncCustomOAuthClient(custom_function, custom_config)
            else:
                raise ValueError('Unrecognized bearer.auth.credentials.source')

        # Any leftover keys are unknown to _RestClient
        if len(conf_copy) > 0:
            raise ValueError("Unrecognized properties: {}"
                             .format(", ".join(conf_copy.keys())))

    async def get(self, url: str, query: Optional[dict] = None) -> Any:
        raise NotImplementedError()

    async def post(self, url: str, body: Optional[dict], **kwargs) -> Any:
        raise NotImplementedError()

    async def delete(self, url: str) -> Any:
        raise NotImplementedError()

    async def put(self, url: str, body: Optional[dict] = None) -> Any:
        raise NotImplementedError()


class _AsyncRestClient(_AsyncBaseRestClient):
    """
    HTTP client for Confluent Schema Registry.

    See SchemaRegistryClient for configuration details.

    Args:
        conf (dict): Dictionary containing _RestClient configuration
    """

    def __init__(self, conf: dict):
        super().__init__(conf)

        self.session = httpx.AsyncClient(
            verify=self.verify,
            auth=self.auth,
            proxy=self.proxy,
            timeout=self.timeout
        )

    async def handle_bearer_auth(self, headers: dict) -> None:
        bearer_fields = await self.bearer_field_provider.get_bearer_fields()
        required_fields = ['bearer.auth.token', 'bearer.auth.identity.pool.id', 'bearer.auth.logical.cluster']

        missing_fields = []
        for field in required_fields:
            if field not in bearer_fields:
                missing_fields.append(field)

        if missing_fields:
            raise ValueError("Missing required bearer auth fields, needs to be set in config or custom function: {}"
                             .format(", ".join(missing_fields)))

        headers["Authorization"] = "Bearer {}".format(bearer_fields['bearer.auth.token'])
        headers['Confluent-Identity-Pool-Id'] = bearer_fields['bearer.auth.identity.pool.id']
        headers['target-sr-cluster'] = bearer_fields['bearer.auth.logical.cluster']

    async def get(self, url: str, query: Optional[dict] = None) -> Any:
        return await self.send_request(url, method='GET', query=query)

    async def post(self, url: str, body: Optional[dict], **kwargs) -> Any:
        return await self.send_request(url, method='POST', body=body)

    async def delete(self, url: str) -> Any:
        return await self.send_request(url, method='DELETE')

    async def put(self, url: str, body: Optional[dict] = None) -> Any:
        return await self.send_request(url, method='PUT', body=body)

    async def send_request(
        self, url: str, method: str, body: Optional[dict] = None,
        query: Optional[dict] = None
    ) -> Any:
        """
        Sends HTTP request to the SchemaRegistry, trying each base URL in turn.

        All unsuccessful attempts will raise a SchemaRegistryError with the
        response contents. In most cases this will be accompanied by a
        Schema Registry supplied error code.

        In the event the response is malformed an error_code of -1 will be used.

        Args:
            url (str): Request path

            method (str): HTTP method

            body (str): Request content

            query (dict): Query params to attach to the URL

        Returns:
            dict: Schema Registry response content.
        """

        headers = {'Accept': "application/vnd.schemaregistry.v1+json,"
                             " application/vnd.schemaregistry+json,"
                             " application/json"}

        if body is not None:
            body = json.dumps(body)
            headers = {'Content-Length': str(len(body)),
                       'Content-Type': "application/vnd.schemaregistry.v1+json"}

        if self.bearer_auth_credentials_source:
            await self.handle_bearer_auth(headers)

        response = None
        for i, base_url in enumerate(self.base_urls):
            try:
                response = await self.send_http_request(
                    base_url, url, method, headers, body, query)

                if is_success(response.status_code):
                    return response.json()

                if not is_retriable(response.status_code) or i == len(self.base_urls) - 1:
                    break
            except Exception as e:
                if i == len(self.base_urls) - 1:
                    # Raise the exception since we have no more urls to try
                    raise e

        try:
            raise SchemaRegistryError(response.status_code,
                                      response.json().get('error_code'),
                                      response.json().get('message'))
        # Schema Registry may return malformed output when it hits unexpected errors
        except (ValueError, KeyError, AttributeError):
            raise SchemaRegistryError(response.status_code,
                                      -1,
                                      "Unknown Schema Registry Error: "
                                      + str(response.content))

    async def send_http_request(
        self, base_url: str, url: str, method: str, headers: Optional[dict],
        body: Optional[str] = None, query: Optional[dict] = None
    ) -> Response:
        """
        Sends HTTP request to the SchemaRegistry.

        All unsuccessful attempts will raise a SchemaRegistryError with the
        response contents. In most cases this will be accompanied by a
        Schema Registry supplied error code.

        In the event the response is malformed an error_code of -1 will be used.

        Args:
            base_url (str): Schema Registry base URL

            url (str): Request path

            method (str): HTTP method

            headers (dict): Headers

            body (str): Request content

            query (dict): Query params to attach to the URL

        Returns:
            Response: Schema Registry response content.
        """
        response = None
        for i in range(self.max_retries + 1):
            response = await self.session.request(
                method, url="/".join([base_url, url]),
                headers=headers, content=body, params=query)

            if is_success(response.status_code):
                return response

            if not is_retriable(response.status_code) or i >= self.max_retries:
                return response

            await asyncio.sleep(full_jitter(self.retries_wait_ms, self.retries_max_wait_ms, i) / 1000)
        return response


class AsyncSchemaRegistryClient(object):
    """
    A Confluent Schema Registry client.

    Configuration properties (* indicates a required field):

    +------------------------------+------+-------------------------------------------------+
    | Property name                | type | Description                                     |
    +==============================+======+=================================================+
    | ``url`` *                    | str  | Comma-separated list of Schema Registry URLs.   |
    +------------------------------+------+-------------------------------------------------+
    |                              |      | Path to CA certificate file used                |
    | ``ssl.ca.location``          | str  | to verify the Schema Registry's                 |
    |                              |      | private key.                                    |
    +------------------------------+------+-------------------------------------------------+
    |                              |      | Path to client's private key                    |
    |                              |      | (PEM) used for authentication.                  |
    | ``ssl.key.location``         | str  |                                                 |
    |                              |      | ``ssl.certificate.location`` must also be set.  |
    +------------------------------+------+-------------------------------------------------+
    |                              |      | Password to use to decrypt the client's private |
    |                              |      | key.                                            |
    |                              |      |                                                 |
    | ``ssl.key.password``         | str  | The private key may be provided using           |
    |                              |      | ``ssl.key.location``, or bundled with the       |
    |                              |      | certificate in ``ssl.certificate.location``.    |
    |                              |      | Password is optional (key may be unencrypted).  |
    +------------------------------+------+-------------------------------------------------+
    |                              |      | Path to client's certificate (PEM) used for     |
    |                              |      | authentication.                                 |
    | ``ssl.certificate.location`` | str  |                                                 |
    |                              |      | May be set without ``ssl.key.location`` if the  |
    |                              |      | private key is stored within the PEM as well.   |
    +------------------------------+------+-------------------------------------------------+
    |                              |      | Client HTTP credentials in the form of          |
    |                              |      | ``username:password``.                          |
    | ``basic.auth.user.info``     | str  |                                                 |
    |                              |      | By default userinfo is extracted from           |
    |                              |      | the URL if present.                             |
    +------------------------------+------+-------------------------------------------------+
    |                              |      |                                                 |
    | ``proxy``                    | str  | Proxy such as http://localhost:8030.            |
    |                              |      |                                                 |
    +------------------------------+------+-------------------------------------------------+
    |                              |      |                                                 |
    | ``timeout``                  | int  | Request timeout.                                |
    |                              |      |                                                 |
    +------------------------------+------+-------------------------------------------------+
    |                              |      |                                                 |
    | ``cache.capacity``           | int  | Cache capacity.  Defaults to 1000.              |
    |                              |      |                                                 |
    +------------------------------+------+-------------------------------------------------+
    |                              |      |                                                 |
    | ``cache.latest.ttl.sec``     | int  | TTL in seconds for caching the latest schema.   |
    |                              |      |                                                 |
    +------------------------------+------+-------------------------------------------------+
    |                              |      |                                                 |
    | ``max.retries``              | int  | Maximum retries for a request.  Defaults to 2.  |
    |                              |      |                                                 |
    +------------------------------+------+-------------------------------------------------+
    |                              |      | Maximum time to wait for the first retry.       |
    |                              |      | When jitter is applied, the actual wait may     |
    | ``retries.wait.ms``          | int  | be less.                                        |
    |                              |      |                                                 |
    |                              |      | Defaults to 1000.                               |
    +------------------------------+------+-------------------------------------------------+

    Args:
        conf (dict): Schema Registry client configuration.

    See Also:
        `Confluent Schema Registry documentation <http://confluent.io/docs/current/schema-registry/docs/intro.html>`_
    """  # noqa: E501

    def __init__(self, conf: dict):
        self._conf = conf
        self._rest_client = _AsyncRestClient(conf)
        self._cache = _SchemaCache()
        cache_capacity = self._rest_client.cache_capacity
        cache_ttl = self._rest_client.cache_latest_ttl_sec
        if cache_ttl is not None:
            self._latest_version_cache = TTLCache(cache_capacity, cache_ttl)
            self._latest_with_metadata_cache = TTLCache(cache_capacity, cache_ttl)
        else:
            self._latest_version_cache = LRUCache(cache_capacity)
            self._latest_with_metadata_cache = LRUCache(cache_capacity)

    async def __aenter__(self):
        return self

    async def __aexit__(self, *args):
        if self._rest_client is not None:
            await self._rest_client.session.aclose()

    def config(self):
        return self._conf

    async def register_schema(
        self, subject_name: str, schema: 'Schema',
        normalize_schemas: bool = False
    ) -> int:
        """
        Registers a schema under ``subject_name``.

        Args:
            subject_name (str): subject to register a schema under
            schema (Schema): Schema instance to register
            normalize_schemas (bool): Normalize schema before registering

        Returns:
            int: Schema id

        Raises:
            SchemaRegistryError: if Schema violates this subject's
                Compatibility policy or is otherwise invalid.

        See Also:
            `POST Subject API Reference <https://docs.confluent.io/current/schema-registry/develop/api.html#post--subjects-(string-%20subject)-versions>`_
        """  # noqa: E501

        registered_schema = await self.register_schema_full_response(subject_name, schema, normalize_schemas)
        return registered_schema.schema_id

    async def register_schema_full_response(
        self, subject_name: str, schema: 'Schema',
        normalize_schemas: bool = False
    ) -> 'RegisteredSchema':
        """
        Registers a schema under ``subject_name``.

        Args:
            subject_name (str): subject to register a schema under
            schema (Schema): Schema instance to register
            normalize_schemas (bool): Normalize schema before registering

        Returns:
            int: Schema id

        Raises:
            SchemaRegistryError: if Schema violates this subject's
                Compatibility policy or is otherwise invalid.

        See Also:
            `POST Subject API Reference <https://docs.confluent.io/current/schema-registry/develop/api.html#post--subjects-(string-%20subject)-versions>`_
        """  # noqa: E501

        schema_id = self._cache.get_id_by_schema(subject_name, schema)
        if schema_id is not None:
            result = self._cache.get_schema_by_id(subject_name, schema_id)
            if result is not None:
                return RegisteredSchema(schema_id, result[0], result[1], subject_name, None)

        request = schema.to_dict()

        response = await self._rest_client.post(
            'subjects/{}/versions?normalize={}'.format(_urlencode(subject_name), normalize_schemas),
            body=request)

        result = RegisteredSchema.from_dict(response)

        registered_schema = RegisteredSchema(
            schema_id=result.schema_id,
            guid=result.guid,
            subject=result.subject or subject_name,
            version=result.version,
            schema=result.schema,
        )

        # The registered schema may not be fully populated
        s = registered_schema.schema if registered_schema.schema.schema_str is not None else schema
        self._cache.set_schema(subject_name, registered_schema.schema_id,
                               registered_schema.guid, s)

        return registered_schema

    async def get_schema(
        self, schema_id: int, subject_name: Optional[str] = None,
        fmt: Optional[str] = None, reference_format: Optional[str] = None,
    ) -> 'Schema':
        """
        Fetches the schema associated with ``schema_id`` from the
        Schema Registry. The result is cached so subsequent attempts will not
        require an additional round-trip to the Schema Registry.

        Args:
            schema_id (int): Schema id.
            subject_name (str): Subject name the schema is registered under.
            fmt (str): Desired output format, dependent on schema type.
            reference_format (str): Desired output format for references.

        Returns:
            Schema: Schema instance identified by the ``schema_id``

        Raises:
            SchemaRegistryError: If schema can't be found.

        See Also:
            `GET Schema API Reference <https://docs.confluent.io/current/schema-registry/develop/api.html#get--schemas-ids-int-%20id>`_
        """  # noqa: E501

        result = self._cache.get_schema_by_id(subject_name, schema_id)
        if result is not None:
            return result[1]

        query = {}
        if subject_name is not None:
            query['subject'] = subject_name
        if fmt is not None:
            query['format'] = fmt
        if reference_format is not None:
            query['reference_format'] = reference_format

        response = await self._rest_client.get('schemas/ids/{}'.format(schema_id), query)

        registered_schema = RegisteredSchema.from_dict(response)

        self._cache.set_schema(subject_name, schema_id,
                               registered_schema.guid, registered_schema.schema)

        return registered_schema.schema

    async def get_schema_by_guid(
        self, guid: str, fmt: Optional[str] = None
    ) -> 'Schema':
        """
        Fetches the schema associated with ``guid`` from the
        Schema Registry. The result is cached so subsequent attempts will not
        require an additional round-trip to the Schema Registry.

        Args:
            guid (str): Schema guid
            fmt (str): Format of the schema

        Returns:
            Schema: Schema instance identified by the ``guid``

        Raises:
            SchemaRegistryError: If schema can't be found.

        See Also:
         `GET Schema API Reference <https://docs.confluent.io/current/schema-registry/develop/api.html#get--schemas-ids-int-%20id>`_
        """  # noqa: E501

        schema = self._cache.get_schema_by_guid(guid)
        if schema is not None:
            return schema

        if fmt is not None:
            query = {'format': fmt}
        response = await self._rest_client.get('schemas/guids/{}'.format(guid), query)

        registered_schema = RegisteredSchema.from_dict(response)

        self._cache.set_schema(None, registered_schema.schema_id,
                               registered_schema.guid, registered_schema.schema)

        return registered_schema.schema

    async def get_schema_types(self) -> List[str]:
        """
        Lists all supported schema types in the Schema Registry.

        Returns:
            list(str): List of supported schema types (e.g., ['AVRO', 'JSON', 'PROTOBUF'])

        Raises:
            SchemaRegistryError: if schema types can't be retrieved

        See Also:
            `GET Schema Types API Reference <https://docs.confluent.io/current/schema-registry/develop/api.html#get--schemas-types>`_
        """  # noqa: E501

        return await self._rest_client.get('schemas/types')

    async def get_subjects_by_schema_id(
        self, schema_id: int, subject_name: Optional[str] = None, deleted: bool = False,
        offset: int = 0, limit: int = -1
    ) -> List[str]:
        """
        Retrieves all the subjects associated with ``schema_id``.

        Args:
            schema_id (int): Schema ID.
            subject_name (str): Subject name that results can be filtered by.
            deleted (bool): Whether to include subjects where the schema was deleted.
            offset (int): Pagination offset for results.
            limit (int): Pagination size for results. Ignored if negative.

        Returns:
            list(str): List of subjects matching the specified parameters.

        Raises:
            SchemaRegistryError: if subjects can't be found
        """
        query = {'offset': offset, 'limit': limit}
        if subject_name is not None:
            query['subject'] = subject_name
        if deleted:
            query['deleted'] = deleted
        return await self._rest_client.get('schemas/ids/{}/subjects'.format(schema_id), query)

    async def get_schema_versions(
        self, schema_id: int, subject_name: Optional[str] = None, deleted: bool = False,
        offset: int = 0, limit: int = -1
    ) -> List[SchemaVersion]:
        """
        Gets all subject-version pairs of a schema by its ID.

        Args:
            schema_id (int): Schema ID.
            subject_name (str): Subject name that results can be filtered by.
            deleted (bool): Whether to include subject versions where the schema was deleted.
            offset (int): Pagination offset for results.
            limit (int): Pagination size for results. Ignored if negative.

        Returns:
            list(SchemaVersion): List of subject-version pairs. Each pair contains:
                - subject (str): Subject name.
                - version (int): Version number.

        Raises:
            SchemaRegistryError: if schema versions can't be found.

        See Also:
            `GET Schema Versions API Reference <https://docs.confluent.io/current/schema-registry/develop/api.html#get--schemas-ids-int-%20id-versions>`_
        """  # noqa: E501

        query = {'offset': offset, 'limit': limit}
        if subject_name is not None:
            query['subject'] = subject_name
        if deleted:
            query['deleted'] = deleted
        response = await self._rest_client.get('schemas/ids/{}/versions'.format(schema_id), query)
        return [SchemaVersion.from_dict(item) for item in response]

    async def lookup_schema(
        self, subject_name: str, schema: 'Schema',
        normalize_schemas: bool = False, fmt: Optional[str] = None, deleted: bool = False
    ) -> 'RegisteredSchema':
        """
        Returns ``schema`` registration information for ``subject``.

        Args:
            subject_name (str): Subject name the schema is registered under.
            schema (Schema): Schema instance.
            normalize_schemas (bool): Normalize schema before registering.
            fmt (str): Desired output format, dependent on schema type.
            deleted (bool): Whether to include deleted schemas.

        Returns:
            RegisteredSchema: Subject registration information for this schema.

        Raises:
            SchemaRegistryError: If schema or subject can't be found.

        See Also:
            `POST Subject API Reference <https://docs.confluent.io/current/schema-registry/develop/api.html#post--subjects-(string-%20subject)>`_
        """  # noqa: E501

        registered_schema = self._cache.get_registered_by_subject_schema(subject_name, schema)
        if registered_schema is not None:
            return registered_schema

        request = schema.to_dict()

        query_params = {
            'normalize': normalize_schemas,
            'deleted': deleted
        }
        if fmt is not None:
            query_params['format'] = fmt

        query_string = '&'.join(f"{key}={value}" for key, value in query_params.items())

        response = await self._rest_client.post(
            'subjects/{}?{}'.format(_urlencode(subject_name), query_string),
            body=request
        )

        result = RegisteredSchema.from_dict(response)

        # Ensure the schema matches the input
        registered_schema = RegisteredSchema(
            schema_id=result.schema_id,
            guid=result.guid,
            subject=result.subject,
            version=result.version,
            schema=schema,
        )

        self._cache.set_registered_schema(schema, registered_schema)

        return registered_schema

    async def get_subjects(
        self, subject_prefix: Optional[str] = None, deleted: bool = False, deleted_only: bool = False,
        offset: int = 0, limit: int = -1
    ) -> List[str]:
        """
        Lists all subjects registered with the Schema Registry.

        Args:
            subject_prefix (str): Subject name prefix that results can be filtered by.
            deleted (bool): Whether to include deleted subjects.
            deleted_only (bool): Whether to return deleted subjects only. If both deleted and deleted_only are True, deleted_only takes precedence.
            offset (int): Pagination offset for results.
            limit (int): Pagination size for results. Ignored if negative.

        Returns:
            list(str): Registered subject names

        Raises:
            SchemaRegistryError: if subjects can't be found

        See Also:
            `GET subjects API Reference <https://docs.confluent.io/current/schema-registry/develop/api.html#get--subjects>`_
        """  # noqa: E501

        query = {'deleted': deleted, 'deleted_only': deleted_only, 'offset': offset, 'limit': limit}
        if subject_prefix is not None:
            query['subject'] = subject_prefix
        return await self._rest_client.get('subjects', query)

    async def delete_subject(self, subject_name: str, permanent: bool = False) -> List[int]:
        """
        Deletes the specified subject and its associated compatibility level if
        registered. It is recommended to use this API only when a topic needs
        to be recycled or in development environments.

        Args:
            subject_name (str): subject name
            permanent (bool): True for a hard delete, False (default) for a soft delete

        Returns:
            list(int): Versions deleted under this subject

        Raises:
            SchemaRegistryError: if the request was unsuccessful.

        See Also:
            `DELETE Subject API Reference <https://docs.confluent.io/current/schema-registry/develop/api.html#delete--subjects-(string-%20subject)>`_
        """  # noqa: E501

        if permanent:
            versions = await self._rest_client.delete(
                'subjects/{}?permanent=true'.format(_urlencode(subject_name))
            )
            self._cache.remove_by_subject(subject_name)
        else:
            versions = await self._rest_client.delete(
                'subjects/{}'.format(_urlencode(subject_name))
            )

        return versions

    async def get_latest_version(
        self, subject_name: str, fmt: Optional[str] = None
    ) -> 'RegisteredSchema':
        """
        Retrieves latest registered version for subject

        Args:
            subject_name (str): Subject name.
            fmt (str): Format of the schema

        Returns:
            RegisteredSchema: Registration information for this version.

        Raises:
            SchemaRegistryError: if the version can't be found or is invalid.

        See Also:
            `GET Subject Version API Reference <https://docs.confluent.io/current/schema-registry/develop/api.html#get--subjects-(string-%20subject)-versions-(versionId-%20version)>`_
        """  # noqa: E501

        registered_schema = self._latest_version_cache.get(subject_name, None)
        if registered_schema is not None:
            return registered_schema

        query = {'format': fmt} if fmt is not None else None
        response = await self._rest_client.get(
            'subjects/{}/versions/{}'.format(_urlencode(subject_name), 'latest'), query
        )

        registered_schema = RegisteredSchema.from_dict(response)

        self._latest_version_cache[subject_name] = registered_schema

        return registered_schema

    async def get_latest_with_metadata(
        self, subject_name: str, metadata: Dict[str, str],
        deleted: bool = False, fmt: Optional[str] = None
    ) -> 'RegisteredSchema':
        """
        Retrieves latest registered version for subject with the given metadata

        Args:
            subject_name (str): Subject name.
            metadata (dict): The key-value pairs for the metadata.
            deleted (bool): Whether to include deleted schemas.
            fmt (str): Format of the schema

        Returns:
            RegisteredSchema: Registration information for this version.

        Raises:
            SchemaRegistryError: if the version can't be found or is invalid.
        """  # noqa: E501

        cache_key = (subject_name, frozenset(metadata.items()), deleted)
        registered_schema = self._latest_with_metadata_cache.get(cache_key, None)
        if registered_schema is not None:
            return registered_schema

        query = {'deleted': deleted}
        if fmt is not None:
            query['format'] = fmt
        keys = metadata.keys()
        if keys:
            query['key'] = [_urlencode(key) for key in keys]
            query['value'] = [_urlencode(metadata[key]) for key in keys]

        response = await self._rest_client.get(
            'subjects/{}/metadata'.format(_urlencode(subject_name)), query
        )

        registered_schema = RegisteredSchema.from_dict(response)

        self._latest_with_metadata_cache[cache_key] = registered_schema

        return registered_schema

    async def get_version(
        self, subject_name: str, version: Union[int, str] = "latest",
        deleted: bool = False, fmt: Optional[str] = None
    ) -> 'RegisteredSchema':
        """
        Retrieves a specific schema registered under `subject_name` and `version`.

        Args:
            subject_name (str): Subject name.
            version (Union[int, str]): Version of the schema or string "latest". Defaults to latest version.
            deleted (bool): Whether to include deleted schemas.
            fmt (str): Format of the schema.

        Returns:
            RegisteredSchema: Registration information for this version.

        Raises:
            SchemaRegistryError: if the version can't be found or is invalid.

        See Also:
            `GET Subject Versions API Reference <https://docs.confluent.io/current/schema-registry/develop/api.html#get--subjects-(string-%20subject)-versions-(versionId-%20version)>`_
        """  # noqa: E501

        registered_schema = self._cache.get_registered_by_subject_version(subject_name, version)
        if registered_schema is not None:
            return registered_schema

        query = {'deleted': deleted, 'format': fmt} if fmt is not None else {'deleted': deleted}
        response = await self._rest_client.get(
            'subjects/{}/versions/{}'.format(_urlencode(subject_name), version), query
        )

        registered_schema = RegisteredSchema.from_dict(response)

        self._cache.set_registered_schema(registered_schema.schema, registered_schema)

        return registered_schema

    async def get_referenced_by(
            self, subject_name: str, version: Union[int, str] = "latest", offset: int = 0, limit: int = -1
    ) -> List[int]:
        """
        Get a list of IDs of schemas that reference the schema with the given `subject_name` and `version`.

        Args:
            subject_name (str): Subject name
            version (int or str): Version number or "latest"
            offset (int): Pagination offset for results.
            limit (int): Pagination size for results. Ignored if negative.

        Returns:
            list(int): List of schema IDs that reference the specified schema.

        Raises:
            SchemaRegistryError: if the schema version can't be found or referenced schemas can't be retrieved

        See Also:
            `GET Subject Versions API Reference <https://docs.confluent.io/current/schema-registry/develop/api.html#get--subjects-(string-%20subject)-versions-versionId-%20version-referencedby>`_
        """  # noqa: E501

        query = {'offset': offset, 'limit': limit}
        return await self._rest_client.get('subjects/{}/versions/{}/referencedby'.format(
            _urlencode(subject_name), version), query)

    async def get_versions(
        self, subject_name: str, deleted: bool = False, deleted_only: bool = False, offset: int = 0, limit: int = -1
    ) -> List[int]:
        """
        Get a list of all versions registered with this subject.

        Args:
            subject_name (str): Subject name.
            deleted (bool): Whether to include deleted schemas.
            deleted_only (bool): Whether to return deleted versions only. If both deleted and deleted_only are True, deleted_only takes precedence.
            offset (int): Pagination offset for results.
            limit (int): Pagination size for results. Ignored if negative.

        Returns:
            list(int): Registered versions

        Raises:
            SchemaRegistryError: If subject can't be found

        See Also:
            `GET Subject Versions API Reference <https://docs.confluent.io/current/schema-registry/develop/api.html#post--subjects-(string-%20subject)-versions>`_
        """  # noqa: E501

        query = {'deleted': deleted, 'deleted_only': deleted_only, 'offset': offset, 'limit': limit}
        return await self._rest_client.get('subjects/{}/versions'.format(_urlencode(subject_name)), query)

    async def delete_version(self, subject_name: str, version: int, permanent: bool = False) -> int:
        """
        Deletes a specific version registered to ``subject_name``.

        Args:
            subject_name (str) Subject name

            version (int): Version number

            permanent (bool): True for a hard delete, False (default) for a soft delete

        Returns:
            int: Version number which was deleted

        Raises:
            SchemaRegistryError: if the subject or version cannot be found.

        See Also:
            `Delete Subject Version API Reference <https://docs.confluent.io/current/schema-registry/develop/api.html#delete--subjects-(string-%20subject)-versions-(versionId-%20version)>`_
        """  # noqa: E501

        if permanent:
            response = await self._rest_client.delete(
                'subjects/{}/versions/{}?permanent=true'.format(_urlencode(subject_name), version)
            )
            self._cache.remove_by_subject_version(subject_name, version)
        else:
            response = await self._rest_client.delete(
                'subjects/{}/versions/{}'.format(_urlencode(subject_name), version)
            )

        return response

    async def set_compatibility(self, subject_name: Optional[str] = None, level: Optional[str] = None) -> str:
        """
        Update global or subject level compatibility level.

        Args:
            level (str): Compatibility level. See API reference for a list of
                valid values.

            subject_name (str, optional): Subject to update. Sets global compatibility
                level policy if not set.

        Returns:
            str: The newly configured compatibility level.

        Raises:
            SchemaRegistryError: If the compatibility level is invalid.

        See Also:
            `PUT Subject Compatibility API Reference <https://docs.confluent.io/current/schema-registry/develop/api.html#put--config-(string-%20subject)>`_
        """  # noqa: E501

        if level is None:
            raise ValueError("level must be set")

        if subject_name is None:
            return await self._rest_client.put(
                'config', body={'compatibility': level.upper()}
            )

        return await self._rest_client.put(
            'config/{}'.format(_urlencode(subject_name)), body={'compatibility': level.upper()}
        )

    async def get_compatibility(self, subject_name: Optional[str] = None) -> str:
        """
        Get the current compatibility level.

        Args:
            subject_name (str, optional): Subject name. Returns global policy
                if left unset.

        Returns:
            str: Compatibility level for the subject if set, otherwise the global compatibility level.

        Raises:
            SchemaRegistryError: if the request was unsuccessful.

        See Also:
            `GET Subject Compatibility API Reference <https://docs.confluent.io/current/schema-registry/develop/api.html#get--config-(string-%20subject)>`_
        """  # noqa: E501

        if subject_name is not None:
            url = 'config/{}'.format(_urlencode(subject_name))
        else:
            url = 'config'

        result = await self._rest_client.get(url)
        return result['compatibilityLevel']

    async def test_compatibility(
        self, subject_name: str, schema: 'Schema',
        version: Union[int, str] = "latest"
    ) -> bool:
        """Test the compatibility of a candidate schema for a given subject and version

        Args:
            subject_name (str): Subject name the schema is registered under
            schema (Schema): Schema instance.
            version (int or str, optional): Version number, or the string "latest". Defaults to "latest".

        Returns:
            bool: True if the schema is compatible with the specified version

        Raises:
            SchemaRegistryError: if the request was unsuccessful.

        See Also:
            `POST Test Compatibility API Reference <https://docs.confluent.io/current/schema-registry/develop/api.html#post--compatibility-subjects-(string-%20subject)-versions-(versionId-%20version)>`_
        """  # noqa: E501

        request = schema.to_dict()

        response = await self._rest_client.post(
            'compatibility/subjects/{}/versions/{}'.format(_urlencode(subject_name), version), body=request
        )

        return response['is_compatible']

    async def set_config(
        self, subject_name: Optional[str] = None,
        config: Optional['ServerConfig'] = None
    ) -> 'ServerConfig':
        """
        Update global or subject config.

        Args:
            config (ServerConfig): Config. See API reference for a list of
                valid values.

            subject_name (str, optional): Subject to update. Sets global config
                if not set.

        Returns:
            str: The newly configured config.

        Raises:
            SchemaRegistryError: If the config is invalid.

        See Also:
            `PUT Subject Config API Reference <https://docs.confluent.io/current/schema-registry/develop/api.html#put--config-(string-%20subject)>`_
        """  # noqa: E501

        if config is None:
            raise ValueError("config must be set")

        if subject_name is None:
            return await self._rest_client.put(
                'config', body=config.to_dict()
            )

        return await self._rest_client.put(
            'config/{}'.format(_urlencode(subject_name)), body=config.to_dict()
        )

    async def get_config(self, subject_name: Optional[str] = None) -> 'ServerConfig':
        """
        Get the current config.

        Args:
            subject_name (str, optional): Subject name. Returns global config
                if left unset.

        Returns:
            ServerConfig: Config for the subject if set, otherwise the global config.

        Raises:
            SchemaRegistryError: if the request was unsuccessful.

        See Also:
            `GET Subject Config API Reference <https://docs.confluent.io/current/schema-registry/develop/api.html#get--config-(string-%20subject)>`_
        """  # noqa: E501

        if subject_name is not None:
            url = 'config/{}'.format(_urlencode(subject_name))
        else:
            url = 'config'

        result = await self._rest_client.get(url)
        return ServerConfig.from_dict(result)

    def clear_latest_caches(self):
        self._latest_version_cache.clear()
        self._latest_with_metadata_cache.clear()

    def clear_caches(self):
        self._latest_version_cache.clear()
        self._latest_with_metadata_cache.clear()
        self._cache.clear()

    @staticmethod
    def new_client(conf: dict) -> 'AsyncSchemaRegistryClient':
        from .mock_schema_registry_client import AsyncMockSchemaRegistryClient
        url = conf.get("url")
        if url.startswith("mock://"):
            return AsyncMockSchemaRegistryClient(conf)
        return AsyncSchemaRegistryClient(conf)<|MERGE_RESOLUTION|>--- conflicted
+++ resolved
@@ -16,12 +16,8 @@
 # limitations under the License.
 #
 import asyncio
-<<<<<<< HEAD
 import certifi
-import orjson
-=======
 import json
->>>>>>> 87241970
 import logging
 import os
 import ssl
