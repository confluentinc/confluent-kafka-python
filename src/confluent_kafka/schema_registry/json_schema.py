#!/usr/bin/env python
# -*- coding: utf-8 -*-
#
# Copyright 2020 Confluent Inc.
#
# Licensed under the Apache License, Version 2.0 (the "License");
# you may not use this file except in compliance with the License.
# You may obtain a copy of the License at
#
# http://www.apache.org/licenses/LICENSE-2.0
#
# Unless required by applicable law or agreed to in writing, software
# distributed under the License is distributed on an "AS IS" BASIS,
# WITHOUT WARRANTIES OR CONDITIONS OF ANY KIND, either express or implied.
# See the License for the specific language governing permissions and
# limitations under the License.

from .common.json_schema import *
<<<<<<< HEAD
=======
from ._async.json_schema import *
>>>>>>> 920ddb64
from ._sync.json_schema import *<|MERGE_RESOLUTION|>--- conflicted
+++ resolved
@@ -16,8 +16,5 @@
 # limitations under the License.
 
 from .common.json_schema import *
-<<<<<<< HEAD
-=======
 from ._async.json_schema import *
->>>>>>> 920ddb64
 from ._sync.json_schema import *