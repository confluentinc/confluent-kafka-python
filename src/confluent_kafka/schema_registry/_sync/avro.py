#!/usr/bin/env python
# -*- coding: utf-8 -*-
#
# Copyright 2020 Confluent Inc.
#
# Licensed under the Apache License, Version 2.0 (the "License");
# you may not use this file except in compliance with the License.
# You may obtain a copy of the License at
#
# http://www.apache.org/licenses/LICENSE-2.0
#
# Unless required by applicable law or agreed to in writing, software
# distributed under the License is distributed on an "AS IS" BASIS,
# WITHOUT WARRANTIES OR CONDITIONS OF ANY KIND, either express or implied.
# See the License for the specific language governing permissions and
# limitations under the License.
import io
import json
from typing import Any, Coroutine, Dict, Union, Optional, Callable, cast

from fastavro import schemaless_reader, schemaless_writer

from confluent_kafka.schema_registry.common.avro import AvroSchema, _schema_loads, \
    get_inline_tags, parse_schema_with_repo, transform, _ContextStringIO, AVRO_TYPE

from confluent_kafka.schema_registry import (Schema,
                                             topic_subject_name_strategy,
                                             RuleMode,
                                             SchemaRegistryClient,
                                             prefix_schema_id_serializer,
                                             dual_schema_id_deserializer)
from confluent_kafka.schema_registry.common.schema_registry_client import \
    RulePhase
from confluent_kafka.serialization import (SerializationError,
                                           SerializationContext)
from confluent_kafka.schema_registry.rule_registry import RuleRegistry
from confluent_kafka.schema_registry.serde import BaseSerializer, BaseDeserializer, \
    ParsedSchemaCache, SchemaId


__all__ = [
    '_resolve_named_schema',
    'AvroSerializer',
    'AvroDeserializer',
]


def _resolve_named_schema(
    schema: Schema, schema_registry_client: SchemaRegistryClient
) -> Dict[str, AvroSchema]:
    """
    Resolves named schemas referenced by the provided schema recursively.
    :param schema: Schema to resolve named schemas for.
    :param schema_registry_client: SchemaRegistryClient to use for retrieval.
    :return: named_schemas dict.
    """
    named_schemas = {}
    if schema.references is not None:
        for ref in schema.references:
            if ref.subject is None or ref.version is None:
                raise TypeError("Subject or version cannot be None")
            referenced_schema = schema_registry_client.get_version(ref.subject, ref.version, True)
            ref_named_schemas = _resolve_named_schema(referenced_schema.schema, schema_registry_client)
            if referenced_schema.schema.schema_str is None:
                raise TypeError("Schema string cannot be None")

            parsed_schema = parse_schema_with_repo(
                referenced_schema.schema.schema_str, named_schemas=ref_named_schemas)
            named_schemas.update(ref_named_schemas)
            if ref.name is None:
                raise TypeError("Name cannot be None")
            named_schemas[ref.name] = parsed_schema
    return named_schemas



class AvroSerializer(BaseSerializer):
    """
    Serializer that outputs Avro binary encoded data with Confluent Schema Registry framing.

    Configuration properties:

    +-----------------------------+----------+--------------------------------------------------+
    | Property Name               | Type     | Description                                      |
    +=============================+==========+==================================================+
    |                             |          | If True, automatically register the configured   |
    | ``auto.register.schemas``   | bool     | schema with Confluent Schema Registry if it has  |
    |                             |          | not previously been associated with the relevant |
    |                             |          | subject (determined via subject.name.strategy).  |
    |                             |          |                                                  |
    |                             |          | Defaults to True.                                |
    +-----------------------------+----------+--------------------------------------------------+
    |                             |          | Whether to normalize schemas, which will         |
    | ``normalize.schemas``       | bool     | transform schemas to have a consistent format,   |
    |                             |          | including ordering properties and references.    |
    +-----------------------------+----------+--------------------------------------------------+
    |                             |          | Whether to use the given schema ID for           |
    | ``use.schema.id``           | int      | serialization.                                   |
    |                             |          |                                                  |
    +-----------------------------+----------+--------------------------------------------------+
    |                             |          | Whether to use the latest subject version for    |
    | ``use.latest.version``      | bool     | serialization.                                   |
    |                             |          |                                                  |
    |                             |          | WARNING: There is no check that the latest       |
    |                             |          | schema is backwards compatible with the object   |
    |                             |          | being serialized.                                |
    |                             |          |                                                  |
    |                             |          | Defaults to False.                               |
    +-----------------------------+----------+--------------------------------------------------+
    |                             |          | Whether to use the latest subject version with   |
    | ``use.latest.with.metadata``| dict     | the given metadata.                              |
    |                             |          |                                                  |
    |                             |          | WARNING: There is no check that the latest       |
    |                             |          | schema is backwards compatible with the object   |
    |                             |          | being serialized.                                |
    |                             |          |                                                  |
    |                             |          | Defaults to None.                                |
    +-----------------------------+----------+--------------------------------------------------+
    |                             |          | Callable(SerializationContext, str) -> str       |
    |                             |          |                                                  |
    | ``subject.name.strategy``   | callable | Defines how Schema Registry subject names are    |
    |                             |          | constructed. Standard naming strategies are      |
    |                             |          | defined in the confluent_kafka.schema_registry   |
    |                             |          | namespace.                                       |
    |                             |          |                                                  |
    |                             |          | Defaults to topic_subject_name_strategy.         |
    +-----------------------------+----------+--------------------------------------------------+
    |                             |          | Callable(bytes, SerializationContext, schema_id) |
    |                             |          |   -> bytes                                       |
    |                             |          |                                                  |
    | ``schema.id.serializer``    | callable | Defines how the schema id/guid is serialized.    |
    |                             |          | Defaults to prefix_schema_id_serializer.         |
    +-----------------------------+----------+--------------------------------------------------+

    Schemas are registered against subject names in Confluent Schema Registry that
    define a scope in which the schemas can be evolved. By default, the subject name
    is formed by concatenating the topic name with the message field (key or value)
    separated by a hyphen.

    i.e. {topic name}-{message field}

    Alternative naming strategies may be configured with the property
    ``subject.name.strategy``.

    Supported subject name strategies:

    +--------------------------------------+------------------------------+
    | Subject Name Strategy                | Output Format                |
    +======================================+==============================+
    | topic_subject_name_strategy(default) | {topic name}-{message field} |
    +--------------------------------------+------------------------------+
    | topic_record_subject_name_strategy   | {topic name}-{record name}   |
    +--------------------------------------+------------------------------+
    | record_subject_name_strategy         | {record name}                |
    +--------------------------------------+------------------------------+

    See `Subject name strategy <https://docs.confluent.io/current/schema-registry/serializer-formatter.html#subject-name-strategy>`_ for additional details.

    Note:
        Prior to serialization, all values must first be converted to
        a dict instance. This may handled manually prior to calling
        :py:func:`Producer.produce()` or by registering a `to_dict`
        callable with AvroSerializer.

        See ``avro_producer.py`` in the examples directory for example usage.

    Note:
       Tuple notation can be used to determine which branch of an ambiguous union to take.

       See `fastavro notation <https://fastavro.readthedocs.io/en/latest/writer.html#using-the-tuple-notation-to-specify-which-branch-of-a-union-to-take>`_

    Args:
        schema_registry_client (SchemaRegistryClient): Schema Registry client instance.

        schema_str (str or Schema):
            Avro `Schema Declaration. <https://avro.apache.org/docs/current/spec.html#schemas>`_
            Accepts either a string or a :py:class:`Schema` instance. Note that string
            definitions cannot reference other schemas. For referencing other schemas,
            use a :py:class:`Schema` instance.

        to_dict (callable, optional): Callable(object, SerializationContext) -> dict. Converts object to a dict.

        conf (dict): AvroSerializer configuration.
    """  # noqa: E501
    __slots__ = ['_known_subjects', '_parsed_schema', '_schema',
                 '_schema_id', '_schema_name', '_to_dict', '_parsed_schemas']

    _default_conf = {'auto.register.schemas': True,
                     'normalize.schemas': False,
                     'use.schema.id': None,
                     'use.latest.version': False,
                     'use.latest.with.metadata': None,
                     'subject.name.strategy': topic_subject_name_strategy,
                     'schema.id.serializer': prefix_schema_id_serializer}

    def __init_impl(
        self,
        schema_registry_client: SchemaRegistryClient,
        schema_str: Union[str, Schema, None] = None,
        to_dict: Optional[Callable[[object, SerializationContext], dict]] = None,
        conf: Optional[dict] = None,
        rule_conf: Optional[dict] = None,
        rule_registry: Optional[RuleRegistry] = None
    ):
        super().__init__()
        if isinstance(schema_str, str):
            schema = _schema_loads(schema_str)
        elif isinstance(schema_str, Schema):
            schema = schema_str
        else:
            schema = None

        self._registry = schema_registry_client
        self._schema_id: Optional[SchemaId] = None
        self._rule_registry = rule_registry if rule_registry else RuleRegistry.get_global_instance()
        self._known_subjects: set[str] = set()
        self._parsed_schemas = ParsedSchemaCache()

        if to_dict is not None and not callable(to_dict):
            raise ValueError("to_dict must be callable with the signature "
                             "to_dict(object, SerializationContext)->dict")

        self._to_dict = to_dict

        conf_copy = self._default_conf.copy()
        if conf is not None:
            conf_copy.update(conf)

        self._auto_register = cast(bool, conf_copy.pop('auto.register.schemas'))
        if not isinstance(self._auto_register, bool):
            raise ValueError("auto.register.schemas must be a boolean value")

        self._normalize_schemas = cast(bool, conf_copy.pop('normalize.schemas'))
        if not isinstance(self._normalize_schemas, bool):
            raise ValueError("normalize.schemas must be a boolean value")

        self._use_schema_id = cast(Optional[int], conf_copy.pop('use.schema.id'))
        if (self._use_schema_id is not None and
                not isinstance(self._use_schema_id, int)):
            raise ValueError("use.schema.id must be an int value")

        self._use_latest_version = cast(bool, conf_copy.pop('use.latest.version'))
        if not isinstance(self._use_latest_version, bool):
            raise ValueError("use.latest.version must be a boolean value")
        if self._use_latest_version and self._auto_register:
            raise ValueError("cannot enable both use.latest.version and auto.register.schemas")

        self._use_latest_with_metadata = cast(Optional[dict], conf_copy.pop('use.latest.with.metadata'))
        if (self._use_latest_with_metadata is not None and
                not isinstance(self._use_latest_with_metadata, dict)):
            raise ValueError("use.latest.with.metadata must be a dict value")

        self._subject_name_func = cast(
            Callable[[Optional[SerializationContext], Optional[str]], Optional[str]],
            conf_copy.pop('subject.name.strategy')
        )
        if not callable(self._subject_name_func):
            raise ValueError("subject.name.strategy must be callable")

        self._schema_id_serializer = cast(
            Callable[[bytes, Optional[SerializationContext], Any], bytes],
            conf_copy.pop('schema.id.serializer')
        )
        if not callable(self._schema_id_serializer):
            raise ValueError("schema.id.serializer must be callable")

        if len(conf_copy) > 0:
            raise ValueError("Unrecognized properties: {}"
                             .format(", ".join(conf_copy.keys())))

        if schema:
            parsed_schema = self._get_parsed_schema(schema)

            if isinstance(parsed_schema, list):
                # if parsed_schema is a list, we have an Avro union and there
                # is no valid schema name. This is fine because the only use of
                # schema_name is for supplying the subject name to the registry
                # and union types should use topic_subject_name_strategy, which
                # just discards the schema name anyway
                schema_name = None
            elif isinstance(parsed_schema, dict):
                # The Avro spec states primitives have a name equal to their type
                # i.e. {"type": "string"} has a name of string.
                # This function does not comply.
                # https://github.com/fastavro/fastavro/issues/415
                if schema.schema_str is not None:
                    schema_dict = json.loads(schema.schema_str)
                    schema_name = parsed_schema.get("name", schema_dict.get("type"))
                else:
                    schema_name = None
            else:
                schema_name = None
        else:
            schema_name = None
            parsed_schema = None

        self._schema = schema
        self._schema_name = schema_name
        self._parsed_schema = parsed_schema

        for rule in self._rule_registry.get_executors():
            rule.configure(self._registry.config() if self._registry else {},
                           rule_conf if rule_conf else {})

    __init__ = __init_impl

    def __call__(self, obj: object, ctx: Optional[SerializationContext] = None) -> Optional[bytes]:  # type: ignore[override]
        return self.__serialize(obj, ctx)

    def __serialize(self, obj: object, ctx: Optional[SerializationContext] = None) -> Optional[bytes]:
        """
        Serializes an object to Avro binary format, prepending it with Confluent
        Schema Registry framing.

        Args:
            obj (object): The object instance to serialize.

            ctx (SerializationContext): Metadata pertaining to the serialization operation.

        Raises:
            SerializerError: If any error occurs serializing obj.
            SchemaRegistryError: If there was an error registering the schema with
                                 Schema Registry, or auto.register.schemas is
                                 false and the schema was not registered.

        Returns:
            bytes: Confluent Schema Registry encoded Avro bytes
        """

        if obj is None:
            return None

        subject = self._subject_name_func(ctx, self._schema_name)
        latest_schema = self._get_reader_schema(subject) if subject else None
        if latest_schema is not None:
            self._schema_id = SchemaId(AVRO_TYPE, latest_schema.schema_id, latest_schema.guid)
        elif subject is not None and subject not in self._known_subjects:
            # Check to ensure this schema has been registered under subject_name.
            if self._auto_register:
                # The schema name will always be the same. We can't however register
                # a schema without a subject so we set the schema_id here to handle
                # the initial registration.
                registered_schema = self._registry.register_schema_full_response(
                    subject, self._schema, normalize_schemas=self._normalize_schemas)
                self._schema_id = SchemaId(AVRO_TYPE, registered_schema.schema_id, registered_schema.guid)
            else:
                registered_schema = self._registry.lookup_schema(
                    subject, self._schema, normalize_schemas=self._normalize_schemas)
                self._schema_id = SchemaId(AVRO_TYPE, registered_schema.schema_id, registered_schema.guid)

            self._known_subjects.add(subject)

        value: Any
        parsed_schema: Any
        if self._to_dict is not None:
            if ctx is None:
                raise TypeError("SerializationContext cannot be None")
            value = self._to_dict(obj, ctx)
        else:
            value = obj

        if latest_schema is not None and ctx is not None and subject is not None:
            parsed_schema = self._get_parsed_schema(latest_schema.schema)
            def field_transformer(rule_ctx, field_transform, msg): return (  # noqa: E731
                transform(rule_ctx, parsed_schema, msg, field_transform))
            value = self._execute_rules(ctx, subject, RuleMode.WRITE, None,
                                        latest_schema.schema, value, get_inline_tags(parsed_schema),
                                        field_transformer)
        else:
            parsed_schema = self._parsed_schema

        with _ContextStringIO() as fo:
            # Check if it's a simple bytes type
            is_bytes = (parsed_schema == "bytes" or
                        (isinstance(parsed_schema, dict) and parsed_schema.get("type") == "bytes"))
            if is_bytes:
                # For simple bytes type, write value directly
                buffer = value if isinstance(value, bytes) else value.encode()
            else:
                # write the record to the rest of the buffer
                schemaless_writer(fo, parsed_schema, value)
                buffer = fo.getvalue()

            if latest_schema is not None and ctx is not None and subject is not None:
                buffer = self._execute_rules_with_phase(
                    ctx, subject, RulePhase.ENCODING, RuleMode.WRITE,
                    None, latest_schema.schema, buffer, None, None)

            return self._schema_id_serializer(buffer, ctx, self._schema_id)

    def _get_parsed_schema(self, schema: Schema) -> AvroSchema:
        parsed_schema = self._parsed_schemas.get_parsed_schema(schema)
        if parsed_schema is not None:
            return parsed_schema

        named_schemas = _resolve_named_schema(schema, self._registry)
        if schema.schema_str is None:
            raise TypeError("Schema string cannot be None")
        prepared_schema = _schema_loads(schema.schema_str)
        if prepared_schema.schema_str is None:
            raise TypeError("Prepared schema string cannot be None")
        parsed_schema = parse_schema_with_repo(
            prepared_schema.schema_str, named_schemas=named_schemas)

        self._parsed_schemas.set(schema, parsed_schema)
        return parsed_schema



class AvroDeserializer(BaseDeserializer):
    """
    Deserializer for Avro binary encoded data with Confluent Schema Registry
    framing.

    +-----------------------------+----------+--------------------------------------------------+
    | Property Name               | Type     | Description                                      |
    +-----------------------------+----------+--------------------------------------------------+
    |                             |          | Whether to use the latest subject version for    |
    | ``use.latest.version``      | bool     | deserialization.                                 |
    |                             |          |                                                  |
    |                             |          | Defaults to False.                               |
    +-----------------------------+----------+--------------------------------------------------+
    |                             |          | Whether to use the latest subject version with   |
    | ``use.latest.with.metadata``| dict     | the given metadata.                              |
    |                             |          |                                                  |
    |                             |          | Defaults to None.                                |
    +-----------------------------+----------+--------------------------------------------------+
    |                             |          | Callable(SerializationContext, str) -> str       |
    |                             |          |                                                  |
    | ``subject.name.strategy``   | callable | Defines how Schema Registry subject names are    |
    |                             |          | constructed. Standard naming strategies are      |
    |                             |          | defined in the confluent_kafka.schema_registry   |
    |                             |          | namespace.                                       |
    |                             |          |                                                  |
    |                             |          | Defaults to topic_subject_name_strategy.         |
    +-----------------------------+----------+--------------------------------------------------+
    |                             |          | Callable(bytes, SerializationContext, schema_id) |
    |                             |          |   -> io.BytesIO                                  |
    |                             |          |                                                  |
    | ``schema.id.deserializer``  | callable | Defines how the schema id/guid is deserialized.  |
    |                             |          | Defaults to dual_schema_id_deserializer.         |
    +-----------------------------+----------+--------------------------------------------------+

    Note:
        By default, Avro complex types are returned as dicts. This behavior can
        be overridden by registering a callable ``from_dict`` with the deserializer to
        convert the dicts to the desired type.

        See ``avro_consumer.py`` in the examples directory in the examples
        directory for example usage.

    Args:
        schema_registry_client (SchemaRegistryClient): Confluent Schema Registry
            client instance.

        schema_str (str, Schema, optional): Avro reader schema declaration Accepts
            either a string or a :py:class:`Schema` instance. If not provided, the
            writer schema will be used as the reader schema. Note that string
            definitions cannot reference other schemas. For referencing other schemas,
            use a :py:class:`Schema` instance.

        from_dict (callable, optional): Callable(dict, SerializationContext) -> object.
            Converts a dict to an instance of some object.

        return_record_name (bool): If True, when reading a union of records, the result will
                                   be a tuple where the first value is the name of the record and the second value is
                                   the record itself.  Defaults to False.

    See Also:
        `Apache Avro Schema Declaration <https://avro.apache.org/docs/current/spec.html#schemas>`_

        `Apache Avro Schema Resolution <https://avro.apache.org/docs/1.8.2/spec.html#Schema+Resolution>`_
    """

    __slots__ = ['_reader_schema', '_from_dict', '_return_record_name',
                 '_schema', '_parsed_schemas']

    _default_conf = {'use.latest.version': False,
                     'use.latest.with.metadata': None,
                     'subject.name.strategy': topic_subject_name_strategy,
                     'schema.id.deserializer': dual_schema_id_deserializer}

    def __init_impl(
        self,
        schema_registry_client: SchemaRegistryClient,
        schema_str: Union[str, Schema, None] = None,
        from_dict: Optional[Callable[[dict, SerializationContext], object]] = None,
        return_record_name: bool = False,
        conf: Optional[dict] = None,
        rule_conf: Optional[dict] = None,
        rule_registry: Optional[RuleRegistry] = None
    ):
        super().__init__()
        schema = None
        if schema_str is not None:
            if isinstance(schema_str, str):
                schema = _schema_loads(schema_str)
            elif isinstance(schema_str, Schema):
                schema = schema_str
            else:
                raise TypeError('You must pass either schema string or schema object')

        self._schema = schema
        self._registry = schema_registry_client
        self._rule_registry = rule_registry if rule_registry else RuleRegistry.get_global_instance()
        self._parsed_schemas = ParsedSchemaCache()
        self._use_schema_id = None

        conf_copy = self._default_conf.copy()
        if conf is not None:
            conf_copy.update(conf)

        self._use_latest_version = cast(bool, conf_copy.pop('use.latest.version'))
        if not isinstance(self._use_latest_version, bool):
            raise ValueError("use.latest.version must be a boolean value")

        self._use_latest_with_metadata = cast(Optional[dict], conf_copy.pop('use.latest.with.metadata'))
        if (self._use_latest_with_metadata is not None and
                not isinstance(self._use_latest_with_metadata, dict)):
            raise ValueError("use.latest.with.metadata must be a dict value")

        self._subject_name_func = cast(
            Callable[[Optional[SerializationContext], Optional[str]], Optional[str]],
            conf_copy.pop('subject.name.strategy')
        )
        if not callable(self._subject_name_func):
            raise ValueError("subject.name.strategy must be callable")

        self._schema_id_deserializer = cast(
            Callable[[bytes, Optional[SerializationContext], Any], io.BytesIO],
            conf_copy.pop('schema.id.deserializer')
        )
        if not callable(self._schema_id_deserializer):
            raise ValueError("schema.id.deserializer must be callable")

        if len(conf_copy) > 0:
            raise ValueError("Unrecognized properties: {}"
                             .format(", ".join(conf_copy.keys())))

        self._reader_schema: Optional[AvroSchema]
        if schema and self._schema is not None:
            self._reader_schema = self._get_parsed_schema(self._schema)
        else:
            self._reader_schema = None

        if from_dict is not None and not callable(from_dict):
            raise ValueError("from_dict must be callable with the signature "
                             "from_dict(SerializationContext, dict) -> object")
        self._from_dict = from_dict

        self._return_record_name = return_record_name
        if not isinstance(self._return_record_name, bool):
            raise ValueError("return_record_name must be a boolean value")

        for rule in self._rule_registry.get_executors():
            rule.configure(self._registry.config() if self._registry else {},
                           rule_conf if rule_conf else {})

    __init__ = __init_impl

    def __call__(self, data: Optional[bytes], ctx: Optional[SerializationContext] = None) -> Union[dict, object, None]:
        return self.__deserialize(data, ctx)

    def __deserialize(
            self, data: Optional[bytes], ctx: Optional[SerializationContext] = None) -> Union[dict, object, None]:
        """
        Deserialize Avro binary encoded data with Confluent Schema Registry framing to
        a dict, or object instance according to from_dict, if specified.

        Arguments:
            data (bytes): bytes

            ctx (SerializationContext): Metadata relevant to the serialization
                operation.

        Raises:
            SerializerError: if an error occurs parsing data.

        Returns:
            object: If data is None, then None. Else, a dict, or object instance according
                    to from_dict, if specified.
        """  # noqa: E501

        if data is None:
            return None

        if len(data) <= 5:
            raise SerializationError("Expecting data framing of length 6 bytes or "
                                     "more but total data size is {} bytes. This "
                                     "message was not produced with a Confluent "
                                     "Schema Registry serializer".format(len(data)))

        subject = self._subject_name_func(ctx, None) if ctx else None
        latest_schema = None
        if subject is not None:
            latest_schema = self._get_reader_schema(subject)

        schema_id = SchemaId(AVRO_TYPE)
        payload = self._schema_id_deserializer(data, ctx, schema_id)

        writer_schema_raw = self._get_writer_schema(schema_id, subject)
        writer_schema = self._get_parsed_schema(writer_schema_raw)
        if subject is None:
            subject = self._subject_name_func(ctx, writer_schema.get("name")) if ctx else None  # type: ignore[union-attr]
            if subject is not None:
                latest_schema = self._get_reader_schema(subject)

        if ctx is not None and subject is not None:
            payload = self._execute_rules_with_phase(
                ctx, subject, RulePhase.ENCODING, RuleMode.READ,
                None, writer_schema_raw, payload, None, None)
        if isinstance(payload, bytes):
            payload = io.BytesIO(payload)

        reader_schema: Optional[AvroSchema]
        if latest_schema is not None and subject is not None:
            migrations = self._get_migrations(subject, writer_schema_raw, latest_schema, None)
            reader_schema_raw = latest_schema.schema
            reader_schema = self._get_parsed_schema(latest_schema.schema)
        elif self._schema is not None:
            migrations = None
            reader_schema_raw = self._schema
            reader_schema = self._reader_schema
        else:
            migrations = None
            reader_schema_raw = writer_schema_raw
            reader_schema = writer_schema

<<<<<<< HEAD
        if migrations and ctx is not None and subject is not None:
            obj_dict = schemaless_reader(payload,
                                         writer_schema,
                                         None,
                                         self._return_record_name)
=======
        # Check if it's a simple bytes type
        is_bytes = (writer_schema == "bytes" or
                    (isinstance(writer_schema, dict) and writer_schema.get("type") == "bytes"))

        if migrations:
            if is_bytes:
                # For simple bytes type, read payload directly
                obj_dict = payload.read()
            else:
                obj_dict = schemaless_reader(payload,
                                             writer_schema,
                                             None,
                                             self._return_record_name)
>>>>>>> 3cef4615
            obj_dict = self._execute_migrations(ctx, subject, migrations, obj_dict)
        else:
            if is_bytes:
                # For simple bytes type, read payload directly
                obj_dict = payload.read()
            else:
                obj_dict = schemaless_reader(payload,
                                             writer_schema,
                                             reader_schema,
                                             self._return_record_name)

        def field_transformer(rule_ctx, field_transform, message): return (  # noqa: E731
            transform(rule_ctx, reader_schema, message, field_transform))
        if ctx is not None and subject is not None:
            inline_tags = get_inline_tags(reader_schema) if reader_schema is not None else None
            obj_dict = self._execute_rules(ctx, subject, RuleMode.READ, None,
                                           reader_schema_raw, obj_dict,
                                           inline_tags, field_transformer)

        if self._from_dict is not None:
            if ctx is None:
                raise TypeError("SerializationContext cannot be None")
            return self._from_dict(obj_dict, ctx)

        return obj_dict

    def _get_parsed_schema(self, schema: Schema) -> AvroSchema:
        parsed_schema = self._parsed_schemas.get_parsed_schema(schema)
        if parsed_schema is not None:
            return parsed_schema

        named_schemas = _resolve_named_schema(schema, self._registry)
        if schema.schema_str is None:
            raise TypeError("Schema string cannot be None")
        prepared_schema = _schema_loads(schema.schema_str)
        if prepared_schema.schema_str is None:
            raise TypeError("Prepared schema string cannot be None")
        parsed_schema = parse_schema_with_repo(
            prepared_schema.schema_str, named_schemas=named_schemas)

        self._parsed_schemas.set(schema, parsed_schema)
        return parsed_schema<|MERGE_RESOLUTION|>--- conflicted
+++ resolved
@@ -626,18 +626,11 @@
             reader_schema_raw = writer_schema_raw
             reader_schema = writer_schema
 
-<<<<<<< HEAD
-        if migrations and ctx is not None and subject is not None:
-            obj_dict = schemaless_reader(payload,
-                                         writer_schema,
-                                         None,
-                                         self._return_record_name)
-=======
         # Check if it's a simple bytes type
         is_bytes = (writer_schema == "bytes" or
                     (isinstance(writer_schema, dict) and writer_schema.get("type") == "bytes"))
 
-        if migrations:
+        if migrations and ctx is not None and subject is not None:
             if is_bytes:
                 # For simple bytes type, read payload directly
                 obj_dict = payload.read()
@@ -646,7 +639,6 @@
                                              writer_schema,
                                              None,
                                              self._return_record_name)
->>>>>>> 3cef4615
             obj_dict = self._execute_migrations(ctx, subject, migrations, obj_dict)
         else:
             if is_bytes:
