--- conflicted
+++ resolved
@@ -677,17 +677,11 @@
 
         references ([SchemaReference]): SchemaReferences used in this schema.
 
-<<<<<<< HEAD
         named_schemas (dict): Named schemas
 
     """
     __slots__ = ['schema_str', 'schema_type', 'references', 'named_schemas', '_hash']
-=======
-        schema_type (str): The schema type: AVRO, PROTOBUF or JSON.
-    """
-
-    __slots__ = ['schema_str', 'references', 'schema_type', '_hash']
->>>>>>> 17029ada
+
 
     def __init__(self, schema_str, schema_type, references=[], named_schemas={}):
         super(Schema, self).__init__()
