#!/usr/bin/env python
# -*- coding: utf-8 -*-
#
# Copyright 2020 Confluent Inc.
#
# Licensed under the Apache License, Version 2.0 (the "License");
# you may not use this file except in compliance with the License.
# You may obtain a copy of the License at
#
# http://www.apache.org/licenses/LICENSE-2.0
#
# Unless required by applicable law or agreed to in writing, software
# distributed under the License is distributed on an "AS IS" BASIS,
# WITHOUT WARRANTIES OR CONDITIONS OF ANY KIND, either express or implied.
# See the License for the specific language governing permissions and
# limitations under the License.

from .common.schema_registry_client import *
<<<<<<< HEAD
=======
from ._async.schema_registry_client import *
>>>>>>> 920ddb64
from ._sync.schema_registry_client import *

from .error import SchemaRegistryError<|MERGE_RESOLUTION|>--- conflicted
+++ resolved
@@ -16,10 +16,7 @@
 # limitations under the License.
 
 from .common.schema_registry_client import *
-<<<<<<< HEAD
-=======
 from ._async.schema_registry_client import *
->>>>>>> 920ddb64
 from ._sync.schema_registry_client import *
 
 from .error import SchemaRegistryError