--- conflicted
+++ resolved
@@ -1786,15 +1786,10 @@
     default_rule_set: Optional[RuleSet] = None
     override_rule_set: Optional[RuleSet] = None
 
-<<<<<<< HEAD
     def to_dict(self) -> Dict[str, Any]:
         _compatibility: Optional[str] = None
         if self.compatibility is not None:
             _compatibility = self.compatibility.value
-=======
-    def __str__(self) -> str:
-        return self.schema.schema_str
->>>>>>> da324416
 
         _compatibility_level: Optional[str] = None
         if self.compatibility_level is not None:
@@ -2000,6 +1995,8 @@
 
         return schema
 
+    def __str__(self) -> str:
+        return self.schema.schema_str
 
 @_attrs_define(frozen=True, cache_hash=True)
 class RegisteredSchema:
