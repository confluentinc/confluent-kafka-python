/**
 * Copyright 2018 Confluent Inc.
 *
 * Licensed under the Apache License, Version 2.0 (the "License");
 * you may not use this file except in compliance with the License.
 * You may obtain a copy of the License at
 *
 * http://www.apache.org/licenses/LICENSE-2.0
 *
 * Unless required by applicable law or agreed to in writing, software
 * distributed under the License is distributed on an "AS IS" BASIS,
 * WITHOUT WARRANTIES OR CONDITIONS OF ANY KIND, either express or implied.
 * See the License for the specific language governing permissions and
 * limitations under the License.
 */

#include "confluent_kafka.h"

#include <stdarg.h>


/****************************************************************************
 *
 *
 * Admin Client API
 *
 *
 ****************************************************************************/




static int Admin_clear (Handle *self) {

        Handle_clear(self);

        return 0;
}

static void Admin_dealloc (Handle *self) {
        PyObject_GC_UnTrack(self);

        if (self->rk) {
                CallState cs;
                CallState_begin(self, &cs);

                rd_kafka_destroy(self->rk);

                CallState_end(self, &cs);
        }

        Admin_clear(self);

        Py_TYPE(self)->tp_free((PyObject *)self);
}

static int Admin_traverse (Handle *self,
                           visitproc visit, void *arg) {
        Handle_traverse(self, visit, arg);

        return 0;
}


/**
 * @name AdminOptions
 *
 *
 */
#define Admin_options_def_int   (-12345)
#define Admin_options_def_float ((float)Admin_options_def_int)
#define Admin_options_def_ptr   (NULL)
#define Admin_options_def_cnt   (0)

struct Admin_options {
        int   validate_only;                            /* needs special bool parsing */
        float request_timeout;                          /* parser: f */
        float operation_timeout;                        /* parser: f */
        int   broker;                                   /* parser: i */
        int require_stable_offsets;                     /* needs special bool parsing */
        rd_kafka_consumer_group_state_t* states;
        int states_cnt;
};

/**@brief "unset" value initializers for Admin_options
 * Make sure this is kept up to date with Admin_options above. */
#define Admin_options_INITIALIZER {              \
                Admin_options_def_int,           \
                Admin_options_def_float,         \
                Admin_options_def_float,         \
                Admin_options_def_int,           \
                Admin_options_def_int,           \
                Admin_options_def_ptr,           \
                Admin_options_def_cnt,           \
        }

#define Admin_options_is_set_int(v) ((v) != Admin_options_def_int)
#define Admin_options_is_set_float(v) Admin_options_is_set_int((int)(v))
#define Admin_options_is_set_ptr(v) ((v) != NULL)


/**
 * @brief Convert Admin_options to rd_kafka_AdminOptions_t.
 *
 * @param forApi is the librdkafka name of the admin API that these options
 *               will be used for, e.g., "CreateTopics".
 * @param future is set as the options opaque.
 *
 * @returns a new C admin options object on success, or NULL on failure in
 *          which case an exception is raised.
 */
static rd_kafka_AdminOptions_t *
Admin_options_to_c (Handle *self, rd_kafka_admin_op_t for_api,
                    const struct Admin_options *options,
                    PyObject *future) {
        rd_kafka_AdminOptions_t *c_options;
        rd_kafka_resp_err_t err;
        rd_kafka_error_t *err_obj = NULL;
        char errstr[512];

        c_options = rd_kafka_AdminOptions_new(self->rk, for_api);
        if (!c_options) {
                PyErr_Format(PyExc_RuntimeError,
                             "This Admin API method "
                             "is unsupported by librdkafka %s",
                             rd_kafka_version_str());
                return NULL;
        }

        rd_kafka_AdminOptions_set_opaque(c_options, (void *)future);

        if (Admin_options_is_set_int(options->validate_only) &&
            (err = rd_kafka_AdminOptions_set_validate_only(
                    c_options, options->validate_only,
                    errstr, sizeof(errstr))))
                goto err;

        if (Admin_options_is_set_float(options->request_timeout) &&
            (err = rd_kafka_AdminOptions_set_request_timeout(
                    c_options, (int)(options->request_timeout * 1000.0f),
                    errstr, sizeof(errstr))))
                goto err;

        if (Admin_options_is_set_float(options->operation_timeout) &&
            (err = rd_kafka_AdminOptions_set_operation_timeout(
                    c_options, (int)(options->operation_timeout * 1000.0f),
                    errstr, sizeof(errstr))))
                goto err;

        if (Admin_options_is_set_int(options->broker) &&
            (err = rd_kafka_AdminOptions_set_broker(
                    c_options, (int32_t)options->broker,
                    errstr, sizeof(errstr))))
                goto err;

        if (Admin_options_is_set_int(options->require_stable_offsets) &&
            (err_obj = rd_kafka_AdminOptions_set_require_stable_offsets(
                    c_options, options->require_stable_offsets))) {
                strcpy(errstr, rd_kafka_error_string(err_obj));
                goto err;
        }

        if (Admin_options_is_set_ptr(options->states) &&
            (err_obj = rd_kafka_AdminOptions_set_match_consumer_group_states(
                c_options, options->states, options->states_cnt))) {
                strcpy(errstr, rd_kafka_error_string(err_obj));
                goto err;
        }

        return c_options;

 err:
        if (c_options) rd_kafka_AdminOptions_destroy(c_options);
        PyErr_Format(PyExc_ValueError, "%s", errstr);
        if(err_obj) {
                rd_kafka_error_destroy(err_obj);
        }
        return NULL;
}


/**
 * @brief Convert py AclBinding to C
 */
static rd_kafka_AclBinding_t *
Admin_py_to_c_AclBinding (const PyObject *py_obj_arg,
                        char *errstr,
                        size_t errstr_size) {
        int restype, resource_pattern_type, operation, permission_type;
        char *resname = NULL, *principal = NULL, *host = NULL;
        rd_kafka_AclBinding_t *ret = NULL;

        PyObject *py_obj = (PyObject *) py_obj_arg;
        if(cfl_PyObject_GetInt(py_obj, "restype_int", &restype, 0, 1)
            && cfl_PyObject_GetString(py_obj, "name", &resname, NULL, 1, 0)
            && cfl_PyObject_GetInt(py_obj, "resource_pattern_type_int", &resource_pattern_type, 0, 1)
            && cfl_PyObject_GetString(py_obj, "principal", &principal, NULL, 1, 0)
            && cfl_PyObject_GetString(py_obj, "host", &host, NULL, 1, 0)
            && cfl_PyObject_GetInt(py_obj, "operation_int", &operation, 0, 1)
            && cfl_PyObject_GetInt(py_obj, "permission_type_int", &permission_type, 0, 1)) {
                    ret = rd_kafka_AclBinding_new(restype, resname, \
                        resource_pattern_type, principal, host, \
                        operation, permission_type, errstr, errstr_size);
        }
        if (resname) free(resname);
        if (principal) free(principal);
        if (host) free(host);
        return ret;
}

/**
 * @brief Convert py AclBindingFilter to C
 */
static rd_kafka_AclBindingFilter_t*
Admin_py_to_c_AclBindingFilter (const PyObject *py_obj_arg,
                        char *errstr,
                        size_t errstr_size) {
        int restype, resource_pattern_type, operation, permission_type;
        char *resname = NULL, *principal = NULL, *host = NULL;
        PyObject *py_obj = (PyObject *) py_obj_arg;
        rd_kafka_AclBindingFilter_t* ret = NULL;

        if(cfl_PyObject_GetInt(py_obj, "restype_int", &restype, 0, 1)
            && cfl_PyObject_GetString(py_obj, "name", &resname, NULL, 1, 1)
            && cfl_PyObject_GetInt(py_obj, "resource_pattern_type_int", &resource_pattern_type, 0, 1)
            && cfl_PyObject_GetString(py_obj, "principal", &principal, NULL, 1, 1)
            && cfl_PyObject_GetString(py_obj, "host", &host, NULL, 1, 1)
            && cfl_PyObject_GetInt(py_obj, "operation_int", &operation, 0, 1)
            && cfl_PyObject_GetInt(py_obj, "permission_type_int", &permission_type, 0, 1)) {
                    ret = rd_kafka_AclBindingFilter_new(restype, resname, \
                        resource_pattern_type, principal, host, \
                        operation, permission_type, errstr, errstr_size);
        }
        if (resname) free(resname);
        if (principal) free(principal);
        if (host) free(host);
        return ret;
}

/**
 * @brief Translate Python list(list(int)) replica assignments and set
 *        on the specified generic C object using a setter based on
 *        forApi.
 *
 * @returns 1 on success or 0 on error in which case an exception is raised.
 */
static int Admin_set_replica_assignment (const char *forApi, void *c_obj,
                                         PyObject *ra, int
                                         min_count, int max_count,
                                         const char *err_count_desc) {
        int pi;

        if (!PyList_Check(ra) ||
            (int)PyList_Size(ra) < min_count ||
            (int)PyList_Size(ra) > max_count) {
                PyErr_Format(PyExc_ValueError,
                             "replica_assignment must be "
                             "a list of int lists with an "
                             "outer size of %s", err_count_desc);
                return 0;
        }

        for (pi = 0 ; pi < (int)PyList_Size(ra) ; pi++) {
                size_t ri;
                PyObject *replicas = PyList_GET_ITEM(ra, pi);
                rd_kafka_resp_err_t err;
                int32_t *c_replicas;
                size_t replica_cnt;
                char errstr[512];

                if (!PyList_Check(replicas) ||
                    (replica_cnt = (size_t)PyList_Size(replicas)) < 1) {
                        PyErr_Format(
                                PyExc_ValueError,
                                "replica_assignment must be "
                                "a list of int lists with an "
                                "outer size of %s", err_count_desc);
                        return 0;
                }

                c_replicas = malloc(sizeof(*c_replicas) *
                                    replica_cnt);

                for (ri = 0 ; ri < replica_cnt ; ri++) {
                        PyObject *replica =
                                PyList_GET_ITEM(replicas, ri);

                        if (!cfl_PyInt_Check(replica)) {
                                PyErr_Format(
                                        PyExc_ValueError,
                                        "replica_assignment must be "
                                        "a list of int lists with an "
                                        "outer size of %s", err_count_desc);
                                free(c_replicas);
                                return 0;
                        }

                        c_replicas[ri] = (int32_t)cfl_PyInt_AsInt(replica);

                }


                if (!strcmp(forApi, "CreateTopics"))
                        err = rd_kafka_NewTopic_set_replica_assignment(
                                (rd_kafka_NewTopic_t *)c_obj, (int32_t)pi,
                                c_replicas, replica_cnt,
                                errstr, sizeof(errstr));
                else if (!strcmp(forApi, "CreatePartitions"))
                        err = rd_kafka_NewPartitions_set_replica_assignment(
                                (rd_kafka_NewPartitions_t *)c_obj, (int32_t)pi,
                                c_replicas, replica_cnt,
                                errstr, sizeof(errstr));
                else {
                        /* Should never be reached */
                        err = RD_KAFKA_RESP_ERR__UNSUPPORTED_FEATURE;
                        snprintf(errstr, sizeof(errstr),
                                 "Unsupported forApi %s", forApi);
                }

                free(c_replicas);

                if (err) {
                        PyErr_SetString(
                                PyExc_ValueError, errstr);
                        return 0;
                }
        }

        return 1;
}
static int
Admin_incremental_config_to_c(void *c_obj, PyObject *dict){
        Py_ssize_t pos = 0;
        PyObject *ko, *vo;
        while(PyDict_Next(dict,&pos,&ko,&vo)){
                PyObject *ks, *ks8;
                PyObject *vs = NULL, *vs8 = NULL;
                const char *k;
                const char *v;
                const char *op;
                rd_kafka_resp_err_t err;
                if (!(ks = cfl_PyObject_Unistr(ko))) {
                        PyErr_Format(PyExc_ValueError,
                                     "expected config name to be unicode "
                                     "string");
                        Py_DECREF(ks);
                        return 0;
                }
                k = cfl_PyUnistr_AsUTF8(ks, &ks8);

                

                Py_ssize_t iter = 0;
                PyObject *internal_ko,*internal_vo;
                PyObject *internal_ks, *internal_ks8;
                PyObject *internal_vs = NULL, *internal_vs8 = NULL;
                const char *internal_k;
                const char *internal_v;
                while(PyDict_Next(vo,&iter,&internal_ko,&internal_vo)){
                        if (!(internal_ks = cfl_PyObject_Unistr(internal_ko))) {
                                PyErr_Format(PyExc_ValueError,
                                        "expected property name for to be unicode "
                                        "string");
                                Py_DECREF(internal_ks);
                                return 0;
                        }
                        internal_k = cfl_PyUnistr_AsUTF8(internal_ks, &internal_ks8);
                        if (!(internal_vs = cfl_PyObject_Unistr(internal_vo)) || !(internal_v = cfl_PyUnistr_AsUTF8(internal_vs, &internal_vs8))) {
                                PyErr_Format(PyExc_ValueError,
                                        "expected value name to be unicode "
                                        "string");
                                Py_XDECREF(internal_vs);
                                Py_XDECREF(internal_vs8);
                                Py_DECREF(internal_ks);
                                Py_XDECREF(internal_ks8);
                                return 0;
                        }
                        
                        if(!strcmp(internal_k,"operation_type")){
                                op = internal_v;
                        }else if(!strcmp(internal_k,"value")){
                                v = internal_v;
                        }else{
                                PyErr_Format(PyExc_ValueError,"Unknown property:%s , allowed are operation_type and value",internal_k);
                                Py_XDECREF(internal_vs);
                                Py_XDECREF(internal_vs8);
                                Py_DECREF(internal_ks);
                                Py_XDECREF(internal_ks8);
                                
                                return 0;
                        }
                }
                if (!strcmp(op, "SET"))
                        err = rd_kafka_ConfigResource_incremental_set_config(
                                (rd_kafka_ConfigResource_t *)c_obj,
                                k, v);
                else if (!strcmp(op, "APPEND"))
                        err = rd_kafka_ConfigResource_incremental_append_config(
                                (rd_kafka_ConfigResource_t *)c_obj,
                                k, v);
                else if(!strcmp(op,"REMOVE"))
                        err = rd_kafka_ConfigResource_incremental_remove_config(
                                (rd_kafka_ConfigResource_t *)c_obj,
                                k);
                else if(!strcmp(op,"SUBTRACT"))
                        err = rd_kafka_ConfigResource_incremental_subtract_config(
                                (rd_kafka_ConfigResource_t *)c_obj,
                                k);
                else 
                        err = RD_KAFKA_RESP_ERR__NOT_IMPLEMENTED;
                if (err) {
                        PyErr_Format(PyExc_ValueError,
                                     "%s config %s failed: %s",
                                     op, k, rd_kafka_err2str(err));
                        Py_XDECREF(vs);
                        Py_XDECREF(vs8);
                        Py_DECREF(ks);
                        Py_XDECREF(ks8);
                        return 0;
                }

                Py_XDECREF(vs);
                Py_XDECREF(vs8);
                Py_DECREF(ks);
                Py_XDECREF(ks8);

        }
        return 1;
}
/**
 * @brief Translate a dict to ConfigResource set_config() calls,
 *        or to NewTopic_add_config() calls.
 *
 *
 * @returns 1 on success or 0 if an exception was raised.
 */
static int
Admin_config_dict_to_c (void *c_obj, PyObject *dict, const char *op_name) {
        Py_ssize_t pos = 0;
        PyObject *ko, *vo;

        while (PyDict_Next(dict, &pos, &ko, &vo)) {
                PyObject *ks, *ks8;
                PyObject *vs = NULL, *vs8 = NULL;
                const char *k;
                const char *v;
                rd_kafka_resp_err_t err;

                if (!(ks = cfl_PyObject_Unistr(ko))) {
                        PyErr_Format(PyExc_ValueError,
                                     "expected %s config name to be unicode "
                                     "string", op_name);
                        return 0;
                }

                k = cfl_PyUnistr_AsUTF8(ks, &ks8);

                if (!(vs = cfl_PyObject_Unistr(vo)) ||
                    !(v = cfl_PyUnistr_AsUTF8(vs, &vs8))) {
                        PyErr_Format(PyExc_ValueError,
                                     "expect %s config value for %s "
                                     "to be unicode string",
                                     op_name, k);
                        Py_XDECREF(vs);
                        Py_XDECREF(vs8);
                        Py_DECREF(ks);
                        Py_XDECREF(ks8);
                        return 0;
                }

                if (!strcmp(op_name, "set_config"))
                        err = rd_kafka_ConfigResource_set_config(
                                (rd_kafka_ConfigResource_t *)c_obj,
                                k, v);
                else if (!strcmp(op_name, "newtopic_set_config"))
                        err = rd_kafka_NewTopic_set_config(
                                (rd_kafka_NewTopic_t *)c_obj, k, v);
                else
                        err = RD_KAFKA_RESP_ERR__NOT_IMPLEMENTED;

                if (err) {
                        PyErr_Format(PyExc_ValueError,
                                     "%s config %s failed: %s",
                                     op_name, k, rd_kafka_err2str(err));
                        Py_XDECREF(vs);
                        Py_XDECREF(vs8);
                        Py_DECREF(ks);
                        Py_XDECREF(ks8);
                        return 0;
                }

                Py_XDECREF(vs);
                Py_XDECREF(vs8);
                Py_DECREF(ks);
                Py_XDECREF(ks8);
        }

        return 1;
}


/**
 * @brief create_topics
 */
static PyObject *Admin_create_topics (Handle *self, PyObject *args,
                                      PyObject *kwargs) {
        PyObject *topics = NULL, *future, *validate_only_obj = NULL;
        static char *kws[] = { "topics",
                               "future",
                               /* options */
                               "validate_only",
                               "request_timeout",
                               "operation_timeout",
                               NULL };
        struct Admin_options options = Admin_options_INITIALIZER;
        rd_kafka_AdminOptions_t *c_options = NULL;
        int tcnt;
        int i;
        rd_kafka_NewTopic_t **c_objs;
        rd_kafka_queue_t *rkqu;
        CallState cs;

        /* topics is a list of NewTopic objects. */
        if (!PyArg_ParseTupleAndKeywords(args, kwargs, "OO|Off", kws,
                                         &topics, &future,
                                         &validate_only_obj,
                                         &options.request_timeout,
                                         &options.operation_timeout))
                return NULL;

        if (!PyList_Check(topics) || (tcnt = (int)PyList_Size(topics)) < 1) {
                PyErr_SetString(PyExc_ValueError,
                                "Expected non-empty list of NewTopic objects");
                return NULL;
        }

        if (validate_only_obj &&
            !cfl_PyBool_get(validate_only_obj, "validate_only",
                            &options.validate_only))
                return NULL;

        c_options = Admin_options_to_c(self, RD_KAFKA_ADMIN_OP_CREATETOPICS,
                                       &options, future);
        if (!c_options)
                return NULL; /* Exception raised by options_to_c() */

        /* options_to_c() sets future as the opaque, which is used in the
         * background_event_cb to set the results on the future as the
         * admin operation is finished, so we need to keep our own refcount. */
        Py_INCREF(future);

        /*
         * Parse the list of NewTopics and convert to corresponding C types.
         */
        c_objs = malloc(sizeof(*c_objs) * tcnt);

        for (i = 0 ; i < tcnt ; i++) {
                NewTopic *newt = (NewTopic *)PyList_GET_ITEM(topics, i);
                char errstr[512];
                int r;

                r = PyObject_IsInstance((PyObject *)newt,
                                        (PyObject *)&NewTopicType);
                if (r == -1)
                        goto err; /* Exception raised by IsInstance() */
                else if (r == 0) {
                        PyErr_SetString(PyExc_ValueError,
                                        "Expected list of NewTopic objects");
                        goto err;
                }

                c_objs[i] = rd_kafka_NewTopic_new(newt->topic,
                                                   newt->num_partitions,
                                                   newt->replication_factor,
                                                   errstr, sizeof(errstr));
                if (!c_objs[i]) {
                        PyErr_Format(PyExc_ValueError,
                                     "Invalid NewTopic(%s): %s",
                                     newt->topic, errstr);
                        goto err;
                }

                if (newt->replica_assignment) {
                        if (newt->replication_factor != -1) {
                                PyErr_SetString(PyExc_ValueError,
                                                "replication_factor and "
                                                "replica_assignment are "
                                                "mutually exclusive");
                                i++;
                                goto err;
                        }

                        if (!Admin_set_replica_assignment(
                                    "CreateTopics", (void *)c_objs[i],
                                    newt->replica_assignment,
                                    newt->num_partitions, newt->num_partitions,
                                    "num_partitions")) {
                                i++;
                                goto err;
                        }
                }

                if (newt->config) {
                        if (!Admin_config_dict_to_c((void *)c_objs[i],
                                                    newt->config,
                                                    "newtopic_set_config")) {
                                i++;
                                goto err;
                        }
                }
        }


        /* Use librdkafka's background thread queue to automatically dispatch
         * Admin_background_event_cb() when the admin operation is finished. */
        rkqu = rd_kafka_queue_get_background(self->rk);

        /*
         * Call CreateTopics.
         *
         * We need to set up a CallState and release GIL here since
         * the background_event_cb may be triggered immediately.
         */
        CallState_begin(self, &cs);
        rd_kafka_CreateTopics(self->rk, c_objs, tcnt, c_options, rkqu);
        CallState_end(self, &cs);

        rd_kafka_NewTopic_destroy_array(c_objs, tcnt);
        rd_kafka_AdminOptions_destroy(c_options);
        free(c_objs);
        rd_kafka_queue_destroy(rkqu); /* drop reference from get_background */

        Py_RETURN_NONE;

 err:
        rd_kafka_NewTopic_destroy_array(c_objs, i);
        rd_kafka_AdminOptions_destroy(c_options);
        free(c_objs);
        Py_DECREF(future); /* from options_to_c() */

        return NULL;
}


/**
 * @brief delete_topics
 */
static PyObject *Admin_delete_topics (Handle *self, PyObject *args,
                                      PyObject *kwargs) {
        PyObject *topics = NULL, *future;
        static char *kws[] = { "topics",
                               "future",
                               /* options */
                               "request_timeout",
                               "operation_timeout",
                               NULL };
        struct Admin_options options = Admin_options_INITIALIZER;
        rd_kafka_AdminOptions_t *c_options = NULL;
        int tcnt;
        int i;
        rd_kafka_DeleteTopic_t **c_objs;
        rd_kafka_queue_t *rkqu;
        CallState cs;

        /* topics is a list of strings. */
        if (!PyArg_ParseTupleAndKeywords(args, kwargs, "O!O|ff", kws,
                                         (PyObject *)&PyList_Type, &topics,
                                         &future,
                                         &options.request_timeout,
                                         &options.operation_timeout))
                return NULL;

        if (!PyList_Check(topics) || (tcnt = (int)PyList_Size(topics)) < 1) {
                PyErr_SetString(PyExc_ValueError,
                                "Expected non-empty list of topic strings");
                return NULL;
        }

        c_options = Admin_options_to_c(self, RD_KAFKA_ADMIN_OP_DELETETOPICS,
                                       &options, future);
        if (!c_options)
                return NULL; /* Exception raised by options_to_c() */

        /* options_to_c() sets opaque to the future object, which is used in the
         * background_event_cb to set the results on the future as the
         * admin operation is finished, so we need to keep our own refcount. */
        Py_INCREF(future);

        /*
         * Parse the list of strings and convert to corresponding C types.
         */
        c_objs = malloc(sizeof(*c_objs) * tcnt);

        for (i = 0 ; i < tcnt ; i++) {
                PyObject *topic = PyList_GET_ITEM(topics, i);
                PyObject *utopic;
                PyObject *uotopic = NULL;

                if (topic == Py_None ||
                    !(utopic = cfl_PyObject_Unistr(topic))) {
                        PyErr_Format(PyExc_ValueError,
                                     "Expected list of topic strings, "
                                     "not %s",
                                     ((PyTypeObject *)PyObject_Type(topic))->
                                     tp_name);
                        goto err;
                }

                c_objs[i] = rd_kafka_DeleteTopic_new(
                        cfl_PyUnistr_AsUTF8(utopic, &uotopic));

                Py_XDECREF(utopic);
                Py_XDECREF(uotopic);
        }


        /* Use librdkafka's background thread queue to automatically dispatch
         * Admin_background_event_cb() when the admin operation is finished. */
        rkqu = rd_kafka_queue_get_background(self->rk);

        /*
         * Call DeleteTopics.
         *
         * We need to set up a CallState and release GIL here since
         * the event_cb may be triggered immediately.
         */
        CallState_begin(self, &cs);
        rd_kafka_DeleteTopics(self->rk, c_objs, tcnt, c_options, rkqu);
        CallState_end(self, &cs);

        rd_kafka_DeleteTopic_destroy_array(c_objs, i);
        rd_kafka_AdminOptions_destroy(c_options);
        free(c_objs);
        rd_kafka_queue_destroy(rkqu); /* drop reference from get_background */

        Py_RETURN_NONE;

 err:
        rd_kafka_DeleteTopic_destroy_array(c_objs, i);
        rd_kafka_AdminOptions_destroy(c_options);
        free(c_objs);
        Py_DECREF(future); /* from options_to_c() */

        return NULL;
}


/**
 * @brief create_partitions
 */
static PyObject *Admin_create_partitions (Handle *self, PyObject *args,
                                          PyObject *kwargs) {
        PyObject *topics = NULL, *future, *validate_only_obj = NULL;
        static char *kws[] = { "topics",
                               "future",
                               /* options */
                               "validate_only",
                               "request_timeout",
                               "operation_timeout",
                               NULL };
        struct Admin_options options = Admin_options_INITIALIZER;
        rd_kafka_AdminOptions_t *c_options = NULL;
        int tcnt;
        int i;
        rd_kafka_NewPartitions_t **c_objs;
        rd_kafka_queue_t *rkqu;
        CallState cs;

        /* topics is a list of NewPartitions_t objects. */
        if (!PyArg_ParseTupleAndKeywords(args, kwargs, "OO|Off", kws,
                                         &topics, &future,
                                         &validate_only_obj,
                                         &options.request_timeout,
                                         &options.operation_timeout))
                return NULL;

        if (!PyList_Check(topics) || (tcnt = (int)PyList_Size(topics)) < 1) {
                PyErr_SetString(PyExc_ValueError,
                                "Expected non-empty list of "
                                "NewPartitions objects");
                return NULL;
        }

        if (validate_only_obj &&
            !cfl_PyBool_get(validate_only_obj, "validate_only",
                            &options.validate_only))
                return NULL;

        c_options = Admin_options_to_c(self, RD_KAFKA_ADMIN_OP_CREATEPARTITIONS,
                                       &options, future);
        if (!c_options)
                return NULL; /* Exception raised by options_to_c() */

        /* options_to_c() sets future as the opaque, which is used in the
         * event_cb to set the results on the future as the admin operation
         * is finished, so we need to keep our own refcount. */
        Py_INCREF(future);

        /*
         * Parse the list of NewPartitions and convert to corresponding C types.
         */
        c_objs = malloc(sizeof(*c_objs) * tcnt);

        for (i = 0 ; i < tcnt ; i++) {
                NewPartitions *newp = (NewPartitions *)PyList_GET_ITEM(topics,
                                                                       i);
                char errstr[512];
                int r;

                r = PyObject_IsInstance((PyObject *)newp,
                                        (PyObject *)&NewPartitionsType);
                if (r == -1)
                        goto err; /* Exception raised by IsInstance() */
                else if (r == 0) {
                        PyErr_SetString(PyExc_ValueError,
                                        "Expected list of "
                                        "NewPartitions objects");
                        goto err;
                }

                c_objs[i] = rd_kafka_NewPartitions_new(newp->topic,
                                                       newp->new_total_count,
                                                       errstr, sizeof(errstr));
                if (!c_objs[i]) {
                        PyErr_Format(PyExc_ValueError,
                                     "Invalid NewPartitions(%s): %s",
                                     newp->topic, errstr);
                        goto err;
                }

                if (newp->replica_assignment &&
                    !Admin_set_replica_assignment(
                            "CreatePartitions", (void *)c_objs[i],
                            newp->replica_assignment,
                            1, newp->new_total_count,
                            "new_total_count - "
                            "existing partition count")) {
                        i++;
                        goto err; /* Exception raised by set_..() */
                }
        }


        /* Use librdkafka's background thread queue to automatically dispatch
         * Admin_background_event_cb() when the admin operation is finished. */
        rkqu = rd_kafka_queue_get_background(self->rk);

        /*
         * Call CreatePartitions
         *
         * We need to set up a CallState and release GIL here since
         * the event_cb may be triggered immediately.
         */
        CallState_begin(self, &cs);
        rd_kafka_CreatePartitions(self->rk, c_objs, tcnt, c_options, rkqu);
        CallState_end(self, &cs);

        rd_kafka_NewPartitions_destroy_array(c_objs, tcnt);
        rd_kafka_AdminOptions_destroy(c_options);
        free(c_objs);
        rd_kafka_queue_destroy(rkqu); /* drop reference from get_background */

        Py_RETURN_NONE;

 err:
        rd_kafka_NewPartitions_destroy_array(c_objs, i);
        rd_kafka_AdminOptions_destroy(c_options);
        free(c_objs);
        Py_DECREF(future); /* from options_to_c() */

        return NULL;
}


/**
 * @brief describe_configs
 */
static PyObject *Admin_describe_configs (Handle *self, PyObject *args,
                                         PyObject *kwargs) {
        PyObject *resources, *future;
        static char *kws[] = { "resources",
                               "future",
                               /* options */
                               "request_timeout",
                               "broker",
                               NULL };
        struct Admin_options options = Admin_options_INITIALIZER;
        rd_kafka_AdminOptions_t *c_options = NULL;
        PyObject *ConfigResource_type;
        int cnt, i;
        rd_kafka_ConfigResource_t **c_objs;
        rd_kafka_queue_t *rkqu;
        CallState cs;

        /* topics is a list of NewPartitions_t objects. */
        if (!PyArg_ParseTupleAndKeywords(args, kwargs, "OO|fi", kws,
                                         &resources, &future,
                                         &options.request_timeout,
                                         &options.broker))
                return NULL;

        if (!PyList_Check(resources) ||
            (cnt = (int)PyList_Size(resources)) < 1) {
                PyErr_SetString(PyExc_ValueError,
                                "Expected non-empty list of ConfigResource "
                                "objects");
                return NULL;
        }

        c_options = Admin_options_to_c(self, RD_KAFKA_ADMIN_OP_DESCRIBECONFIGS,
                                       &options, future);
        if (!c_options)
                return NULL; /* Exception raised by options_to_c() */

        /* Look up the ConfigResource class so we can check if the provided
         * topics are of correct type.
         * Since this is not in the fast path we treat ourselves
         * to the luxury of looking up this for each call. */
        ConfigResource_type = cfl_PyObject_lookup("confluent_kafka.admin",
                                                  "ConfigResource");
        if (!ConfigResource_type) {
                rd_kafka_AdminOptions_destroy(c_options);
                return NULL; /* Exception raised by lookup() */
        }

        /* options_to_c() sets future as the opaque, which is used in the
         * event_cb to set the results on the future as the admin operation
         * is finished, so we need to keep our own refcount. */
        Py_INCREF(future);

        /*
         * Parse the list of ConfigResources and convert to
         * corresponding C types.
         */
        c_objs = malloc(sizeof(*c_objs) * cnt);

        for (i = 0 ; i < cnt ; i++) {
                PyObject *res = PyList_GET_ITEM(resources, i);
                int r;
                int restype;
                char *resname;

                r = PyObject_IsInstance(res, ConfigResource_type);
                if (r == -1)
                        goto err; /* Exception raised by IsInstance() */
                else if (r == 0) {
                        PyErr_SetString(PyExc_ValueError,
                                        "Expected list of "
                                        "ConfigResource objects");
                        goto err;
                }

                if (!cfl_PyObject_GetInt(res, "restype_int", &restype, 0, 0))
                        goto err;

                if (!cfl_PyObject_GetString(res, "name", &resname, NULL, 0, 0))
                        goto err;

                c_objs[i] = rd_kafka_ConfigResource_new(
                        (rd_kafka_ResourceType_t)restype, resname);
                if (!c_objs[i]) {
                        PyErr_Format(PyExc_ValueError,
                                     "Invalid ConfigResource(%d,%s)",
                                     restype, resname);
                        free(resname);
                        goto err;
                }
                free(resname);
        }


        /* Use librdkafka's background thread queue to automatically dispatch
         * Admin_background_event_cb() when the admin operation is finished. */
        rkqu = rd_kafka_queue_get_background(self->rk);

        /*
         * Call DescribeConfigs
         *
         * We need to set up a CallState and release GIL here since
         * the event_cb may be triggered immediately.
         */
        CallState_begin(self, &cs);
        rd_kafka_DescribeConfigs(self->rk, c_objs, cnt, c_options, rkqu);
        CallState_end(self, &cs);

        rd_kafka_ConfigResource_destroy_array(c_objs, cnt);
        rd_kafka_AdminOptions_destroy(c_options);
        free(c_objs);
        rd_kafka_queue_destroy(rkqu); /* drop reference from get_background */

        Py_DECREF(ConfigResource_type); /* from lookup() */

        Py_RETURN_NONE;

 err:
        rd_kafka_ConfigResource_destroy_array(c_objs, i);
        rd_kafka_AdminOptions_destroy(c_options);
        free(c_objs);
        Py_DECREF(ConfigResource_type); /* from lookup() */
        Py_DECREF(future); /* from options_to_c() */

        return NULL;
}

static PyObject *Admin_incremental_alter_configs(Handle *self,PyObject* *args,PyObject *kwargs) {
        PyObject *resources, *future;
        PyObject *validate_only_obj = NULL;
        static char *kws[] = { "resources",
                               "future",
                               /* options */
                               "validate_only",
                               "request_timeout",
                               "broker",
                               NULL };
        struct Admin_options options = Admin_options_INITIALIZER;
        rd_kafka_AdminOptions_t *c_options = NULL;
        PyObject *ConfigResource_type;
        int cnt, i;
        rd_kafka_ConfigResource_t **c_objs;
        rd_kafka_queue_t *rkqu;
        CallState cs;

        /* topics is a list of NewPartitions_t objects. */
        if (!PyArg_ParseTupleAndKeywords(args, kwargs, "OO|Ofi", kws,
                                         &resources, &future,
                                         &validate_only_obj,
                                         &options.request_timeout,
                                         &options.broker))
                return NULL;

        if (!PyList_Check(resources) ||
            (cnt = (int)PyList_Size(resources)) < 1) {
                PyErr_SetString(PyExc_ValueError,
                                "Expected non-empty list of ConfigResource "
                                "objects");
                return NULL;
        }

        if (validate_only_obj &&
            !cfl_PyBool_get(validate_only_obj, "validate_only",
                            &options.validate_only))
                return NULL;
        // needs change
        c_options = Admin_options_to_c(self, RD_KAFKA_ADMIN_OP_INCREMENTALALTERCONFIGS,
                                       &options, future);
        if (!c_options)
                return NULL; /* Exception raised by options_to_c() */

        /* Look up the ConfigResource class so we can check if the provided
         * topics are of correct type.
         * Since this is not in the fast path we treat ourselves
         * to the luxury of looking up this for each call. */
        ConfigResource_type = cfl_PyObject_lookup("confluent_kafka.admin",
                                                  "ConfigResource");
        if (!ConfigResource_type) {
                rd_kafka_AdminOptions_destroy(c_options);
                return NULL; /* Exception raised by find() */
        }

        /* options_to_c() sets future as the opaque, which is used in the
         * event_cb to set the results on the future as the admin operation
         * is finished, so we need to keep our own refcount. */
        Py_INCREF(future);

        /*
         * Parse the list of ConfigResources and convert to
         * corresponding C types.
         */
        c_objs = malloc(sizeof(*c_objs) * cnt);

        for (i = 0 ; i < cnt ; i++) {
                PyObject *res = PyList_GET_ITEM(resources, i);
                int r;
                int restype;
                char *resname;
                PyObject *dict;

                r = PyObject_IsInstance(res, ConfigResource_type);
                if (r == -1)
                        goto err; /* Exception raised by IsInstance() */
                else if (r == 0) {
                        PyErr_SetString(PyExc_ValueError,
                                        "Expected list of "
                                        "ConfigResource objects");
                        goto err;
                }

                if (!cfl_PyObject_GetInt(res, "restype_int", &restype, 0, 0))
                        goto err;

                if (!cfl_PyObject_GetString(res, "name", &resname, NULL, 0, 0))
                        goto err;

                c_objs[i] = rd_kafka_ConfigResource_new(
                        (rd_kafka_ResourceType_t)restype, resname);
                if (!c_objs[i]) {
                        PyErr_Format(PyExc_ValueError,
                                     "Invalid ConfigResource(%d,%s)",
                                     restype, resname);
                        free(resname);
                        goto err;
                }
                free(resname);

                /*
                 * Translate and apply config entries in the various dicts.
                 */
                if (!cfl_PyObject_GetAttr(res, "incremental_config", &dict,
                                          &PyDict_Type, 1, 0)) {
                        i++;
                        goto err;
                }
                if (!Admin_incremental_config_to_c(c_objs[i], dict)) {
                        Py_DECREF(dict);
                        i++;
                        goto err;
                }
                Py_DECREF(dict);
        }


        /* Use librdkafka's background thread queue to automatically dispatch
         * Admin_background_event_cb() when the admin operation is finished. */
        rkqu = rd_kafka_queue_get_background(self->rk);

        /*
         * Call AlterConfigs
         *
         * We need to set up a CallState and release GIL here since
         * the event_cb may be triggered immediately.
         */
        CallState_begin(self, &cs);
        rd_kafka_IncrementalAlterConfigs(self->rk, c_objs, cnt, c_options, rkqu);
        CallState_end(self, &cs);

        rd_kafka_ConfigResource_destroy_array(c_objs, cnt);
        rd_kafka_AdminOptions_destroy(c_options);
        free(c_objs);
        rd_kafka_queue_destroy(rkqu); /* drop reference from get_background */

        Py_DECREF(ConfigResource_type); /* from lookup() */

        Py_RETURN_NONE;

 err:
        rd_kafka_ConfigResource_destroy_array(c_objs, i);
        rd_kafka_AdminOptions_destroy(c_options);
        free(c_objs);
        Py_DECREF(ConfigResource_type); /* from lookup() */
        Py_DECREF(future); /* from options_to_c() */

        return NULL;
}


/**
 * @brief alter_configs
 */
static PyObject *Admin_alter_configs (Handle *self, PyObject *args,
                                         PyObject *kwargs) {
        PyObject *resources, *future;
        PyObject *validate_only_obj = NULL;
        static char *kws[] = { "resources",
                               "future",
                               /* options */
                               "validate_only",
                               "request_timeout",
                               "broker",
                               NULL };
        struct Admin_options options = Admin_options_INITIALIZER;
        rd_kafka_AdminOptions_t *c_options = NULL;
        PyObject *ConfigResource_type;
        int cnt, i;
        rd_kafka_ConfigResource_t **c_objs;
        rd_kafka_queue_t *rkqu;
        CallState cs;

        /* topics is a list of NewPartitions_t objects. */
        if (!PyArg_ParseTupleAndKeywords(args, kwargs, "OO|Ofi", kws,
                                         &resources, &future,
                                         &validate_only_obj,
                                         &options.request_timeout,
                                         &options.broker))
                return NULL;

        if (!PyList_Check(resources) ||
            (cnt = (int)PyList_Size(resources)) < 1) {
                PyErr_SetString(PyExc_ValueError,
                                "Expected non-empty list of ConfigResource "
                                "objects");
                return NULL;
        }

        if (validate_only_obj &&
            !cfl_PyBool_get(validate_only_obj, "validate_only",
                            &options.validate_only))
                return NULL;

        c_options = Admin_options_to_c(self, RD_KAFKA_ADMIN_OP_ALTERCONFIGS,
                                       &options, future);
        if (!c_options)
                return NULL; /* Exception raised by options_to_c() */

        /* Look up the ConfigResource class so we can check if the provided
         * topics are of correct type.
         * Since this is not in the fast path we treat ourselves
         * to the luxury of looking up this for each call. */
        ConfigResource_type = cfl_PyObject_lookup("confluent_kafka.admin",
                                                  "ConfigResource");
        if (!ConfigResource_type) {
                rd_kafka_AdminOptions_destroy(c_options);
                return NULL; /* Exception raised by find() */
        }

        /* options_to_c() sets future as the opaque, which is used in the
         * event_cb to set the results on the future as the admin operation
         * is finished, so we need to keep our own refcount. */
        Py_INCREF(future);

        /*
         * Parse the list of ConfigResources and convert to
         * corresponding C types.
         */
        c_objs = malloc(sizeof(*c_objs) * cnt);

        for (i = 0 ; i < cnt ; i++) {
                PyObject *res = PyList_GET_ITEM(resources, i);
                int r;
                int restype;
                char *resname;
                PyObject *dict;

                r = PyObject_IsInstance(res, ConfigResource_type);
                if (r == -1)
                        goto err; /* Exception raised by IsInstance() */
                else if (r == 0) {
                        PyErr_SetString(PyExc_ValueError,
                                        "Expected list of "
                                        "ConfigResource objects");
                        goto err;
                }

                if (!cfl_PyObject_GetInt(res, "restype_int", &restype, 0, 0))
                        goto err;

                if (!cfl_PyObject_GetString(res, "name", &resname, NULL, 0, 0))
                        goto err;

                c_objs[i] = rd_kafka_ConfigResource_new(
                        (rd_kafka_ResourceType_t)restype, resname);
                if (!c_objs[i]) {
                        PyErr_Format(PyExc_ValueError,
                                     "Invalid ConfigResource(%d,%s)",
                                     restype, resname);
                        free(resname);
                        goto err;
                }
                free(resname);

                /*
                 * Translate and apply config entries in the various dicts.
                 */
                if (!cfl_PyObject_GetAttr(res, "set_config_dict", &dict,
                                          &PyDict_Type, 1, 0)) {
                        i++;
                        goto err;
                }
                if (!Admin_config_dict_to_c(c_objs[i], dict, "set_config")) {
                        Py_DECREF(dict);
                        i++;
                        goto err;
                }
                Py_DECREF(dict);
        }


        /* Use librdkafka's background thread queue to automatically dispatch
         * Admin_background_event_cb() when the admin operation is finished. */
        rkqu = rd_kafka_queue_get_background(self->rk);

        /*
         * Call AlterConfigs
         *
         * We need to set up a CallState and release GIL here since
         * the event_cb may be triggered immediately.
         */
        CallState_begin(self, &cs);
        rd_kafka_AlterConfigs(self->rk, c_objs, cnt, c_options, rkqu);
        CallState_end(self, &cs);

        rd_kafka_ConfigResource_destroy_array(c_objs, cnt);
        rd_kafka_AdminOptions_destroy(c_options);
        free(c_objs);
        rd_kafka_queue_destroy(rkqu); /* drop reference from get_background */

        Py_DECREF(ConfigResource_type); /* from lookup() */

        Py_RETURN_NONE;

 err:
        rd_kafka_ConfigResource_destroy_array(c_objs, i);
        rd_kafka_AdminOptions_destroy(c_options);
        free(c_objs);
        Py_DECREF(ConfigResource_type); /* from lookup() */
        Py_DECREF(future); /* from options_to_c() */

        return NULL;
}


/**
 * @brief create_acls
 */
static PyObject *Admin_create_acls (Handle *self, PyObject *args, PyObject *kwargs) {
        PyObject *acls_list, *future;
        int cnt, i = 0;
        struct Admin_options options = Admin_options_INITIALIZER;
        PyObject *AclBinding_type = NULL;
        rd_kafka_AdminOptions_t *c_options = NULL;
        rd_kafka_AclBinding_t **c_objs = NULL;
        CallState cs;
        rd_kafka_queue_t *rkqu;
        char errstr[512];

        static char *kws[] = {"acls",
                             "future",
                             /* options */
                             "request_timeout",
                             NULL};

        if (!PyArg_ParseTupleAndKeywords(args, kwargs, "OO|f", kws,
                                         &acls_list,
                                         &future,
                                         &options.request_timeout))
                goto err;

        if (!PyList_Check(acls_list) ||
            (cnt = (int)PyList_Size(acls_list)) < 1) {
                PyErr_SetString(PyExc_ValueError,
                        "Expected non-empty list of AclBinding "
                        "objects");
                goto err;
        }


        /* Look up the AclBinding class so we can check if the provided
         * topics are of correct type.
         * Since this is not in the fast path we treat ourselves
         * to the luxury of looking up this for each call. */
        AclBinding_type = cfl_PyObject_lookup("confluent_kafka.admin",
                                                  "AclBinding");
        if (!AclBinding_type) {
                goto err;
        }

        c_options = Admin_options_to_c(self, RD_KAFKA_ADMIN_OP_CREATEACLS,
                                       &options, future);
        if (!c_options)
                goto err; /* Exception raised by options_to_c() */

        /* options_to_c() sets future as the opaque, which is used in the
         * background_event_cb to set the results on the future as the
         * admin operation is finished, so we need to keep our own refcount. */
        Py_INCREF(future);

        /*
         * Parse the list of AclBinding and convert to
         * corresponding C types.
         */
        c_objs = malloc(sizeof(*c_objs) * cnt);

        for (i = 0 ; i < cnt ; i++) {
                int r;
                PyObject *res = PyList_GET_ITEM(acls_list, i);

                r = PyObject_IsInstance(res, AclBinding_type);
                if (r == -1)
                        goto err; /* Exception raised by IsInstance() */
                else if (r == 0) {
                        PyErr_SetString(PyExc_ValueError,
                                        "Expected list of "
                                        "AclBinding objects");
                        goto err;
                }


                c_objs[i] = Admin_py_to_c_AclBinding(res, errstr, sizeof(errstr));
                if (!c_objs[i]) {
                        PyErr_SetString(PyExc_ValueError, errstr);
                        goto err;
                }
        }

        /* Use librdkafka's background thread queue to automatically dispatch
        * Admin_background_event_cb() when the admin operation is finished. */
        rkqu = rd_kafka_queue_get_background(self->rk);

        /*
         * Call CreateAcls
         *
         * We need to set up a CallState and release GIL here since
         * the event_cb may be triggered immediately.
         */
        CallState_begin(self, &cs);
        rd_kafka_CreateAcls(self->rk, c_objs, cnt, c_options, rkqu);
        CallState_end(self, &cs);

        rd_kafka_queue_destroy(rkqu); /* drop reference from get_background */
        rd_kafka_AclBinding_destroy_array(c_objs, cnt);
        free(c_objs);
        Py_DECREF(AclBinding_type); /* from lookup() */
        rd_kafka_AdminOptions_destroy(c_options);

        Py_RETURN_NONE;
err:
        if (c_objs) {
                rd_kafka_AclBinding_destroy_array(c_objs, i);
                free(c_objs);
        }
        if (AclBinding_type) Py_DECREF(AclBinding_type);
        if (c_options) {
                rd_kafka_AdminOptions_destroy(c_options);
                Py_DECREF(future);
        }
        return NULL;
}


static const char Admin_create_acls_doc[] = PyDoc_STR(
        ".. py:function:: create_acls(acl_bindings, future, [request_timeout])\n"
        "\n"
        "  Create a list of ACL bindings.\n"
        "\n"
        "  This method should not be used directly, use confluent_kafka.AdminClient.create_acls()\n"
);


/**
 * @brief describe_acls
 */
static PyObject *Admin_describe_acls (Handle *self, PyObject *args, PyObject *kwargs) {
        PyObject *acl_binding_filter, *future;
        int r;
        struct Admin_options options = Admin_options_INITIALIZER;
        PyObject *AclBindingFilter_type = NULL;
        rd_kafka_AdminOptions_t *c_options = NULL;
        rd_kafka_AclBindingFilter_t *c_obj = NULL;
        CallState cs;
        rd_kafka_queue_t *rkqu;
        char errstr[512];

        static char *kws[] = {"acl_binding_filter",
                             "future",
                             /* options */
                             "request_timeout",
                             NULL};

        if (!PyArg_ParseTupleAndKeywords(args, kwargs, "OO|f", kws,
                                         &acl_binding_filter,
                                         &future,
                                         &options.request_timeout))
                goto err;


        /* Look up the AclBindingFilter class so we can check if the provided
         * topics are of correct type.
         * Since this is not in the fast path we treat ourselves
         * to the luxury of looking up this for each call. */
        AclBindingFilter_type = cfl_PyObject_lookup("confluent_kafka.admin",
                                                  "AclBindingFilter");
        if (!AclBindingFilter_type) {
                goto err;
        }

        c_options = Admin_options_to_c(self, RD_KAFKA_ADMIN_OP_CREATEACLS,
                                       &options, future);
        if (!c_options)
                goto err; /* Exception raised by options_to_c() */

        /* options_to_c() sets future as the opaque, which is used in the
         * background_event_cb to set the results on the future as the
         * admin operation is finished, so we need to keep our own refcount. */
        Py_INCREF(future);

        /*
         * convert the AclBindingFilter to the
         * corresponding C type.
         */
        r = PyObject_IsInstance(acl_binding_filter, AclBindingFilter_type);
        if (r == -1)
                goto err; /* Exception raised by IsInstance() */
        else if (r == 0) {
                PyErr_SetString(PyExc_TypeError,
                                "Expected an "
                                "AclBindingFilter object");
                goto err;
        }

        c_obj = Admin_py_to_c_AclBindingFilter(acl_binding_filter, errstr, sizeof(errstr));
        if (!c_obj) {
                PyErr_SetString(PyExc_ValueError, errstr);
                goto err;
        }

        /* Use librdkafka's background thread queue to automatically dispatch
        * Admin_background_event_cb() when the admin operation is finished. */
        rkqu = rd_kafka_queue_get_background(self->rk);

        /*
         * Call DeleteAcls
         *
         * We need to set up a CallState and release GIL here since
         * the event_cb may be triggered immediately.
         */
        CallState_begin(self, &cs);
        rd_kafka_DescribeAcls(self->rk, c_obj, c_options, rkqu);
        CallState_end(self, &cs);

        rd_kafka_queue_destroy(rkqu); /* drop reference from get_background */
        rd_kafka_AclBinding_destroy(c_obj);
        Py_DECREF(AclBindingFilter_type); /* from lookup() */
        rd_kafka_AdminOptions_destroy(c_options);
        Py_RETURN_NONE;
err:
        if(AclBindingFilter_type) Py_DECREF(AclBindingFilter_type);
        if(c_options) {
                rd_kafka_AdminOptions_destroy(c_options);
                Py_DECREF(future);
        }
        return NULL;
}


static const char Admin_describe_acls_doc[] = PyDoc_STR(
        ".. py:function:: describe_acls(acl_binding_filter, future, [request_timeout])\n"
        "\n"
        "  Get a list of ACL bindings matching an ACL binding filter.\n"
        "\n"
        "  This method should not be used directly, use confluent_kafka.AdminClient.describe_acls()\n"
);

/**
 * @brief delete_acls
 */
static PyObject *Admin_delete_acls (Handle *self, PyObject *args, PyObject *kwargs) {
        PyObject *acls_list, *future;
        int cnt, i = 0;
        struct Admin_options options = Admin_options_INITIALIZER;
        PyObject *AclBindingFilter_type = NULL;
        rd_kafka_AdminOptions_t *c_options = NULL;
        rd_kafka_AclBindingFilter_t **c_objs = NULL;
        CallState cs;
        rd_kafka_queue_t *rkqu;
        char errstr[512];

        static char *kws[] = {"acls",
                             "future",
                             /* options */
                             "request_timeout",
                             NULL};

        if (!PyArg_ParseTupleAndKeywords(args, kwargs, "OO|f", kws,
                                         &acls_list,
                                         &future,
                                         &options.request_timeout))
                goto err;

        if (!PyList_Check(acls_list) ||
            (cnt = (int)PyList_Size(acls_list)) < 1) {
                PyErr_SetString(PyExc_ValueError,
                        "Expected non-empty list of AclBindingFilter "
                        "objects");
                goto err;
        }


        /* Look up the AclBindingFilter class so we can check if the provided
         * topics are of correct type.
         * Since this is not in the fast path we treat ourselves
         * to the luxury of looking up this for each call. */
        AclBindingFilter_type = cfl_PyObject_lookup("confluent_kafka.admin",
                                                  "AclBindingFilter");
        if (!AclBindingFilter_type) {
                goto err;
        }

        c_options = Admin_options_to_c(self, RD_KAFKA_ADMIN_OP_DELETEACLS,
                                       &options, future);
        if (!c_options)
                goto err; /* Exception raised by options_to_c() */

        /* options_to_c() sets future as the opaque, which is used in the
         * background_event_cb to set the results on the future as the
         * admin operation is finished, so we need to keep our own refcount. */
        Py_INCREF(future);

        /*
         * Parse the list of AclBindingFilter and convert to
         * corresponding C types.
         */
        c_objs = malloc(sizeof(*c_objs) * cnt);

        for (i = 0 ; i < cnt ; i++) {
                int r;
                PyObject *res = PyList_GET_ITEM(acls_list, i);

                r = PyObject_IsInstance(res, AclBindingFilter_type);
                if (r == -1)
                        goto err; /* Exception raised by IsInstance() */
                else if (r == 0) {
                        PyErr_SetString(PyExc_ValueError,
                                        "Expected list of "
                                        "AclBindingFilter objects");
                        goto err;
                }


                c_objs[i] = Admin_py_to_c_AclBindingFilter(res, errstr, sizeof(errstr));
                if (!c_objs[i]) {
                        PyErr_SetString(PyExc_ValueError, errstr);
                        goto err;
                }
        }

        /* Use librdkafka's background thread queue to automatically dispatch
        * Admin_background_event_cb() when the admin operation is finished. */
        rkqu = rd_kafka_queue_get_background(self->rk);

        /*
         * Call DeleteAcls
         *
         * We need to set up a CallState and release GIL here since
         * the event_cb may be triggered immediately.
         */
        CallState_begin(self, &cs);
        rd_kafka_DeleteAcls(self->rk, c_objs, cnt, c_options, rkqu);
        CallState_end(self, &cs);

        rd_kafka_queue_destroy(rkqu); /* drop reference from get_background */
        rd_kafka_AclBinding_destroy_array(c_objs, cnt);
        free(c_objs);
        Py_DECREF(AclBindingFilter_type); /* from lookup() */
        rd_kafka_AdminOptions_destroy(c_options);

        Py_RETURN_NONE;
err:
        if (c_objs) {
                rd_kafka_AclBinding_destroy_array(c_objs, i);
                free(c_objs);
        }
        if(AclBindingFilter_type) Py_DECREF(AclBindingFilter_type);
        if (c_options) {
                rd_kafka_AdminOptions_destroy(c_options);
                Py_DECREF(future);
        }
        return NULL;
}


static const char Admin_delete_acls_doc[] = PyDoc_STR(
        ".. py:function:: delete_acls(acl_binding_filters, future, [request_timeout])\n"
        "\n"
        "  Deletes ACL bindings matching one or more ACL binding filter.\n"
        "\n"
        "  This method should not be used directly, use confluent_kafka.AdminClient.delete_acls()\n"
);


/**
 * @brief List consumer groups
 */
PyObject *Admin_list_consumer_groups (Handle *self, PyObject *args, PyObject *kwargs) {
        PyObject *future, *states_int = NULL;
        struct Admin_options options = Admin_options_INITIALIZER;
        rd_kafka_AdminOptions_t *c_options = NULL;
        CallState cs;
        rd_kafka_queue_t *rkqu;
        rd_kafka_consumer_group_state_t *c_states = NULL;
        int states_cnt = 0;
        int i = 0;

        static char *kws[] = {"future",
                             /* options */
                             "states_int",
                             "request_timeout",
                             NULL};

        if (!PyArg_ParseTupleAndKeywords(args, kwargs, "O|Of", kws,
                                         &future,
                                         &states_int,
                                         &options.request_timeout)) {
                goto err;
        }

        if(states_int != NULL && states_int != Py_None) {
                if(!PyList_Check(states_int)) {
                        PyErr_SetString(PyExc_ValueError,
                                "states must of type list");
                        goto err;
                }

                states_cnt = (int)PyList_Size(states_int);

                if(states_cnt > 0) {
                        c_states = (rd_kafka_consumer_group_state_t *)
                                        malloc(states_cnt*sizeof(rd_kafka_consumer_group_state_t));
                        for(i = 0 ; i < states_cnt ; i++) {
                                PyObject *state = PyList_GET_ITEM(states_int, i);
                                if(!cfl_PyInt_Check(state)) {
                                        PyErr_SetString(PyExc_ValueError,
                                                "Element of states must be a valid state");
                                        goto err;
                                }
                                c_states[i] = (rd_kafka_consumer_group_state_t) cfl_PyInt_AsInt(state);
                        }
                        options.states = c_states;
                        options.states_cnt = states_cnt;
                }
        }

        c_options = Admin_options_to_c(self, RD_KAFKA_ADMIN_OP_LISTCONSUMERGROUPS,
                                       &options, future);
        if (!c_options)  {
                goto err; /* Exception raised by options_to_c() */
        }

        /* options_to_c() sets future as the opaque, which is used in the
         * background_event_cb to set the results on the future as the
         * admin operation is finished, so we need to keep our own refcount. */
        Py_INCREF(future);

        /* Use librdkafka's background thread queue to automatically dispatch
        * Admin_background_event_cb() when the admin operation is finished. */
        rkqu = rd_kafka_queue_get_background(self->rk);

        /*
         * Call ListConsumerGroupOffsets
         *
         * We need to set up a CallState and release GIL here since
         * the event_cb may be triggered immediately.
         */
        CallState_begin(self, &cs);
        rd_kafka_ListConsumerGroups(self->rk, c_options, rkqu);
        CallState_end(self, &cs);

        if(c_states) {
                free(c_states);
        }
        rd_kafka_queue_destroy(rkqu); /* drop reference from get_background */
        rd_kafka_AdminOptions_destroy(c_options);

        Py_RETURN_NONE;
err:
        if(c_states) {
                free(c_states);
        }
        if (c_options) {
                rd_kafka_AdminOptions_destroy(c_options);
                Py_DECREF(future);
        }
        return NULL;
}


const char Admin_list_consumer_groups_doc[] = PyDoc_STR(
        ".. py:function:: list_consumer_groups(future, [states_int], [request_timeout])\n"
        "\n"
        "  List all the consumer groups.\n"
        "\n"
        "  This method should not be used directly, use confluent_kafka.AdminClient.list_consumer_groups()\n");


/**
 * @brief Describe consumer groups
 */
PyObject *Admin_describe_consumer_groups (Handle *self, PyObject *args, PyObject *kwargs) {
        PyObject *future, *group_ids;
        struct Admin_options options = Admin_options_INITIALIZER;
        const char **c_groups = NULL;
        rd_kafka_AdminOptions_t *c_options = NULL;
        CallState cs;
        rd_kafka_queue_t *rkqu;
        int groups_cnt = 0;
        int i = 0;

        static char *kws[] = {"future",
                             "group_ids",
                             /* options */
                             "request_timeout",
                             NULL};

<<<<<<< HEAD
        if (!PyArg_ParseTupleAndKeywords(args, kwargs, "OO|f", kws,
                                         &group_ids,
                                         &future,
                                         &options.request_timeout)) {
                goto err;
        }
=======
        { "describe_configs", (PyCFunction)Admin_describe_configs,
          METH_VARARGS|METH_KEYWORDS,
          ".. py:function:: describe_configs(resources, future, [request_timeout, broker])\n"
          "\n"
          "  This method should not be used directly, use confluent_kafka.AdminClient.describe_configs()\n"
        },
        
        {"incremental_alter_configs", (PyCFunction)Admin_incremental_alter_configs,
          METH_VARARGS|METH_KEYWORDS,
          ".. py:function:: incremental_alter_configs(resources, future, [request_timeout, broker])\n"
          "\n"
          "  This method should not be used directly, use confluent_kafka.AdminClient.incremental_alter_configs()\n"
        },
>>>>>>> 56cf00f3

        if (!PyList_Check(group_ids) || (groups_cnt = (int)PyList_Size(group_ids)) < 1) {
                PyErr_SetString(PyExc_ValueError,
                                "Expected non-empty list of group_ids");
                goto err;
        }

        c_groups = malloc(sizeof(char *) * groups_cnt);

        for (i = 0 ; i < groups_cnt ; i++) {
                PyObject *group = PyList_GET_ITEM(group_ids, i);
                PyObject *ugroup;
                PyObject *uogroup = NULL;

                if (group == Py_None ||
                    !(ugroup = cfl_PyObject_Unistr(group))) {
                        PyErr_Format(PyExc_ValueError,
                                     "Expected list of group strings, "
                                     "not %s",
                                     ((PyTypeObject *)PyObject_Type(group))->
                                     tp_name);
                        goto err;
                }

                c_groups[i] = cfl_PyUnistr_AsUTF8(ugroup, &uogroup);

                Py_XDECREF(ugroup);
                Py_XDECREF(uogroup);
        }

        c_options = Admin_options_to_c(self, RD_KAFKA_ADMIN_OP_DESCRIBECONSUMERGROUPS,
                                       &options, future);
        if (!c_options)  {
                goto err; /* Exception raised by options_to_c() */
        }

        /* options_to_c() sets future as the opaque, which is used in the
         * background_event_cb to set the results on the future as the
         * admin operation is finished, so we need to keep our own refcount. */
        Py_INCREF(future);

        /* Use librdkafka's background thread queue to automatically dispatch
        * Admin_background_event_cb() when the admin operation is finished. */
        rkqu = rd_kafka_queue_get_background(self->rk);

        /*
         * Call ListConsumerGroupOffsets
         *
         * We need to set up a CallState and release GIL here since
         * the event_cb may be triggered immediately.
         */
        CallState_begin(self, &cs);
        rd_kafka_DescribeConsumerGroups(self->rk, c_groups, groups_cnt, c_options, rkqu);
        CallState_end(self, &cs);

        if(c_groups) {
                free(c_groups);
        }
        rd_kafka_queue_destroy(rkqu); /* drop reference from get_background */
        rd_kafka_AdminOptions_destroy(c_options);

        Py_RETURN_NONE;
err:
        if(c_groups) {
                free(c_groups);
        }
        if (c_options) {
                rd_kafka_AdminOptions_destroy(c_options);
                Py_DECREF(future);
        }
        return NULL;
}


const char Admin_describe_consumer_groups_doc[] = PyDoc_STR(
        ".. py:function:: describe_consumer_groups(future, group_ids, [request_timeout])\n"
        "\n"
        "  Describes the provided consumer groups.\n"
        "\n"
        "  This method should not be used directly, use confluent_kafka.AdminClient.describe_consumer_groups()\n");


/**
 * @brief Delete consumer groups offsets
 */
PyObject *Admin_delete_consumer_groups (Handle *self, PyObject *args, PyObject *kwargs) {
        PyObject *group_ids, *future;
        PyObject *group_id;
        int group_ids_cnt;
        struct Admin_options options = Admin_options_INITIALIZER;
        rd_kafka_AdminOptions_t *c_options = NULL;
        rd_kafka_DeleteGroup_t **c_delete_group_ids = NULL;
        CallState cs;
        rd_kafka_queue_t *rkqu;
        int i;

        static char *kws[] = {"group_ids",
                             "future",
                             /* options */
                             "request_timeout",
                             NULL};

        if (!PyArg_ParseTupleAndKeywords(args, kwargs, "OO|f", kws,
                                         &group_ids,
                                         &future,
                                         &options.request_timeout)) {
                goto err;
        }

        c_options = Admin_options_to_c(self, RD_KAFKA_ADMIN_OP_DELETEGROUPS,
                                       &options, future);
        if (!c_options)  {
                goto err; /* Exception raised by options_to_c() */
        }

        /* options_to_c() sets future as the opaque, which is used in the
         * background_event_cb to set the results on the future as the
         * admin operation is finished, so we need to keep our own refcount. */
        Py_INCREF(future);

        if (!PyList_Check(group_ids)) {
                PyErr_SetString(PyExc_ValueError, "Expected 'group_ids' to be a list");
                goto err;
        }

        group_ids_cnt = (int)PyList_Size(group_ids);

        c_delete_group_ids = malloc(sizeof(rd_kafka_DeleteGroup_t *) * group_ids_cnt);
        for(i = 0 ; i < group_ids_cnt ; i++) {
                group_id = PyList_GET_ITEM(group_ids, i);

                PyObject *ks, *ks8;
                const char *group_id_string;
                if (!(ks = cfl_PyObject_Unistr(group_id))) {
                        PyErr_SetString(PyExc_TypeError,
                                        "Expected element of 'group_ids' "
                                        "to be unicode string");
                        goto err;
                }

                group_id_string = cfl_PyUnistr_AsUTF8(ks, &ks8);

                Py_DECREF(ks);
                Py_XDECREF(ks8);

                c_delete_group_ids[i] = rd_kafka_DeleteGroup_new(group_id_string);
        }

        /* Use librdkafka's background thread queue to automatically dispatch
        * Admin_background_event_cb() when the admin operation is finished. */
        rkqu = rd_kafka_queue_get_background(self->rk);

        /*
         * Call DeleteGroups
         *
         * We need to set up a CallState and release GIL here since
         * the event_cb may be triggered immediately.
         */
        CallState_begin(self, &cs);
        rd_kafka_DeleteGroups(self->rk, c_delete_group_ids, group_ids_cnt, c_options, rkqu);
        CallState_end(self, &cs);

        rd_kafka_queue_destroy(rkqu); /* drop reference from get_background */
        rd_kafka_DeleteGroup_destroy_array(c_delete_group_ids, group_ids_cnt);
        free(c_delete_group_ids);
        rd_kafka_AdminOptions_destroy(c_options);

        Py_RETURN_NONE;
err:
        if (c_delete_group_ids) {
                rd_kafka_DeleteGroup_destroy_array(c_delete_group_ids, i);
                free(c_delete_group_ids);
        }
        if (c_options) {
                rd_kafka_AdminOptions_destroy(c_options);
                Py_DECREF(future);
        }
        return NULL;
}


const char Admin_delete_consumer_groups_doc[] = PyDoc_STR(
        ".. py:function:: delete_consumer_groups(request, future, [request_timeout])\n"
        "\n"
        "  Deletes consumer groups provided in the request.\n"
        "\n"
        "  This method should not be used directly, use confluent_kafka.AdminClient.delete_consumer_groups()\n");


/**
 * @brief List consumer groups offsets
 */
PyObject *Admin_list_consumer_group_offsets (Handle *self, PyObject *args, PyObject *kwargs) {
        PyObject *request, *future, *require_stable_obj = NULL;
        int requests_cnt;
        struct Admin_options options = Admin_options_INITIALIZER;
        PyObject *ConsumerGroupTopicPartitions_type = NULL;
        rd_kafka_AdminOptions_t *c_options = NULL;
        rd_kafka_ListConsumerGroupOffsets_t **c_obj = NULL;
        rd_kafka_topic_partition_list_t *c_topic_partitions = NULL;
        CallState cs;
        rd_kafka_queue_t *rkqu;
        PyObject *topic_partitions = NULL;
        char *group_id = NULL;

        static char *kws[] = {"request",
                             "future",
                             /* options */
                             "require_stable",
                             "request_timeout",
                             NULL};

        if (!PyArg_ParseTupleAndKeywords(args, kwargs, "OO|Of", kws,
                                         &request,
                                         &future,
                                         &require_stable_obj,
                                         &options.request_timeout)) {
                goto err;
        }

        if (require_stable_obj &&
            !cfl_PyBool_get(require_stable_obj, "require_stable",
                            &options.require_stable_offsets))
                return NULL;

        c_options = Admin_options_to_c(self, RD_KAFKA_ADMIN_OP_LISTCONSUMERGROUPOFFSETS,
                                       &options, future);
        if (!c_options)  {
                goto err; /* Exception raised by options_to_c() */
        }

        /* options_to_c() sets future as the opaque, which is used in the
         * background_event_cb to set the results on the future as the
         * admin operation is finished, so we need to keep our own refcount. */
        Py_INCREF(future);

        if (PyList_Check(request) &&
            (requests_cnt = (int)PyList_Size(request)) != 1) {
                PyErr_SetString(PyExc_ValueError,
                        "Currently we support listing only 1 consumer groups offset information");
                goto err;
        }

        PyObject *single_request = PyList_GET_ITEM(request, 0);

        /* Look up the ConsumerGroupTopicPartition class so we can check if the provided
         * topics are of correct type.
         * Since this is not in the fast path we treat ourselves
         * to the luxury of looking up this for each call. */
        ConsumerGroupTopicPartitions_type = cfl_PyObject_lookup("confluent_kafka",
                                                  "ConsumerGroupTopicPartitions");
        if (!ConsumerGroupTopicPartitions_type) {
                PyErr_SetString(PyExc_ImportError,
                        "Not able to load ConsumerGroupTopicPartitions type");
                goto err;
        }

        if(!PyObject_IsInstance(single_request, ConsumerGroupTopicPartitions_type)) {
                PyErr_SetString(PyExc_ImportError,
                        "Each request should be of ConsumerGroupTopicPartitions type");
                goto err;
        }

        cfl_PyObject_GetString(single_request, "group_id", &group_id, NULL, 1, 0);

        if(group_id == NULL) {
                PyErr_SetString(PyExc_ValueError,
                        "Group name is mandatory for list consumer offset operation");
                goto err;
        }

        cfl_PyObject_GetAttr(single_request, "topic_partitions", &topic_partitions, &PyList_Type, 0, 1);

        if(topic_partitions != Py_None) {
                c_topic_partitions = py_to_c_parts(topic_partitions);
        }

        c_obj = malloc(sizeof(rd_kafka_ListConsumerGroupOffsets_t *) * requests_cnt);
        c_obj[0] = rd_kafka_ListConsumerGroupOffsets_new(group_id, c_topic_partitions);

        /* Use librdkafka's background thread queue to automatically dispatch
        * Admin_background_event_cb() when the admin operation is finished. */
        rkqu = rd_kafka_queue_get_background(self->rk);

        /*
         * Call ListConsumerGroupOffsets
         *
         * We need to set up a CallState and release GIL here since
         * the event_cb may be triggered immediately.
         */
        CallState_begin(self, &cs);
        rd_kafka_ListConsumerGroupOffsets(self->rk, c_obj, requests_cnt, c_options, rkqu);
        CallState_end(self, &cs);

        if (c_topic_partitions) {
                rd_kafka_topic_partition_list_destroy(c_topic_partitions);
        }
        rd_kafka_queue_destroy(rkqu); /* drop reference from get_background */
        rd_kafka_ListConsumerGroupOffsets_destroy_array(c_obj, requests_cnt);
        free(c_obj);
        free(group_id);
        Py_DECREF(ConsumerGroupTopicPartitions_type); /* from lookup() */
        Py_XDECREF(topic_partitions);
        rd_kafka_AdminOptions_destroy(c_options);

        Py_RETURN_NONE;
err:
        if (c_topic_partitions) {
                rd_kafka_topic_partition_list_destroy(c_topic_partitions);
        }
        if (c_obj) {
                rd_kafka_ListConsumerGroupOffsets_destroy_array(c_obj, requests_cnt);
                free(c_obj);
        }
        if (c_options) {
                rd_kafka_AdminOptions_destroy(c_options);
                Py_DECREF(future);
        }
        if(group_id) {
                free(group_id);
        }
        Py_XDECREF(topic_partitions);
        Py_XDECREF(ConsumerGroupTopicPartitions_type);
        return NULL;
}


const char Admin_list_consumer_group_offsets_doc[] = PyDoc_STR(
        ".. py:function:: list_consumer_group_offsets(request, future, [require_stable], [request_timeout])\n"
        "\n"
        "  List offset information for the consumer group and (optional) topic partition provided in the request.\n"
        "\n"
        "  This method should not be used directly, use confluent_kafka.AdminClient.list_consumer_group_offsets()\n");


/**
 * @brief Alter consumer groups offsets
 */
PyObject *Admin_alter_consumer_group_offsets (Handle *self, PyObject *args, PyObject *kwargs) {
        PyObject *request, *future;
        int requests_cnt;
        struct Admin_options options = Admin_options_INITIALIZER;
        PyObject *ConsumerGroupTopicPartitions_type = NULL;
        rd_kafka_AdminOptions_t *c_options = NULL;
        rd_kafka_AlterConsumerGroupOffsets_t **c_obj = NULL;
        rd_kafka_topic_partition_list_t *c_topic_partitions = NULL;
        CallState cs;
        rd_kafka_queue_t *rkqu;
        PyObject *topic_partitions = NULL;
        char *group_id = NULL;

        static char *kws[] = {"request",
                             "future",
                             /* options */
                             "request_timeout",
                             NULL};

        if (!PyArg_ParseTupleAndKeywords(args, kwargs, "OO|f", kws,
                                         &request,
                                         &future,
                                         &options.request_timeout)) {
                goto err;
        }

        c_options = Admin_options_to_c(self, RD_KAFKA_ADMIN_OP_ALTERCONSUMERGROUPOFFSETS,
                                       &options, future);
        if (!c_options)  {
                goto err; /* Exception raised by options_to_c() */
        }

        /* options_to_c() sets future as the opaque, which is used in the
         * background_event_cb to set the results on the future as the
         * admin operation is finished, so we need to keep our own refcount. */
        Py_INCREF(future);

        if (PyList_Check(request) &&
            (requests_cnt = (int)PyList_Size(request)) != 1) {
                PyErr_SetString(PyExc_ValueError,
                        "Currently we support alter consumer groups offset request for 1 group only");
                goto err;
        }

        PyObject *single_request = PyList_GET_ITEM(request, 0);

        /* Look up the ConsumerGroupTopicPartition class so we can check if the provided
         * topics are of correct type.
         * Since this is not in the fast path we treat ourselves
         * to the luxury of looking up this for each call. */
        ConsumerGroupTopicPartitions_type = cfl_PyObject_lookup("confluent_kafka",
                                                  "ConsumerGroupTopicPartitions");
        if (!ConsumerGroupTopicPartitions_type) {
                PyErr_SetString(PyExc_ImportError,
                        "Not able to load ConsumerGroupTopicPartitions type");
                goto err;
        }

        if(!PyObject_IsInstance(single_request, ConsumerGroupTopicPartitions_type)) {
                PyErr_SetString(PyExc_ImportError,
                        "Each request should be of ConsumerGroupTopicPartitions type");
                goto err;
        }

        cfl_PyObject_GetString(single_request, "group_id", &group_id, NULL, 1, 0);

        if(group_id == NULL) {
                PyErr_SetString(PyExc_ValueError,
                        "Group name is mandatory for alter consumer offset operation");
                goto err;
        }

        cfl_PyObject_GetAttr(single_request, "topic_partitions", &topic_partitions, &PyList_Type, 0, 1);

        if(topic_partitions != Py_None) {
                c_topic_partitions = py_to_c_parts(topic_partitions);
        }

        c_obj = malloc(sizeof(rd_kafka_AlterConsumerGroupOffsets_t *) * requests_cnt);
        c_obj[0] = rd_kafka_AlterConsumerGroupOffsets_new(group_id, c_topic_partitions);

        /* Use librdkafka's background thread queue to automatically dispatch
        * Admin_background_event_cb() when the admin operation is finished. */
        rkqu = rd_kafka_queue_get_background(self->rk);

        /*
         * Call AlterConsumerGroupOffsets
         *
         * We need to set up a CallState and release GIL here since
         * the event_cb may be triggered immediately.
         */
        CallState_begin(self, &cs);
        rd_kafka_AlterConsumerGroupOffsets(self->rk, c_obj, requests_cnt, c_options, rkqu);
        CallState_end(self, &cs);

        rd_kafka_queue_destroy(rkqu); /* drop reference from get_background */
        rd_kafka_AlterConsumerGroupOffsets_destroy_array(c_obj, requests_cnt);
        free(c_obj);
        free(group_id);
        Py_DECREF(ConsumerGroupTopicPartitions_type); /* from lookup() */
        Py_XDECREF(topic_partitions);
        rd_kafka_AdminOptions_destroy(c_options);
        rd_kafka_topic_partition_list_destroy(c_topic_partitions);

        Py_RETURN_NONE;
err:
        if (c_obj) {
                rd_kafka_AlterConsumerGroupOffsets_destroy_array(c_obj, requests_cnt);
                free(c_obj);
        }
        if (c_options) {
                rd_kafka_AdminOptions_destroy(c_options);
                Py_DECREF(future);
        }
        if(c_topic_partitions) {
                rd_kafka_topic_partition_list_destroy(c_topic_partitions);
        }
        if(group_id) {
                free(group_id);
        }
        Py_XDECREF(topic_partitions);
        Py_XDECREF(ConsumerGroupTopicPartitions_type);
        return NULL;
}


const char Admin_alter_consumer_group_offsets_doc[] = PyDoc_STR(
        ".. py:function:: alter_consumer_group_offsets(request, future, [request_timeout])\n"
        "\n"
        "  Alter offset for the consumer group and topic partition provided in the request.\n"
        "\n"
        "  This method should not be used directly, use confluent_kafka.AdminClient.alter_consumer_group_offsets()\n");


/**
 * @brief Call rd_kafka_poll() and keep track of crashing callbacks.
 * @returns -1 if callback crashed (or poll() failed), else the number
 * of events served.
 */
static int Admin_poll0 (Handle *self, int tmout) {
        int r;
        CallState cs;

        CallState_begin(self, &cs);

        r = rd_kafka_poll(self->rk, tmout);

        if (!CallState_end(self, &cs)) {
                return -1;
        }

        return r;
}


static PyObject *Admin_poll (Handle *self, PyObject *args,
                             PyObject *kwargs) {
        double tmout;
        int r;
        static char *kws[] = { "timeout", NULL };

        if (!PyArg_ParseTupleAndKeywords(args, kwargs, "d", kws, &tmout))
                return NULL;

        r = Admin_poll0(self, (int)(tmout * 1000));
        if (r == -1)
                return NULL;

        return cfl_PyInt_FromInt(r);
}



static PyMethodDef Admin_methods[] = {
        { "create_topics", (PyCFunction)Admin_create_topics,
          METH_VARARGS|METH_KEYWORDS,
          ".. py:function:: create_topics(topics, future, [validate_only, request_timeout, operation_timeout])\n"
          "\n"
          "  Create new topics.\n"
          "\n"
          "  This method should not be used directly, use confluent_kafka.AdminClient.create_topics()\n"
        },

        { "delete_topics", (PyCFunction)Admin_delete_topics,
          METH_VARARGS|METH_KEYWORDS,
          ".. py:function:: delete_topics(topics, future, [request_timeout, operation_timeout])\n"
          "\n"
          "  This method should not be used directly, use confluent_kafka.AdminClient.delete_topics()\n"
        },

        { "create_partitions", (PyCFunction)Admin_create_partitions,
          METH_VARARGS|METH_KEYWORDS,
          ".. py:function:: create_partitions(topics, future, [validate_only, request_timeout, operation_timeout])\n"
          "\n"
          "  This method should not be used directly, use confluent_kafka.AdminClient.create_partitions()\n"
        },

        { "describe_configs", (PyCFunction)Admin_describe_configs,
          METH_VARARGS|METH_KEYWORDS,
          ".. py:function:: describe_configs(resources, future, [request_timeout, broker])\n"
          "\n"
          "  This method should not be used directly, use confluent_kafka.AdminClient.describe_configs()\n"
        },

        { "alter_configs", (PyCFunction)Admin_alter_configs,
          METH_VARARGS|METH_KEYWORDS,
          ".. py:function:: alter_configs(resources, future, [request_timeout, broker])\n"
          "\n"
          "  This method should not be used directly, use confluent_kafka.AdminClient.alter_configs()\n"
        },

        { "poll", (PyCFunction)Admin_poll, METH_VARARGS|METH_KEYWORDS,
          ".. py:function:: poll([timeout])\n"
          "\n"
          "  Polls the Admin client for event callbacks, such as error_cb, "
          "stats_cb, etc, if registered.\n"
          "\n"
          "  There is no need to call poll() if no callbacks have been registered.\n"
          "\n"
          "  :param float timeout: Maximum time to block waiting for events. (Seconds)\n"
          "  :returns: Number of events processed (callbacks served)\n"
          "  :rtype: int\n"
          "\n"
        },

        { "list_topics", (PyCFunction)list_topics, METH_VARARGS|METH_KEYWORDS,
          list_topics_doc
        },

        { "list_groups", (PyCFunction)list_groups, METH_VARARGS|METH_KEYWORDS,
          list_groups_doc
        },

        { "list_consumer_groups", (PyCFunction)Admin_list_consumer_groups, METH_VARARGS|METH_KEYWORDS,
          Admin_list_consumer_groups_doc
        },

        { "describe_consumer_groups", (PyCFunction)Admin_describe_consumer_groups, METH_VARARGS|METH_KEYWORDS,
          Admin_describe_consumer_groups_doc
        },

        { "delete_consumer_groups", (PyCFunction)Admin_delete_consumer_groups, METH_VARARGS|METH_KEYWORDS,
          Admin_delete_consumer_groups_doc
        },

        { "list_consumer_group_offsets", (PyCFunction)Admin_list_consumer_group_offsets, METH_VARARGS|METH_KEYWORDS,
          Admin_list_consumer_group_offsets_doc
        },

        { "alter_consumer_group_offsets", (PyCFunction)Admin_alter_consumer_group_offsets, METH_VARARGS|METH_KEYWORDS,
          Admin_alter_consumer_group_offsets_doc
        },

        { "create_acls", (PyCFunction)Admin_create_acls, METH_VARARGS|METH_KEYWORDS,
           Admin_create_acls_doc
        },

        { "describe_acls", (PyCFunction)Admin_describe_acls, METH_VARARGS|METH_KEYWORDS,
           Admin_describe_acls_doc
        },

        { "delete_acls", (PyCFunction)Admin_delete_acls, METH_VARARGS|METH_KEYWORDS,
           Admin_delete_acls_doc
        },

        { NULL }
};


static Py_ssize_t Admin__len__ (Handle *self) {
        return rd_kafka_outq_len(self->rk);
}


static PySequenceMethods Admin_seq_methods = {
        (lenfunc)Admin__len__ /* sq_length */
};


/**
 * @brief Convert C topic_result_t array to topic-indexed dict.
 */
static PyObject *
Admin_c_topic_result_to_py (const rd_kafka_topic_result_t **c_result,
                            size_t cnt) {
        PyObject *result;
        size_t i;

        result = PyDict_New();

        for (i = 0 ; i < cnt ; i++) {
                PyObject *error;

                error = KafkaError_new_or_None(
                        rd_kafka_topic_result_error(c_result[i]),
                        rd_kafka_topic_result_error_string(c_result[i]));

                PyDict_SetItemString(
                        result,
                        rd_kafka_topic_result_name(c_result[i]),
                        error);

                Py_DECREF(error);
        }

        return result;
}



/**
 * @brief Convert C ConfigEntry array to dict of py ConfigEntry objects.
 */
static PyObject *
Admin_c_ConfigEntries_to_py (PyObject *ConfigEntry_type,
                             const rd_kafka_ConfigEntry_t **c_configs,
                             size_t config_cnt) {
        PyObject *dict;
        size_t ci;

        dict = PyDict_New();

        for (ci = 0 ; ci < config_cnt ; ci++) {
                PyObject *kwargs, *args;
                const rd_kafka_ConfigEntry_t *ent = c_configs[ci];
                const rd_kafka_ConfigEntry_t **c_synonyms;
                PyObject *entry, *synonyms;
                size_t synonym_cnt;
                const char *val;

                kwargs = PyDict_New();

                cfl_PyDict_SetString(kwargs, "name",
                                     rd_kafka_ConfigEntry_name(ent));
                val = rd_kafka_ConfigEntry_value(ent);
                if (val)
                        cfl_PyDict_SetString(kwargs, "value", val);
                else
                        PyDict_SetItemString(kwargs, "value", Py_None);
                cfl_PyDict_SetInt(kwargs, "source",
                                  (int)rd_kafka_ConfigEntry_source(ent));
                cfl_PyDict_SetInt(kwargs, "is_read_only",
                                  rd_kafka_ConfigEntry_is_read_only(ent));
                cfl_PyDict_SetInt(kwargs, "is_default",
                                  rd_kafka_ConfigEntry_is_default(ent));
                cfl_PyDict_SetInt(kwargs, "is_sensitive",
                                  rd_kafka_ConfigEntry_is_sensitive(ent));
                cfl_PyDict_SetInt(kwargs, "is_synonym",
                                  rd_kafka_ConfigEntry_is_synonym(ent));

                c_synonyms = rd_kafka_ConfigEntry_synonyms(ent,
                                                           &synonym_cnt);
                synonyms = Admin_c_ConfigEntries_to_py(ConfigEntry_type,
                                                       c_synonyms,
                                                       synonym_cnt);
                if (!synonyms) {
                        Py_DECREF(kwargs);
                        Py_DECREF(dict);
                        return NULL;
                }
                PyDict_SetItemString(kwargs, "synonyms", synonyms);
                Py_DECREF(synonyms);

                args = PyTuple_New(0);
                entry = PyObject_Call(ConfigEntry_type, args, kwargs);
                Py_DECREF(args);
                Py_DECREF(kwargs);
                if (!entry) {
                        Py_DECREF(dict);
                        return NULL;
                }

                PyDict_SetItemString(dict, rd_kafka_ConfigEntry_name(ent),
                                     entry);
                Py_DECREF(entry);
        }


        return dict;
}


/**
 * @brief Convert C ConfigResource array to dict indexed by ConfigResource
 *        with the value of dict(ConfigEntry).
 *
 * @param ret_configs If true, return configs rather than None.
 */
static PyObject *
Admin_c_ConfigResource_result_to_py (const rd_kafka_ConfigResource_t **c_resources,
                                     size_t cnt,
                                     int ret_configs) {
        PyObject *result;
        PyObject *ConfigResource_type;
        PyObject *ConfigEntry_type;
        size_t ri;

        ConfigResource_type = cfl_PyObject_lookup("confluent_kafka.admin",
                                                  "ConfigResource");
        if (!ConfigResource_type)
                return NULL;

        ConfigEntry_type = cfl_PyObject_lookup("confluent_kafka.admin",
                                               "ConfigEntry");
        if (!ConfigEntry_type) {
                Py_DECREF(ConfigResource_type);
                return NULL;
        }

        result = PyDict_New();

        for (ri = 0 ; ri < cnt ; ri++) {
                const rd_kafka_ConfigResource_t *c_res = c_resources[ri];
                const rd_kafka_ConfigEntry_t **c_configs;
                PyObject *kwargs, *wrap;
                PyObject *key;
                PyObject *configs, *error;
                size_t config_cnt;

                c_configs = rd_kafka_ConfigResource_configs(c_res, &config_cnt);
                configs = Admin_c_ConfigEntries_to_py(ConfigEntry_type,
                                                      c_configs, config_cnt);
                if (!configs)
                        goto err;

                error = KafkaError_new_or_None(
                        rd_kafka_ConfigResource_error(c_res),
                        rd_kafka_ConfigResource_error_string(c_res));

                kwargs = PyDict_New();
                cfl_PyDict_SetInt(kwargs, "restype",
                                  (int)rd_kafka_ConfigResource_type(c_res));
                cfl_PyDict_SetString(kwargs, "name",
                                     rd_kafka_ConfigResource_name(c_res));
                PyDict_SetItemString(kwargs, "described_configs", configs);
                PyDict_SetItemString(kwargs, "error", error);
                Py_DECREF(error);

                /* Instantiate ConfigResource */
                wrap = PyTuple_New(0);
                key = PyObject_Call(ConfigResource_type, wrap, kwargs);
                Py_DECREF(wrap);
                Py_DECREF(kwargs);
                if (!key) {
                        Py_DECREF(configs);
                        goto err;
                }

                /* Set result to dict[ConfigResource(..)] = configs | None
                 * depending on ret_configs */
                if (ret_configs)
                        PyDict_SetItem(result, key, configs);
                else
                        PyDict_SetItem(result, key, Py_None);

                Py_DECREF(configs);
                Py_DECREF(key);
        }
        return result;

 err:
        Py_DECREF(ConfigResource_type);
        Py_DECREF(ConfigEntry_type);
        Py_DECREF(result);
        return NULL;
}

/**
 * @brief Convert C AclBinding to py
 */
static PyObject *
Admin_c_AclBinding_to_py (const rd_kafka_AclBinding_t *c_acl_binding) {

        PyObject *args, *kwargs, *AclBinding_type, *acl_binding;

        AclBinding_type = cfl_PyObject_lookup("confluent_kafka.admin",
                                        "AclBinding");
        if (!AclBinding_type) {
                return NULL;
        }

        kwargs = PyDict_New();

        cfl_PyDict_SetInt(kwargs, "restype",
                                     rd_kafka_AclBinding_restype(c_acl_binding));
        cfl_PyDict_SetString(kwargs, "name",
                                     rd_kafka_AclBinding_name(c_acl_binding));
        cfl_PyDict_SetInt(kwargs, "resource_pattern_type",
                                rd_kafka_AclBinding_resource_pattern_type(c_acl_binding));
        cfl_PyDict_SetString(kwargs, "principal",
                                     rd_kafka_AclBinding_principal(c_acl_binding));
        cfl_PyDict_SetString(kwargs, "host",
                                     rd_kafka_AclBinding_host(c_acl_binding));
        cfl_PyDict_SetInt(kwargs, "operation",
                                     rd_kafka_AclBinding_operation(c_acl_binding));
        cfl_PyDict_SetInt(kwargs, "permission_type",
                                     rd_kafka_AclBinding_permission_type(c_acl_binding));

        args = PyTuple_New(0);
        acl_binding = PyObject_Call(AclBinding_type, args, kwargs);

        Py_DECREF(args);
        Py_DECREF(kwargs);
        Py_DECREF(AclBinding_type);
        return acl_binding;
}

/**
 * @brief Convert C AclBinding array to py list.
 */
static PyObject *
Admin_c_AclBindings_to_py (const rd_kafka_AclBinding_t **c_acls,
                                          size_t c_acls_cnt) {
        size_t i;
        PyObject *result;
        PyObject *acl_binding;

        result = PyList_New(c_acls_cnt);

        for (i = 0 ; i < c_acls_cnt ; i++) {
                acl_binding = Admin_c_AclBinding_to_py(c_acls[i]);
                if (!acl_binding) {
                        Py_DECREF(result);
                        return NULL;
                }
                PyList_SET_ITEM(result, i, acl_binding);
        }

        return result;
}


/**
 * @brief Convert C acl_result_t array to py list.
 */
static PyObject *
Admin_c_acl_result_to_py (const rd_kafka_acl_result_t **c_result,
                            size_t cnt) {
        PyObject *result;
        size_t i;

        result = PyList_New(cnt);

        for (i = 0 ; i < cnt ; i++) {
                PyObject *error;
                const rd_kafka_error_t *c_error = rd_kafka_acl_result_error(c_result[i]);

                error = KafkaError_new_or_None(
                        rd_kafka_error_code(c_error),
                        rd_kafka_error_string(c_error));

                PyList_SET_ITEM(result, i, error);
        }

        return result;
}

/**
 * @brief Convert C DeleteAcls result response array to py list.
 */
static PyObject *
Admin_c_DeleteAcls_result_responses_to_py (const rd_kafka_DeleteAcls_result_response_t **c_result_responses,
                            size_t cnt) {
        const rd_kafka_AclBinding_t **c_matching_acls;
        size_t c_matching_acls_cnt;
        PyObject *result;
        PyObject *acl_bindings;
        size_t i;

        result = PyList_New(cnt);

        for (i = 0 ; i < cnt ; i++) {
                PyObject *error;
                const rd_kafka_error_t *c_error = rd_kafka_DeleteAcls_result_response_error(c_result_responses[i]);

                if (c_error) {
                        error = KafkaError_new_or_None(
                                rd_kafka_error_code(c_error),
                                rd_kafka_error_string(c_error));
                        PyList_SET_ITEM(result, i, error);
                } else {
                        c_matching_acls = rd_kafka_DeleteAcls_result_response_matching_acls(
                                                                        c_result_responses[i],
                                                                        &c_matching_acls_cnt);
                        acl_bindings = Admin_c_AclBindings_to_py(c_matching_acls,c_matching_acls_cnt);
                        if (!acl_bindings) {
                                Py_DECREF(result);
                                return NULL;
                        }
                        PyList_SET_ITEM(result, i, acl_bindings);
                }
        }

        return result;
}


/**
 * @brief
 *
 */
static PyObject *Admin_c_ListConsumerGroupsResults_to_py(
                        const rd_kafka_ConsumerGroupListing_t **c_valid_responses,
                        size_t valid_cnt,
                        const rd_kafka_error_t **c_errors_responses,
                        size_t errors_cnt) {

        PyObject *result = NULL;
        PyObject *ListConsumerGroupsResult_type = NULL;
        PyObject *ConsumerGroupListing_type = NULL;
        PyObject *args = NULL;
        PyObject *kwargs = NULL;
        PyObject *valid_result = NULL;
        PyObject *valid_results = NULL;
        PyObject *error_result = NULL;
        PyObject *error_results = NULL;
        PyObject *py_is_simple_consumer_group = NULL;
        size_t i = 0;
        valid_results = PyList_New(valid_cnt);
        error_results = PyList_New(errors_cnt);
        if(valid_cnt > 0) {
                ConsumerGroupListing_type = cfl_PyObject_lookup("confluent_kafka.admin",
                                                                "ConsumerGroupListing");
                if (!ConsumerGroupListing_type) {
                        goto err;
                }
                for(i = 0; i < valid_cnt; i++) {

                        kwargs = PyDict_New();

                        cfl_PyDict_SetString(kwargs,
                                             "group_id",
                                             rd_kafka_ConsumerGroupListing_group_id(c_valid_responses[i]));


                        py_is_simple_consumer_group = PyBool_FromLong(
                                rd_kafka_ConsumerGroupListing_is_simple_consumer_group(c_valid_responses[i]));
                        if(PyDict_SetItemString(kwargs,
                                                "is_simple_consumer_group",
                                                py_is_simple_consumer_group) == -1) {
                                PyErr_Format(PyExc_RuntimeError,
                                             "Not able to set 'is_simple_consumer_group' in ConsumerGroupLising");
                                Py_DECREF(py_is_simple_consumer_group);
                                goto err;
                        }
                        Py_DECREF(py_is_simple_consumer_group);

                        cfl_PyDict_SetInt(kwargs, "state", rd_kafka_ConsumerGroupListing_state(c_valid_responses[i]));

                        args = PyTuple_New(0);

                        valid_result = PyObject_Call(ConsumerGroupListing_type, args, kwargs);
                        PyList_SET_ITEM(valid_results, i, valid_result);

                        Py_DECREF(args);
                        Py_DECREF(kwargs);
                }
                Py_DECREF(ConsumerGroupListing_type);
        }

        if(errors_cnt > 0) {
                for(i = 0; i < errors_cnt; i++) {

                        error_result = KafkaError_new_or_None(
                                rd_kafka_error_code(c_errors_responses[i]),
                                rd_kafka_error_string(c_errors_responses[i]));
                        PyList_SET_ITEM(error_results, i, error_result);

                }
        }

        ListConsumerGroupsResult_type = cfl_PyObject_lookup("confluent_kafka.admin",
                                                              "ListConsumerGroupsResult");
        if (!ListConsumerGroupsResult_type) {
                return NULL;
        }
        kwargs = PyDict_New();
        PyDict_SetItemString(kwargs, "valid", valid_results);
        PyDict_SetItemString(kwargs, "errors", error_results);
        args = PyTuple_New(0);
        result = PyObject_Call(ListConsumerGroupsResult_type, args, kwargs);

        Py_DECREF(args);
        Py_DECREF(kwargs);
        Py_DECREF(valid_results);
        Py_DECREF(error_results);
        Py_DECREF(ListConsumerGroupsResult_type);

        return result;
err:
        Py_XDECREF(ListConsumerGroupsResult_type);
        Py_XDECREF(ConsumerGroupListing_type);
        Py_XDECREF(result);
        Py_XDECREF(args);
        Py_XDECREF(kwargs);

        return NULL;
}

static PyObject *Admin_c_MemberAssignment_to_py(const rd_kafka_MemberAssignment_t *c_assignment) {
        PyObject *MemberAssignment_type = NULL;
        PyObject *assignment = NULL;
        PyObject *args = NULL;
        PyObject *kwargs = NULL;
        PyObject *topic_partitions = NULL;
        const rd_kafka_topic_partition_list_t *c_topic_partitions = NULL;

        MemberAssignment_type = cfl_PyObject_lookup("confluent_kafka.admin",
                                                     "MemberAssignment");
        if (!MemberAssignment_type) {
                goto err;
        }
        c_topic_partitions = rd_kafka_MemberAssignment_partitions(c_assignment);

        topic_partitions = c_parts_to_py(c_topic_partitions);

        kwargs = PyDict_New();

        PyDict_SetItemString(kwargs, "topic_partitions", topic_partitions);

        args = PyTuple_New(0);

        assignment = PyObject_Call(MemberAssignment_type, args, kwargs);

        Py_DECREF(MemberAssignment_type);
        Py_DECREF(args);
        Py_DECREF(kwargs);
        Py_DECREF(topic_partitions);
        return assignment;

err:
        Py_XDECREF(MemberAssignment_type);
        Py_XDECREF(args);
        Py_XDECREF(kwargs);
        Py_XDECREF(topic_partitions);
        Py_XDECREF(assignment);
        return NULL;

}

static PyObject *Admin_c_MemberDescription_to_py(const rd_kafka_MemberDescription_t *c_member) {
        PyObject *member = NULL;
        PyObject *MemberDescription_type = NULL;
        PyObject *args = NULL;
        PyObject *kwargs = NULL;
        PyObject *assignment = NULL;
        const rd_kafka_MemberAssignment_t *c_assignment;

        MemberDescription_type = cfl_PyObject_lookup("confluent_kafka.admin",
                                                     "MemberDescription");
        if (!MemberDescription_type) {
                goto err;
        }

        kwargs = PyDict_New();

        cfl_PyDict_SetString(kwargs,
                             "member_id",
                             rd_kafka_MemberDescription_consumer_id(c_member));

        cfl_PyDict_SetString(kwargs,
                             "client_id",
                             rd_kafka_MemberDescription_client_id(c_member));

        cfl_PyDict_SetString(kwargs,
                             "host",
                             rd_kafka_MemberDescription_host(c_member));

        const char * c_group_instance_id = rd_kafka_MemberDescription_group_instance_id(c_member);
        if(c_group_instance_id) {
                cfl_PyDict_SetString(kwargs, "group_instance_id", c_group_instance_id);
        }

        c_assignment = rd_kafka_MemberDescription_assignment(c_member);
        assignment = Admin_c_MemberAssignment_to_py(c_assignment);
        if (!assignment) {
                goto err;
        }

        PyDict_SetItemString(kwargs, "assignment", assignment);

        args = PyTuple_New(0);

        member = PyObject_Call(MemberDescription_type, args, kwargs);

        Py_DECREF(args);
        Py_DECREF(kwargs);
        Py_DECREF(MemberDescription_type);
        Py_DECREF(assignment);
        return member;

err:

        Py_XDECREF(args);
        Py_XDECREF(kwargs);
        Py_XDECREF(MemberDescription_type);
        Py_XDECREF(assignment);
        Py_XDECREF(member);
        return NULL;
}

static PyObject *Admin_c_MemberDescriptions_to_py_from_ConsumerGroupDescription(
    const rd_kafka_ConsumerGroupDescription_t *c_consumer_group_description) {
        PyObject *member_description = NULL;
        PyObject *members = NULL;
        size_t c_members_cnt;
        const rd_kafka_MemberDescription_t *c_member;
        size_t i = 0;

        c_members_cnt = rd_kafka_ConsumerGroupDescription_member_count(c_consumer_group_description);
        members = PyList_New(c_members_cnt);
        if(c_members_cnt > 0) {
                for(i = 0; i < c_members_cnt; i++) {

                        c_member = rd_kafka_ConsumerGroupDescription_member(c_consumer_group_description, i);
                        member_description = Admin_c_MemberDescription_to_py(c_member);
                        if(!member_description) {
                                goto err;
                        }
                        PyList_SET_ITEM(members, i, member_description);
                }
        }
        return members;
err:
        Py_XDECREF(members);
        return NULL;
}


static PyObject *Admin_c_ConsumerGroupDescription_to_py(
    const rd_kafka_ConsumerGroupDescription_t *c_consumer_group_description) {
        PyObject *consumer_group_description = NULL;
        PyObject *ConsumerGroupDescription_type = NULL;
        PyObject *args = NULL;
        PyObject *kwargs = NULL;
        PyObject *py_is_simple_consumer_group = NULL;
        PyObject *coordinator = NULL;
        PyObject *members = NULL;
        const rd_kafka_Node_t *c_coordinator = NULL;

        ConsumerGroupDescription_type = cfl_PyObject_lookup("confluent_kafka.admin",
                                                            "ConsumerGroupDescription");
        if (!ConsumerGroupDescription_type) {
                PyErr_Format(PyExc_TypeError, "Not able to load ConsumerGroupDescrition type");
                goto err;
        }

        kwargs = PyDict_New();

        cfl_PyDict_SetString(kwargs,
                             "group_id",
                             rd_kafka_ConsumerGroupDescription_group_id(c_consumer_group_description));

        cfl_PyDict_SetString(kwargs,
                             "partition_assignor",
                             rd_kafka_ConsumerGroupDescription_partition_assignor(c_consumer_group_description));

        members = Admin_c_MemberDescriptions_to_py_from_ConsumerGroupDescription(c_consumer_group_description);
        if(!members) {
                goto err;
        }
        PyDict_SetItemString(kwargs, "members", members);

        c_coordinator = rd_kafka_ConsumerGroupDescription_coordinator(c_consumer_group_description);
        coordinator = c_Node_to_py(c_coordinator);
        if(!coordinator) {
                goto err;
        }
        PyDict_SetItemString(kwargs, "coordinator", coordinator);

        py_is_simple_consumer_group = PyBool_FromLong(
                rd_kafka_ConsumerGroupDescription_is_simple_consumer_group(c_consumer_group_description));
        if(PyDict_SetItemString(kwargs, "is_simple_consumer_group", py_is_simple_consumer_group) == -1) {
                goto err;
        }

        cfl_PyDict_SetInt(kwargs, "state", rd_kafka_ConsumerGroupDescription_state(c_consumer_group_description));

        args = PyTuple_New(0);

        consumer_group_description = PyObject_Call(ConsumerGroupDescription_type, args, kwargs);

        Py_DECREF(py_is_simple_consumer_group);
        Py_DECREF(args);
        Py_DECREF(kwargs);
        Py_DECREF(ConsumerGroupDescription_type);
        Py_DECREF(coordinator);
        Py_DECREF(members);
        return consumer_group_description;

err:
        Py_XDECREF(py_is_simple_consumer_group);
        Py_XDECREF(args);
        Py_XDECREF(kwargs);
        Py_XDECREF(coordinator);
        Py_XDECREF(ConsumerGroupDescription_type);
        Py_XDECREF(members);
        return NULL;

}

static PyObject *Admin_c_DescribeConsumerGroupsResults_to_py(
    const rd_kafka_ConsumerGroupDescription_t **c_result_responses,
    size_t cnt) {
        PyObject *consumer_group_description = NULL;
        PyObject *results = NULL;
        size_t i = 0;
        results = PyList_New(cnt);
        if(cnt > 0) {
                for(i = 0; i < cnt; i++) {
                        PyObject *error;
                        const rd_kafka_error_t *c_error =
                            rd_kafka_ConsumerGroupDescription_error(c_result_responses[i]);

                        if (c_error) {
                                error = KafkaError_new_or_None(
                                        rd_kafka_error_code(c_error),
                                        rd_kafka_error_string(c_error));
                                PyList_SET_ITEM(results, i, error);
                        } else {
                                consumer_group_description =
                                    Admin_c_ConsumerGroupDescription_to_py(c_result_responses[i]);

                                if(!consumer_group_description) {
                                        goto err;
                                }

                                PyList_SET_ITEM(results, i, consumer_group_description);
                        }
                }
        }
        return results;
err:
        Py_XDECREF(results);
        return NULL;
}


/**
 *
 * @brief Convert C delete groups result response to pyobject.
 *
 */
static PyObject *
Admin_c_DeleteGroupResults_to_py (const rd_kafka_group_result_t **c_result_responses,
                                  size_t cnt) {

        PyObject *delete_groups_result = NULL;
        size_t i;

        delete_groups_result = PyList_New(cnt);

        for (i = 0; i < cnt; i++) {
                PyObject *error;
                const rd_kafka_error_t *c_error = rd_kafka_group_result_error(c_result_responses[i]);
                error = KafkaError_new_or_None(
                        rd_kafka_error_code(c_error),
                        rd_kafka_error_string(c_error));
                PyList_SET_ITEM(delete_groups_result, i, error);
        }

        return delete_groups_result;
}


static PyObject * Admin_c_SingleGroupResult_to_py(const rd_kafka_group_result_t *c_group_result_response) {

        PyObject *args = NULL;
        PyObject *kwargs = NULL;
        PyObject *GroupResult_type = NULL;
        PyObject *group_result = NULL;
        const rd_kafka_topic_partition_list_t *c_topic_partition_offset_list;
        PyObject *topic_partition_offset_list = NULL;

        GroupResult_type = cfl_PyObject_lookup("confluent_kafka",
                                               "ConsumerGroupTopicPartitions");
        if (!GroupResult_type) {
                return NULL;
        }

        kwargs = PyDict_New();

        cfl_PyDict_SetString(kwargs, "group_id", rd_kafka_group_result_name(c_group_result_response));

        c_topic_partition_offset_list = rd_kafka_group_result_partitions(c_group_result_response);
        if(c_topic_partition_offset_list) {
                topic_partition_offset_list = c_parts_to_py(c_topic_partition_offset_list);
                PyDict_SetItemString(kwargs, "topic_partitions", topic_partition_offset_list);
        }

        args = PyTuple_New(0);
        group_result = PyObject_Call(GroupResult_type, args, kwargs);

        Py_DECREF(args);
        Py_DECREF(kwargs);
        Py_DECREF(GroupResult_type);
        Py_XDECREF(topic_partition_offset_list);

        return group_result;
}


/**
 *
 * @brief Convert C group result response to pyobject.
 *
 */
static PyObject *
Admin_c_GroupResults_to_py (const rd_kafka_group_result_t **c_result_responses,
                            size_t cnt) {

        size_t i;
        PyObject *all_groups_result = NULL;
        PyObject *single_group_result = NULL;

        all_groups_result = PyList_New(cnt);

        for (i = 0; i < cnt; i++) {
                PyObject *error;
                const rd_kafka_error_t *c_error = rd_kafka_group_result_error(c_result_responses[i]);

                if (c_error) {
                        error = KafkaError_new_or_None(
                                rd_kafka_error_code(c_error),
                                rd_kafka_error_string(c_error));
                        PyList_SET_ITEM(all_groups_result, i, error);
                } else {
                        single_group_result =
                                Admin_c_SingleGroupResult_to_py(c_result_responses[i]);
                        if (!single_group_result) {
                                Py_XDECREF(all_groups_result);
                                return NULL;
                        }
                        PyList_SET_ITEM(all_groups_result, i, single_group_result);
                }
        }

        return all_groups_result;
}


/**
 * @brief Event callback triggered from librdkafka's background thread
 *        when Admin API results are ready.
 *
 *        The rkev opaque (not \p opaque) is the future PyObject
 *        which we'll set the result on.
 *
 * @locality background rdkafka thread
 */
static void Admin_background_event_cb (rd_kafka_t *rk, rd_kafka_event_t *rkev,
                                       void *opaque) {
        PyObject *future = (PyObject *)rd_kafka_event_opaque(rkev);
        const rd_kafka_topic_result_t **c_topic_res;
        size_t c_topic_res_cnt;
        PyGILState_STATE gstate;
        PyObject *error, *method, *ret;
        PyObject *result = NULL;
        PyObject *exctype = NULL, *exc = NULL, *excargs = NULL;

        /* Acquire GIL */
        gstate = PyGILState_Ensure();

        /* Generic request-level error handling. */
        error = KafkaError_new_or_None(rd_kafka_event_error(rkev),
                                       rd_kafka_event_error_string(rkev));
        if (error != Py_None)
                goto raise;

        switch (rd_kafka_event_type(rkev))
        {
        case RD_KAFKA_EVENT_CREATETOPICS_RESULT:
        {
                const rd_kafka_CreateTopics_result_t *c_res;

                c_res = rd_kafka_event_CreateTopics_result(rkev);

                c_topic_res = rd_kafka_CreateTopics_result_topics(
                        c_res, &c_topic_res_cnt);

                result = Admin_c_topic_result_to_py(c_topic_res,
                                                    c_topic_res_cnt);
                break;
        }

        case RD_KAFKA_EVENT_DELETETOPICS_RESULT:
        {
                const rd_kafka_DeleteTopics_result_t *c_res;

                c_res = rd_kafka_event_DeleteTopics_result(rkev);

                c_topic_res = rd_kafka_DeleteTopics_result_topics(
                        c_res, &c_topic_res_cnt);

                result = Admin_c_topic_result_to_py(c_topic_res,
                                                    c_topic_res_cnt);
                break;
        }

        case RD_KAFKA_EVENT_CREATEPARTITIONS_RESULT:
        {
                const rd_kafka_CreatePartitions_result_t *c_res;

                c_res = rd_kafka_event_CreatePartitions_result(rkev);

                c_topic_res = rd_kafka_CreatePartitions_result_topics(
                        c_res, &c_topic_res_cnt);

                result = Admin_c_topic_result_to_py(c_topic_res,
                                                    c_topic_res_cnt);
                break;
        }

        case RD_KAFKA_EVENT_DESCRIBECONFIGS_RESULT:
        {
                const rd_kafka_ConfigResource_t **c_resources;
                size_t resource_cnt;

                c_resources = rd_kafka_DescribeConfigs_result_resources(
                        rd_kafka_event_DescribeConfigs_result(rkev),
                        &resource_cnt);
                result = Admin_c_ConfigResource_result_to_py(
                        c_resources,
                        resource_cnt,
                        1/* return configs */);
                break;
        }

        case RD_KAFKA_EVENT_ALTERCONFIGS_RESULT:
        {
                const rd_kafka_ConfigResource_t **c_resources;
                size_t resource_cnt;

                c_resources = rd_kafka_AlterConfigs_result_resources(
                        rd_kafka_event_AlterConfigs_result(rkev),
                        &resource_cnt);
                result = Admin_c_ConfigResource_result_to_py(
                        c_resources,
                        resource_cnt,
                        0/* return None instead of (the empty) configs */);
                break;
        }

        case RD_KAFKA_EVENT_INCREMENTALALTERCONFIGS_RESULT:
        {
                const rd_kafka_ConfigResource_t **c_resources;
                size_t resource_cnt;

                c_resources = rd_kafka_IncrementalAlterConfigs_result_resources(
                        rd_kafka_event_IncrementalAlterConfigs_result(rkev),
                        &resource_cnt);
                result = Admin_c_ConfigResource_result_to_py(
                        c_resources,
                        resource_cnt,
                        0/* return None instead of (the empty) configs */);
                break;
        }

        case RD_KAFKA_EVENT_CREATEACLS_RESULT:
        {
                const rd_kafka_acl_result_t **c_acl_results;
                size_t c_acl_results_cnt;

                c_acl_results = rd_kafka_CreateAcls_result_acls(
                        rd_kafka_event_CreateAcls_result(rkev),
                        &c_acl_results_cnt
                );
                result = Admin_c_acl_result_to_py(
                        c_acl_results,
                        c_acl_results_cnt);
                break;
        }

        case RD_KAFKA_EVENT_DESCRIBEACLS_RESULT:
        {
                const rd_kafka_DescribeAcls_result_t *c_acl_result;
                const rd_kafka_AclBinding_t **c_acls;
                size_t c_acl_cnt;

                c_acl_result = rd_kafka_event_DescribeAcls_result(rkev);

                c_acls = rd_kafka_DescribeAcls_result_acls(
                        c_acl_result,
                        &c_acl_cnt
                );

                result = Admin_c_AclBindings_to_py(c_acls,
                                                   c_acl_cnt);

                break;
        }


        case RD_KAFKA_EVENT_DELETEACLS_RESULT:
        {
                const rd_kafka_DeleteAcls_result_t *c_acl_result;
                const rd_kafka_DeleteAcls_result_response_t **c_acl_result_responses;
                size_t c_acl_results_cnt;

                c_acl_result = rd_kafka_event_DeleteAcls_result(rkev);

                c_acl_result_responses = rd_kafka_DeleteAcls_result_responses(
                        c_acl_result,
                        &c_acl_results_cnt
                );

                result = Admin_c_DeleteAcls_result_responses_to_py(c_acl_result_responses,
                                                        c_acl_results_cnt);

                break;
        }

        case RD_KAFKA_EVENT_LISTCONSUMERGROUPS_RESULT:
        {
                const  rd_kafka_ListConsumerGroups_result_t *c_list_consumer_groups_res;
                const rd_kafka_ConsumerGroupListing_t **c_list_consumer_groups_valid_responses;
                size_t c_list_consumer_groups_valid_cnt;
                const rd_kafka_error_t **c_list_consumer_groups_errors_responses;
                size_t c_list_consumer_groups_errors_cnt;

                c_list_consumer_groups_res = rd_kafka_event_ListConsumerGroups_result(rkev);

                c_list_consumer_groups_valid_responses =
                        rd_kafka_ListConsumerGroups_result_valid(c_list_consumer_groups_res,
                                                                 &c_list_consumer_groups_valid_cnt);
                c_list_consumer_groups_errors_responses =
                        rd_kafka_ListConsumerGroups_result_errors(c_list_consumer_groups_res,
                                                                  &c_list_consumer_groups_errors_cnt);

                result = Admin_c_ListConsumerGroupsResults_to_py(c_list_consumer_groups_valid_responses,
                                                                 c_list_consumer_groups_valid_cnt,
                                                                 c_list_consumer_groups_errors_responses,
                                                                 c_list_consumer_groups_errors_cnt);

                break;
        }

        case RD_KAFKA_EVENT_DESCRIBECONSUMERGROUPS_RESULT:
        {
                const rd_kafka_DescribeConsumerGroups_result_t *c_describe_consumer_groups_res;
                const rd_kafka_ConsumerGroupDescription_t **c_describe_consumer_groups_res_responses;
                size_t c_describe_consumer_groups_res_cnt;

                c_describe_consumer_groups_res = rd_kafka_event_DescribeConsumerGroups_result(rkev);

                c_describe_consumer_groups_res_responses = rd_kafka_DescribeConsumerGroups_result_groups
                                                           (c_describe_consumer_groups_res,
                                                           &c_describe_consumer_groups_res_cnt);

                result = Admin_c_DescribeConsumerGroupsResults_to_py(c_describe_consumer_groups_res_responses,
                                                                     c_describe_consumer_groups_res_cnt);

                break;
        }

        case RD_KAFKA_EVENT_DELETEGROUPS_RESULT:
        {

                const  rd_kafka_DeleteGroups_result_t *c_delete_groups_res;
                const rd_kafka_group_result_t **c_delete_groups_res_responses;
                size_t c_delete_groups_res_cnt;

                c_delete_groups_res = rd_kafka_event_DeleteGroups_result(rkev);

                c_delete_groups_res_responses =
                        rd_kafka_DeleteConsumerGroupOffsets_result_groups(
                            c_delete_groups_res,
                            &c_delete_groups_res_cnt);

                result = Admin_c_DeleteGroupResults_to_py(c_delete_groups_res_responses,
                                                          c_delete_groups_res_cnt);

                break;
        }

        case RD_KAFKA_EVENT_LISTCONSUMERGROUPOFFSETS_RESULT:
        {
                const  rd_kafka_ListConsumerGroupOffsets_result_t *c_list_group_offset_res;
                const rd_kafka_group_result_t **c_list_group_offset_res_responses;
                size_t c_list_group_offset_res_cnt;

                c_list_group_offset_res = rd_kafka_event_ListConsumerGroupOffsets_result(rkev);

                c_list_group_offset_res_responses =
                        rd_kafka_ListConsumerGroupOffsets_result_groups(
                                c_list_group_offset_res,
                                &c_list_group_offset_res_cnt);

                result = Admin_c_GroupResults_to_py(c_list_group_offset_res_responses,
                                                    c_list_group_offset_res_cnt);

                break;
        }

        case RD_KAFKA_EVENT_ALTERCONSUMERGROUPOFFSETS_RESULT:
        {
                const  rd_kafka_AlterConsumerGroupOffsets_result_t *c_alter_group_offset_res;
                const rd_kafka_group_result_t **c_alter_group_offset_res_responses;
                size_t c_alter_group_offset_res_cnt;

                c_alter_group_offset_res = rd_kafka_event_AlterConsumerGroupOffsets_result(rkev);

                c_alter_group_offset_res_responses =
                        rd_kafka_AlterConsumerGroupOffsets_result_groups(c_alter_group_offset_res,
                                                                         &c_alter_group_offset_res_cnt);

                result = Admin_c_GroupResults_to_py(c_alter_group_offset_res_responses,
                                                    c_alter_group_offset_res_cnt);

                break;
        }

        default:
                Py_DECREF(error); /* Py_None */
                error = KafkaError_new0(RD_KAFKA_RESP_ERR__UNSUPPORTED_FEATURE,
                                        "Unsupported event type %s",
                                        rd_kafka_event_name(rkev));
                goto raise;
        }

        if (!result) {
                Py_DECREF(error); /* Py_None */
                if (!PyErr_Occurred()) {
                        error = KafkaError_new0(RD_KAFKA_RESP_ERR__INVALID_ARG,
                                                "BUG: Event %s handling failed "
                                                "but no exception raised",
                                                rd_kafka_event_name(rkev));
                } else {
                        /* Extract the exception type and message
                         * and pass it as an error to raise and subsequently
                         * the future.
                         * We loose the backtrace here unfortunately, so
                         * these errors are a bit cryptic. */
                        PyObject *trace = NULL;

                        /* Fetch (and clear) currently raised exception */
                        PyErr_Fetch(&exctype, &error, &trace);
                        Py_XDECREF(trace);
                }

                goto raise;
        }

        /*
         * Call future.set_result()
         */
        method = cfl_PyUnistr(_FromString("set_result"));

        ret = PyObject_CallMethodObjArgs(future, method, result, NULL);
        Py_XDECREF(ret);
        Py_XDECREF(result);
        Py_DECREF(future);
        Py_DECREF(method);

        /* Release GIL */
        PyGILState_Release(gstate);

        rd_kafka_event_destroy(rkev);

        return;

 raise:
        /*
         * Pass an exception to future.set_exception().
         */

        if (!exctype) {
                /* No previous exception raised, use KafkaException */
                exctype = KafkaException;
                Py_INCREF(exctype);
        }

        /* Create a new exception based on exception type and error. */
        excargs = PyTuple_New(1);
        Py_INCREF(error); /* tuple's reference */
        PyTuple_SET_ITEM(excargs, 0, error);
        exc = ((PyTypeObject *)exctype)->tp_new(
                (PyTypeObject *)exctype, NULL, NULL);
        exc->ob_type->tp_init(exc, excargs, NULL);
        Py_DECREF(excargs);
        Py_XDECREF(exctype);
        Py_XDECREF(error); /* from error source above */

        /*
         * Call future.set_exception(exc)
         */
        method = cfl_PyUnistr(_FromString("set_exception"));
        ret = PyObject_CallMethodObjArgs(future, method, exc, NULL);
        Py_XDECREF(ret);
        Py_DECREF(exc);
        Py_DECREF(future);
        Py_DECREF(method);

        /* Release GIL */
        PyGILState_Release(gstate);

        rd_kafka_event_destroy(rkev);
}


static int Admin_init (PyObject *selfobj, PyObject *args, PyObject *kwargs) {
        Handle *self = (Handle *)selfobj;
        char errstr[512];
        rd_kafka_conf_t *conf;

        if (self->rk) {
                PyErr_SetString(PyExc_RuntimeError,
                                "Admin already __init__:ialized");
                return -1;
        }

        self->type = PY_RD_KAFKA_ADMIN;

        if (!(conf = common_conf_setup(PY_RD_KAFKA_ADMIN, self,
                                       args, kwargs)))
                return -1;

        rd_kafka_conf_set_background_event_cb(conf, Admin_background_event_cb);

        /* There is no dedicated ADMIN client type in librdkafka, the Admin
         * API can use either PRODUCER or CONSUMER.
         * We choose PRODUCER since it is more lightweight than a
         * CONSUMER instance. */
        self->rk = rd_kafka_new(RD_KAFKA_PRODUCER, conf,
                                errstr, sizeof(errstr));
        if (!self->rk) {
                cfl_PyErr_Format(rd_kafka_last_error(),
                                 "Failed to create admin client: %s", errstr);
                rd_kafka_conf_destroy(conf);
                return -1;
        }

        /* Forward log messages to poll queue */
        if (self->logger)
                rd_kafka_set_log_queue(self->rk, NULL);

        return 0;
}


static PyObject *Admin_new (PyTypeObject *type, PyObject *args,
                            PyObject *kwargs) {
        return type->tp_alloc(type, 0);
}



PyTypeObject AdminType = {
        PyVarObject_HEAD_INIT(NULL, 0)
        "cimpl._AdminClientImpl",   /*tp_name*/
        sizeof(Handle),            /*tp_basicsize*/
        0,                         /*tp_itemsize*/
        (destructor)Admin_dealloc, /*tp_dealloc*/
        0,                         /*tp_print*/
        0,                         /*tp_getattr*/
        0,                         /*tp_setattr*/
        0,                         /*tp_compare*/
        0,                         /*tp_repr*/
        0,                         /*tp_as_number*/
        &Admin_seq_methods,        /*tp_as_sequence*/
        0,                         /*tp_as_mapping*/
        0,                         /*tp_hash */
        0,                         /*tp_call*/
        0,                         /*tp_str*/
        0,                         /*tp_getattro*/
        0,                         /*tp_setattro*/
        0,                         /*tp_as_buffer*/
        Py_TPFLAGS_DEFAULT | Py_TPFLAGS_BASETYPE |
        Py_TPFLAGS_HAVE_GC, /*tp_flags*/
        "Kafka Admin Client\n"
        "\n"
        ".. py:function:: Admin(**kwargs)\n"
        "\n"
        "  Create a new AdminClient instance using the provided configuration dict.\n"
        "\n"
        "This class should not be used directly, use confluent_kafka.AdminClient\n."
        "\n"
        ".. py:function:: len()\n"
        "\n"
        "  :returns: Number Kafka protocol requests waiting to be delivered to, or returned from, broker.\n"
        "  :rtype: int\n"
        "\n", /*tp_doc*/
        (traverseproc)Admin_traverse, /* tp_traverse */
        (inquiry)Admin_clear,      /* tp_clear */
        0,                         /* tp_richcompare */
        0,                         /* tp_weaklistoffset */
        0,                         /* tp_iter */
        0,                         /* tp_iternext */
        Admin_methods,             /* tp_methods */
        0,                         /* tp_members */
        0,                         /* tp_getset */
        0,                         /* tp_base */
        0,                         /* tp_dict */
        0,                         /* tp_descr_get */
        0,                         /* tp_descr_set */
        0,                         /* tp_dictoffset */
        Admin_init,                /* tp_init */
        0,                         /* tp_alloc */
        Admin_new                  /* tp_new */
};<|MERGE_RESOLUTION|>--- conflicted
+++ resolved
@@ -1789,28 +1789,12 @@
                              "request_timeout",
                              NULL};
 
-<<<<<<< HEAD
         if (!PyArg_ParseTupleAndKeywords(args, kwargs, "OO|f", kws,
                                          &group_ids,
                                          &future,
                                          &options.request_timeout)) {
                 goto err;
         }
-=======
-        { "describe_configs", (PyCFunction)Admin_describe_configs,
-          METH_VARARGS|METH_KEYWORDS,
-          ".. py:function:: describe_configs(resources, future, [request_timeout, broker])\n"
-          "\n"
-          "  This method should not be used directly, use confluent_kafka.AdminClient.describe_configs()\n"
-        },
-        
-        {"incremental_alter_configs", (PyCFunction)Admin_incremental_alter_configs,
-          METH_VARARGS|METH_KEYWORDS,
-          ".. py:function:: incremental_alter_configs(resources, future, [request_timeout, broker])\n"
-          "\n"
-          "  This method should not be used directly, use confluent_kafka.AdminClient.incremental_alter_configs()\n"
-        },
->>>>>>> 56cf00f3
 
         if (!PyList_Check(group_ids) || (groups_cnt = (int)PyList_Size(group_ids)) < 1) {
                 PyErr_SetString(PyExc_ValueError,
@@ -2351,6 +2335,13 @@
           ".. py:function:: describe_configs(resources, future, [request_timeout, broker])\n"
           "\n"
           "  This method should not be used directly, use confluent_kafka.AdminClient.describe_configs()\n"
+        },
+        
+        {"incremental_alter_configs", (PyCFunction)Admin_incremental_alter_configs,
+          METH_VARARGS|METH_KEYWORDS,
+          ".. py:function:: incremental_alter_configs(resources, future, [request_timeout, broker])\n"
+          "\n"
+          "  This method should not be used directly, use confluent_kafka.AdminClient.incremental_alter_configs()\n"
         },
 
         { "alter_configs", (PyCFunction)Admin_alter_configs,
