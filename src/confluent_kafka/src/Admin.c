--- conflicted
+++ resolved
@@ -3061,7 +3061,6 @@
         "  This method should not be used directly, use confluent_kafka.AdminClient.delete_records()\n");
 
 /**
-<<<<<<< HEAD
  * @brief Elect leaders
 */
 PyObject* Admin_elect_leaders (Handle *self, PyObject *args, PyObject *kwargs){
@@ -3167,8 +3166,6 @@
         "  This method should not be used directly, use confluent_kafka.AdminClient.elect_leaders()\n");
 
 /**
-=======
->>>>>>> 5afe0071
  * @brief Call rd_kafka_poll() and keep track of crashing callbacks.
  * @returns -1 if callback crashed (or poll() failed), else the number
  * of events served.
@@ -3329,17 +3326,6 @@
         { "list_offsets", (PyCFunction)Admin_list_offsets, METH_VARARGS|METH_KEYWORDS,
            Admin_list_offsets_doc
         },
-        
-        { "delete_records", (PyCFunction)Admin_delete_records, METH_VARARGS|METH_KEYWORDS,
-           Admin_delete_records_doc
-        },
-<<<<<<< HEAD
-
-        { "elect_leaders", (PyCFunction)Admin_elect_leaders, METH_VARARGS|METH_KEYWORDS,
-           Admin_elect_leaders_doc
-        },
-=======
->>>>>>> 5afe0071
 
         { NULL }
 };
@@ -4629,7 +4615,50 @@
     return NULL;
 }
 
-<<<<<<< HEAD
+static PyObject *Admin_c_DeleteRecordsResult_to_py (const rd_kafka_topic_partition_list_t *c_topic_partitions) {
+    
+    size_t c_topic_partition_cnt = c_topic_partitions->cnt;
+    PyObject *result = NULL;
+    PyObject *DeleteRecordsResult_type = NULL;
+    size_t i;
+
+    DeleteRecordsResult_type = cfl_PyObject_lookup("confluent_kafka", "DeleteRecordsResult");
+ 
+    if(!DeleteRecordsResult_type){
+        cfl_PyErr_Format(RD_KAFKA_RESP_ERR__INVALID_ARG, "Unable to load DeleteRecordsResult type");
+        return NULL;
+    }
+
+    result = PyDict_New();
+    for(i=0; i<c_topic_partition_cnt; i++){
+        PyObject *value = NULL;
+        rd_kafka_topic_partition_t *c_topic_partition = &c_topic_partitions->elems[i];
+        if (c_topic_partitions->elems[i].err) {
+            value = KafkaError_new_or_None(c_topic_partitions->elems[i].err, rd_kafka_err2str(c_topic_partitions->elems[i].err));
+        } else {
+            PyObject *args = NULL;
+            PyObject *kwargs = NULL;
+            kwargs = PyDict_New();
+            cfl_PyDict_SetLong(kwargs, "offset", c_topic_partitions->elems[i].offset);
+            args = PyTuple_New(0);
+            value = PyObject_Call(DeleteRecordsResult_type, args, kwargs);
+            Py_DECREF(args);
+            Py_DECREF(kwargs);
+            if (value == NULL)
+                goto raise;
+        }
+        PyDict_SetItem(result, c_part_to_py(c_topic_partition), value);
+        Py_DECREF(value);
+    }
+
+    Py_DECREF(DeleteRecordsResult_type);
+    return result;
+raise:
+    Py_DECREF(result);
+    Py_DECREF(DeleteRecordsResult_type);
+    return NULL;
+}
+
 static PyObject *Admin_c_ElectionResult_to_py(const rd_kafka_topic_partition_result_t **partitions, 
                                               size_t cnt, 
                                               const rd_kafka_resp_err_t err){
@@ -4665,8 +4694,6 @@
         return result;
 }
 
-=======
->>>>>>> 5afe0071
 /**
  * @brief Event callback triggered from librdkafka's background thread
  *        when Admin API results are ready.
@@ -5010,32 +5037,6 @@
                 break;
         }
 
-        case RD_KAFKA_EVENT_DELETERECORDS_RESULT:
-        {
-                const rd_kafka_DeleteRecords_result_t *c_delete_records_res = rd_kafka_event_DeleteRecords_result(rkev);
-                const rd_kafka_topic_partition_list_t *c_delete_records_res_list = rd_kafka_DeleteRecords_result_offsets(c_delete_records_res);
-                
-                result = Admin_c_DeleteRecordsResult_to_py(c_delete_records_res_list);
-                break;
-        }
-
-<<<<<<< HEAD
-        case RD_KAFKA_EVENT_ELECTLEADER_RESULT:
-        {
-                size_t c_result_cnt;
-                const rd_kafka_ElectLeader_result_t *c_elect_leaders_res = rd_kafka_event_ElectLeader_result(rkev);
-
-                const rd_kafka_resp_err_t c_election_result_err = rd_kafka_ElectionResult_error(c_elect_leaders_res);
-                const rd_kafka_topic_partition_result_t **c_election_result_partitions = rd_kafka_ElectionResult_partition(
-                                                                                                c_elect_leaders_res, &c_result_cnt);
-                
-                result = Admin_c_ElectionResult_to_py(c_election_result_partitions, c_result_cnt, c_election_result_err);
-                break;
-                
-        }
-
-=======
->>>>>>> 5afe0071
         default:
                 Py_DECREF(error); /* Py_None */
                 error = KafkaError_new0(RD_KAFKA_RESP_ERR__UNSUPPORTED_FEATURE,
