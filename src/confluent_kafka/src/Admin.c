/**
 * Copyright 2018 Confluent Inc.
 *
 * Licensed under the Apache License, Version 2.0 (the "License");
 * you may not use this file except in compliance with the License.
 * You may obtain a copy of the License at
 *
 * http://www.apache.org/licenses/LICENSE-2.0
 *
 * Unless required by applicable law or agreed to in writing, software
 * distributed under the License is distributed on an "AS IS" BASIS,
 * WITHOUT WARRANTIES OR CONDITIONS OF ANY KIND, either express or implied.
 * See the License for the specific language governing permissions and
 * limitations under the License.
 */

#include "confluent_kafka.h"

#include <stdarg.h>


/****************************************************************************
 *
 *
 * Admin Client API
 *
 *
 ****************************************************************************/




static int Admin_clear (Handle *self) {

        Handle_clear(self);

        return 0;
}

static void Admin_dealloc (Handle *self) {
        PyObject_GC_UnTrack(self);

        if (self->rk) {
                CallState cs;
                CallState_begin(self, &cs);

                rd_kafka_destroy(self->rk);

                CallState_end(self, &cs);
        }

        Admin_clear(self);

        Py_TYPE(self)->tp_free((PyObject *)self);
}

static int Admin_traverse (Handle *self,
                           visitproc visit, void *arg) {
        Handle_traverse(self, visit, arg);

        return 0;
}


/**
 * @name AdminOptions
 *
 *
 */
#define Admin_options_def_int   (-12345)
#define Admin_options_def_float ((float)Admin_options_def_int)
#define Admin_options_def_ptr   (NULL)
#define Admin_options_def_cnt   (0)

struct Admin_options {
        int   validate_only;                            /* needs special bool parsing */
        float request_timeout;                          /* parser: f */
        float operation_timeout;                        /* parser: f */
        int   broker;                                   /* parser: i */
        int require_stable_offsets;                     /* needs special bool parsing */
        int include_authorized_operations;              /* needs special bool parsing */
        rd_kafka_IsolationLevel_t isolation_level;
        rd_kafka_consumer_group_state_t* states;
        int states_cnt;
};

/**@brief "unset" value initializers for Admin_options
 * Make sure this is kept up to date with Admin_options above. */
#define Admin_options_INITIALIZER {              \
                Admin_options_def_int,           \
                Admin_options_def_float,         \
                Admin_options_def_float,         \
                Admin_options_def_int,           \
                Admin_options_def_int,           \
                Admin_options_def_int,           \
                Admin_options_def_int,           \
                Admin_options_def_ptr,           \
                Admin_options_def_cnt,           \
        }

#define Admin_options_is_set_int(v) ((v) != Admin_options_def_int)
#define Admin_options_is_set_float(v) Admin_options_is_set_int((int)(v))
#define Admin_options_is_set_ptr(v) ((v) != NULL)


/**
 * @brief Convert Admin_options to rd_kafka_AdminOptions_t.
 *
 * @param forApi is the librdkafka name of the admin API that these options
 *               will be used for, e.g., "CreateTopics".
 * @param future is set as the options opaque.
 *
 * @returns a new C admin options object on success, or NULL on failure in
 *          which case an exception is raised.
 */
static rd_kafka_AdminOptions_t *
Admin_options_to_c (Handle *self, rd_kafka_admin_op_t for_api,
                    const struct Admin_options *options,
                    PyObject *future) {
        rd_kafka_AdminOptions_t *c_options;
        rd_kafka_resp_err_t err;
        rd_kafka_error_t *err_obj = NULL;
        char errstr[512];

        c_options = rd_kafka_AdminOptions_new(self->rk, for_api);
        if (!c_options) {
                PyErr_Format(PyExc_RuntimeError,
                             "This Admin API method "
                             "is unsupported by librdkafka %s",
                             rd_kafka_version_str());
                return NULL;
        }

        rd_kafka_AdminOptions_set_opaque(c_options, (void *)future);

        if (Admin_options_is_set_int(options->validate_only) &&
            (err = rd_kafka_AdminOptions_set_validate_only(
                    c_options, options->validate_only,
                    errstr, sizeof(errstr))))
                goto err;

        if (Admin_options_is_set_float(options->request_timeout) &&
            (err = rd_kafka_AdminOptions_set_request_timeout(
                    c_options, (int)(options->request_timeout * 1000.0f),
                    errstr, sizeof(errstr))))
                goto err;

        if (Admin_options_is_set_float(options->operation_timeout) &&
            (err = rd_kafka_AdminOptions_set_operation_timeout(
                    c_options, (int)(options->operation_timeout * 1000.0f),
                    errstr, sizeof(errstr))))
                goto err;

        if (Admin_options_is_set_int(options->broker) &&
            (err = rd_kafka_AdminOptions_set_broker(
                    c_options, (int32_t)options->broker,
                    errstr, sizeof(errstr))))
                goto err;

        if (Admin_options_is_set_int(options->require_stable_offsets) &&
            (err_obj = rd_kafka_AdminOptions_set_require_stable_offsets(
                    c_options, options->require_stable_offsets))) {
                strcpy(errstr, rd_kafka_error_string(err_obj));
                goto err;
        }

        if (Admin_options_is_set_int(options->include_authorized_operations) &&
            (err_obj = rd_kafka_AdminOptions_set_include_authorized_operations(
                    c_options, options->include_authorized_operations))) {
                strcpy(errstr, rd_kafka_error_string(err_obj));
                goto err;
        }

        if (Admin_options_is_set_int((int)options->isolation_level) &&
             (err_obj = rd_kafka_AdminOptions_set_isolation_level(
                     c_options,options->isolation_level))) {
                strcpy(errstr, rd_kafka_error_string(err_obj));
                goto err;
        }

        if (Admin_options_is_set_ptr(options->states) &&
            (err_obj = rd_kafka_AdminOptions_set_match_consumer_group_states(
                c_options, options->states, options->states_cnt))) {
                strcpy(errstr, rd_kafka_error_string(err_obj));
                goto err;
        }

        return c_options;

 err:
        if (c_options) rd_kafka_AdminOptions_destroy(c_options);
        PyErr_Format(PyExc_ValueError, "%s", errstr);
        if(err_obj) {
                rd_kafka_error_destroy(err_obj);
        }
        return NULL;
}


/**
 * @brief Convert py AclBinding to C
 */
static rd_kafka_AclBinding_t *
Admin_py_to_c_AclBinding (const PyObject *py_obj_arg,
                        char *errstr,
                        size_t errstr_size) {
        int restype, resource_pattern_type, operation, permission_type;
        char *resname = NULL, *principal = NULL, *host = NULL;
        rd_kafka_AclBinding_t *ret = NULL;

        PyObject *py_obj = (PyObject *) py_obj_arg;
        if(cfl_PyObject_GetInt(py_obj, "restype_int", &restype, 0, 1)
            && cfl_PyObject_GetString(py_obj, "name", &resname, NULL, 1, 0)
            && cfl_PyObject_GetInt(py_obj, "resource_pattern_type_int", &resource_pattern_type, 0, 1)
            && cfl_PyObject_GetString(py_obj, "principal", &principal, NULL, 1, 0)
            && cfl_PyObject_GetString(py_obj, "host", &host, NULL, 1, 0)
            && cfl_PyObject_GetInt(py_obj, "operation_int", &operation, 0, 1)
            && cfl_PyObject_GetInt(py_obj, "permission_type_int", &permission_type, 0, 1)) {
                    ret = rd_kafka_AclBinding_new(restype, resname, \
                        resource_pattern_type, principal, host, \
                        operation, permission_type, errstr, errstr_size);
        }
        if (resname) free(resname);
        if (principal) free(principal);
        if (host) free(host);
        return ret;
}

/**
 * @brief Convert py AclBindingFilter to C
 */
static rd_kafka_AclBindingFilter_t*
Admin_py_to_c_AclBindingFilter (const PyObject *py_obj_arg,
                        char *errstr,
                        size_t errstr_size) {
        int restype, resource_pattern_type, operation, permission_type;
        char *resname = NULL, *principal = NULL, *host = NULL;
        PyObject *py_obj = (PyObject *) py_obj_arg;
        rd_kafka_AclBindingFilter_t* ret = NULL;

        if(cfl_PyObject_GetInt(py_obj, "restype_int", &restype, 0, 1)
            && cfl_PyObject_GetString(py_obj, "name", &resname, NULL, 1, 1)
            && cfl_PyObject_GetInt(py_obj, "resource_pattern_type_int", &resource_pattern_type, 0, 1)
            && cfl_PyObject_GetString(py_obj, "principal", &principal, NULL, 1, 1)
            && cfl_PyObject_GetString(py_obj, "host", &host, NULL, 1, 1)
            && cfl_PyObject_GetInt(py_obj, "operation_int", &operation, 0, 1)
            && cfl_PyObject_GetInt(py_obj, "permission_type_int", &permission_type, 0, 1)) {
                    ret = rd_kafka_AclBindingFilter_new(restype, resname, \
                        resource_pattern_type, principal, host, \
                        operation, permission_type, errstr, errstr_size);
        }
        if (resname) free(resname);
        if (principal) free(principal);
        if (host) free(host);
        return ret;
}

/**
 * @brief Translate Python list(list(int)) replica assignments and set
 *        on the specified generic C object using a setter based on
 *        forApi.
 *
 * @returns 1 on success or 0 on error in which case an exception is raised.
 */
static int Admin_set_replica_assignment (const char *forApi, void *c_obj,
                                         PyObject *ra, int
                                         min_count, int max_count,
                                         const char *err_count_desc) {
        int pi;

        if (!PyList_Check(ra) ||
            (int)PyList_Size(ra) < min_count ||
            (int)PyList_Size(ra) > max_count) {
                PyErr_Format(PyExc_ValueError,
                             "replica_assignment must be "
                             "a list of int lists with an "
                             "outer size of %s", err_count_desc);
                return 0;
        }

        for (pi = 0 ; pi < (int)PyList_Size(ra) ; pi++) {
                size_t ri;
                PyObject *replicas = PyList_GET_ITEM(ra, pi);
                rd_kafka_resp_err_t err;
                int32_t *c_replicas;
                size_t replica_cnt;
                char errstr[512];

                if (!PyList_Check(replicas) ||
                    (replica_cnt = (size_t)PyList_Size(replicas)) < 1) {
                        PyErr_Format(
                                PyExc_ValueError,
                                "replica_assignment must be "
                                "a list of int lists with an "
                                "outer size of %s", err_count_desc);
                        return 0;
                }

                c_replicas = malloc(sizeof(*c_replicas) *
                                    replica_cnt);

                for (ri = 0 ; ri < replica_cnt ; ri++) {
                        PyObject *replica =
                                PyList_GET_ITEM(replicas, ri);

                        if (!cfl_PyInt_Check(replica)) {
                                PyErr_Format(
                                        PyExc_ValueError,
                                        "replica_assignment must be "
                                        "a list of int lists with an "
                                        "outer size of %s", err_count_desc);
                                free(c_replicas);
                                return 0;
                        }

                        c_replicas[ri] = (int32_t)cfl_PyInt_AsInt(replica);

                }


                if (!strcmp(forApi, "CreateTopics"))
                        err = rd_kafka_NewTopic_set_replica_assignment(
                                (rd_kafka_NewTopic_t *)c_obj, (int32_t)pi,
                                c_replicas, replica_cnt,
                                errstr, sizeof(errstr));
                else if (!strcmp(forApi, "CreatePartitions"))
                        err = rd_kafka_NewPartitions_set_replica_assignment(
                                (rd_kafka_NewPartitions_t *)c_obj, (int32_t)pi,
                                c_replicas, replica_cnt,
                                errstr, sizeof(errstr));
                else {
                        /* Should never be reached */
                        err = RD_KAFKA_RESP_ERR__UNSUPPORTED_FEATURE;
                        snprintf(errstr, sizeof(errstr),
                                 "Unsupported forApi %s", forApi);
                }

                free(c_replicas);

                if (err) {
                        PyErr_SetString(
                                PyExc_ValueError, errstr);
                        return 0;
                }
        }

        return 1;
}


static int
Admin_incremental_config_to_c(PyObject *incremental_configs,
                              rd_kafka_ConfigResource_t *c_obj,
                              PyObject *ConfigEntry_type){
        int config_entry_count = 0;
        Py_ssize_t i = 0;
        char *name = NULL;
        char *value = NULL;
        PyObject *incremental_operation = NULL;

        if (!PyList_Check(incremental_configs)) {
                PyErr_Format(PyExc_TypeError,
                             "expected list of ConfigEntry "
                             "in incremental_configs field");
                goto err;
        }

        if ((config_entry_count = (int)PyList_Size(incremental_configs)) < 1) {
                PyErr_Format(PyExc_ValueError,
                             "expected non-empty list of ConfigEntry "
                             "to alter incrementally "
                             "in incremental_configs field");
                goto err;
        }

        for (i = 0; i < config_entry_count; i++) {
                PyObject *config_entry;
                int incremental_operation_value, r;
                rd_kafka_error_t *error;

                config_entry = PyList_GET_ITEM(incremental_configs, i);

                r = PyObject_IsInstance(config_entry, ConfigEntry_type);
                if (r == -1)
                        goto err; /* Exception raised by IsInstance() */
                else if (r == 0) {
                        PyErr_Format(PyExc_TypeError,
                                     "expected ConfigEntry type "
                                     "in incremental_configs field, "
                                     "index %zd", i);
                        goto err;
                }

                if (!cfl_PyObject_GetAttr(config_entry, "incremental_operation",
                                          &incremental_operation, NULL, 1, 0))
                        goto err;

                if (!cfl_PyObject_GetInt(incremental_operation, "value",
                    &incremental_operation_value, -1, 1))
                        goto err;

                if (!cfl_PyObject_GetString(config_entry, "name", &name, NULL, 1, 0))
                        goto err;

                if (incremental_operation_value != RD_KAFKA_ALTER_CONFIG_OP_TYPE_DELETE &&
                    !cfl_PyObject_GetString(config_entry, "value", &value, NULL, 1, 0))
                        goto err;

                error = rd_kafka_ConfigResource_add_incremental_config(
                        c_obj,
                        name,
                        (rd_kafka_AlterConfigOpType_t) incremental_operation_value,
                        value);
                if (error) {
                        PyErr_Format(PyExc_ValueError,
                                "setting config entry \"%s\", "
                                "index %zd, failed: %s",
                                name, i, rd_kafka_error_string(error));
                        rd_kafka_error_destroy(error);
                        goto err;
                }

                Py_DECREF(incremental_operation);
                free(name);
                if (value)
                        free(value);
                name = NULL;
                value = NULL;
                incremental_operation = NULL;
        }
        return 1;
err:
        Py_XDECREF(incremental_operation);
        if (name)
                free(name);
        if (value)
                free(value);
        return 0;
}

/**
 * @brief Translate a dict to ConfigResource set_config() calls,
 *        or to NewTopic_add_config() calls.
 *
 *
 * @returns 1 on success or 0 if an exception was raised.
 */
static int
Admin_config_dict_to_c (void *c_obj, PyObject *dict, const char *op_name) {
        Py_ssize_t pos = 0;
        PyObject *ko, *vo;

        while (PyDict_Next(dict, &pos, &ko, &vo)) {
                PyObject *ks, *ks8;
                PyObject *vs = NULL, *vs8 = NULL;
                const char *k;
                const char *v;
                rd_kafka_resp_err_t err;

                if (!(ks = cfl_PyObject_Unistr(ko))) {
                        PyErr_Format(PyExc_ValueError,
                                     "expected %s config name to be unicode "
                                     "string", op_name);
                        return 0;
                }

                k = cfl_PyUnistr_AsUTF8(ks, &ks8);

                if (!(vs = cfl_PyObject_Unistr(vo)) ||
                    !(v = cfl_PyUnistr_AsUTF8(vs, &vs8))) {
                        PyErr_Format(PyExc_ValueError,
                                     "expect %s config value for %s "
                                     "to be unicode string",
                                     op_name, k);
                        Py_XDECREF(vs);
                        Py_XDECREF(vs8);
                        Py_DECREF(ks);
                        Py_XDECREF(ks8);
                        return 0;
                }

                if (!strcmp(op_name, "set_config"))
                        err = rd_kafka_ConfigResource_set_config(
                                (rd_kafka_ConfigResource_t *)c_obj,
                                k, v);
                else if (!strcmp(op_name, "newtopic_set_config"))
                        err = rd_kafka_NewTopic_set_config(
                                (rd_kafka_NewTopic_t *)c_obj, k, v);
                else
                        err = RD_KAFKA_RESP_ERR__NOT_IMPLEMENTED;

                if (err) {
                        PyErr_Format(PyExc_ValueError,
                                     "%s config %s failed: %s",
                                     op_name, k, rd_kafka_err2str(err));
                        Py_XDECREF(vs);
                        Py_XDECREF(vs8);
                        Py_DECREF(ks);
                        Py_XDECREF(ks8);
                        return 0;
                }

                Py_XDECREF(vs);
                Py_XDECREF(vs8);
                Py_DECREF(ks);
                Py_XDECREF(ks8);
        }

        return 1;
}


/**
 * @brief create_topics
 */
static PyObject *Admin_create_topics (Handle *self, PyObject *args,
                                      PyObject *kwargs) {
        PyObject *topics = NULL, *future, *validate_only_obj = NULL;
        static char *kws[] = { "topics",
                               "future",
                               /* options */
                               "validate_only",
                               "request_timeout",
                               "operation_timeout",
                               NULL };
        struct Admin_options options = Admin_options_INITIALIZER;
        rd_kafka_AdminOptions_t *c_options = NULL;
        int tcnt;
        int i;
        int topic_partition_count;
        rd_kafka_NewTopic_t **c_objs;
        rd_kafka_queue_t *rkqu;
        CallState cs;

        /* topics is a list of NewTopic objects. */
        if (!PyArg_ParseTupleAndKeywords(args, kwargs, "OO|Off", kws,
                                         &topics, &future,
                                         &validate_only_obj,
                                         &options.request_timeout,
                                         &options.operation_timeout))
                return NULL;

        if (!PyList_Check(topics) || (tcnt = (int)PyList_Size(topics)) < 1) {
                PyErr_SetString(PyExc_ValueError,
                                "Expected non-empty list of NewTopic objects");
                return NULL;
        }

        if (validate_only_obj &&
            !cfl_PyBool_get(validate_only_obj, "validate_only",
                            &options.validate_only))
                return NULL;

        c_options = Admin_options_to_c(self, RD_KAFKA_ADMIN_OP_CREATETOPICS,
                                       &options, future);
        if (!c_options)
                return NULL; /* Exception raised by options_to_c() */

        /* options_to_c() sets future as the opaque, which is used in the
         * background_event_cb to set the results on the future as the
         * admin operation is finished, so we need to keep our own refcount. */
        Py_INCREF(future);

        /*
         * Parse the list of NewTopics and convert to corresponding C types.
         */
        c_objs = malloc(sizeof(*c_objs) * tcnt);

        for (i = 0 ; i < tcnt ; i++) {
                NewTopic *newt = (NewTopic *)PyList_GET_ITEM(topics, i);
                char errstr[512];
                int r;

                r = PyObject_IsInstance((PyObject *)newt,
                                        (PyObject *)&NewTopicType);
                if (r == -1)
                        goto err; /* Exception raised by IsInstance() */
                else if (r == 0) {
                        PyErr_SetString(PyExc_ValueError,
                                        "Expected list of NewTopic objects");
                        goto err;
                }

                c_objs[i] = rd_kafka_NewTopic_new(newt->topic,
                                                   newt->num_partitions,
                                                   newt->replication_factor,
                                                   errstr, sizeof(errstr));
                if (!c_objs[i]) {
                        PyErr_Format(PyExc_ValueError,
                                     "Invalid NewTopic(%s): %s",
                                     newt->topic, errstr);
                        goto err;
                }

                if (newt->replica_assignment) {
                        if (newt->replication_factor != -1) {
                                PyErr_SetString(PyExc_ValueError,
                                                "replication_factor and "
                                                "replica_assignment are "
                                                "mutually exclusive");
                                i++;
                                goto err;
                        }

                        if (newt->num_partitions == -1) {
                                topic_partition_count = PyList_Size(newt->replica_assignment);
                        } else {
                                topic_partition_count = newt->num_partitions;
                        }
                        if (!Admin_set_replica_assignment(
                                    "CreateTopics", (void *)c_objs[i],
                                    newt->replica_assignment,
                                    topic_partition_count,
                                    topic_partition_count,
                                    "num_partitions")) {
                                i++;
                                goto err;
                        }
                }

                if (newt->config) {
                        if (!Admin_config_dict_to_c((void *)c_objs[i],
                                                    newt->config,
                                                    "newtopic_set_config")) {
                                i++;
                                goto err;
                        }
                }
        }


        /* Use librdkafka's background thread queue to automatically dispatch
         * Admin_background_event_cb() when the admin operation is finished. */
        rkqu = rd_kafka_queue_get_background(self->rk);

        /*
         * Call CreateTopics.
         *
         * We need to set up a CallState and release GIL here since
         * the background_event_cb may be triggered immediately.
         */
        CallState_begin(self, &cs);
        rd_kafka_CreateTopics(self->rk, c_objs, tcnt, c_options, rkqu);
        CallState_end(self, &cs);

        rd_kafka_NewTopic_destroy_array(c_objs, tcnt);
        rd_kafka_AdminOptions_destroy(c_options);
        free(c_objs);
        rd_kafka_queue_destroy(rkqu); /* drop reference from get_background */

        Py_RETURN_NONE;

 err:
        rd_kafka_NewTopic_destroy_array(c_objs, i);
        rd_kafka_AdminOptions_destroy(c_options);
        free(c_objs);
        Py_DECREF(future); /* from options_to_c() */

        return NULL;
}


/**
 * @brief delete_topics
 */
static PyObject *Admin_delete_topics (Handle *self, PyObject *args,
                                      PyObject *kwargs) {
        PyObject *topics = NULL, *future;
        static char *kws[] = { "topics",
                               "future",
                               /* options */
                               "request_timeout",
                               "operation_timeout",
                               NULL };
        struct Admin_options options = Admin_options_INITIALIZER;
        rd_kafka_AdminOptions_t *c_options = NULL;
        int tcnt;
        int i;
        rd_kafka_DeleteTopic_t **c_objs;
        rd_kafka_queue_t *rkqu;
        CallState cs;

        /* topics is a list of strings. */
        if (!PyArg_ParseTupleAndKeywords(args, kwargs, "O!O|ff", kws,
                                         (PyObject *)&PyList_Type, &topics,
                                         &future,
                                         &options.request_timeout,
                                         &options.operation_timeout))
                return NULL;

        if (!PyList_Check(topics) || (tcnt = (int)PyList_Size(topics)) < 1) {
                PyErr_SetString(PyExc_ValueError,
                                "Expected non-empty list of topic strings");
                return NULL;
        }

        c_options = Admin_options_to_c(self, RD_KAFKA_ADMIN_OP_DELETETOPICS,
                                       &options, future);
        if (!c_options)
                return NULL; /* Exception raised by options_to_c() */

        /* options_to_c() sets opaque to the future object, which is used in the
         * background_event_cb to set the results on the future as the
         * admin operation is finished, so we need to keep our own refcount. */
        Py_INCREF(future);

        /*
         * Parse the list of strings and convert to corresponding C types.
         */
        c_objs = malloc(sizeof(*c_objs) * tcnt);

        for (i = 0 ; i < tcnt ; i++) {
                PyObject *topic = PyList_GET_ITEM(topics, i);
                PyObject *utopic;
                PyObject *uotopic = NULL;

                if (topic == Py_None ||
                    !(utopic = cfl_PyObject_Unistr(topic))) {
                        PyErr_Format(PyExc_ValueError,
                                     "Expected list of topic strings, "
                                     "not %s",
                                     ((PyTypeObject *)PyObject_Type(topic))->
                                     tp_name);
                        goto err;
                }

                c_objs[i] = rd_kafka_DeleteTopic_new(
                        cfl_PyUnistr_AsUTF8(utopic, &uotopic));

                Py_XDECREF(utopic);
                Py_XDECREF(uotopic);
        }


        /* Use librdkafka's background thread queue to automatically dispatch
         * Admin_background_event_cb() when the admin operation is finished. */
        rkqu = rd_kafka_queue_get_background(self->rk);

        /*
         * Call DeleteTopics.
         *
         * We need to set up a CallState and release GIL here since
         * the event_cb may be triggered immediately.
         */
        CallState_begin(self, &cs);
        rd_kafka_DeleteTopics(self->rk, c_objs, tcnt, c_options, rkqu);
        CallState_end(self, &cs);

        rd_kafka_DeleteTopic_destroy_array(c_objs, i);
        rd_kafka_AdminOptions_destroy(c_options);
        free(c_objs);
        rd_kafka_queue_destroy(rkqu); /* drop reference from get_background */

        Py_RETURN_NONE;

 err:
        rd_kafka_DeleteTopic_destroy_array(c_objs, i);
        rd_kafka_AdminOptions_destroy(c_options);
        free(c_objs);
        Py_DECREF(future); /* from options_to_c() */

        return NULL;
}


/**
 * @brief create_partitions
 */
static PyObject *Admin_create_partitions (Handle *self, PyObject *args,
                                          PyObject *kwargs) {
        PyObject *topics = NULL, *future, *validate_only_obj = NULL;
        static char *kws[] = { "topics",
                               "future",
                               /* options */
                               "validate_only",
                               "request_timeout",
                               "operation_timeout",
                               NULL };
        struct Admin_options options = Admin_options_INITIALIZER;
        rd_kafka_AdminOptions_t *c_options = NULL;
        int tcnt;
        int i;
        rd_kafka_NewPartitions_t **c_objs;
        rd_kafka_queue_t *rkqu;
        CallState cs;

        /* topics is a list of NewPartitions_t objects. */
        if (!PyArg_ParseTupleAndKeywords(args, kwargs, "OO|Off", kws,
                                         &topics, &future,
                                         &validate_only_obj,
                                         &options.request_timeout,
                                         &options.operation_timeout))
                return NULL;

        if (!PyList_Check(topics) || (tcnt = (int)PyList_Size(topics)) < 1) {
                PyErr_SetString(PyExc_ValueError,
                                "Expected non-empty list of "
                                "NewPartitions objects");
                return NULL;
        }

        if (validate_only_obj &&
            !cfl_PyBool_get(validate_only_obj, "validate_only",
                            &options.validate_only))
                return NULL;

        c_options = Admin_options_to_c(self, RD_KAFKA_ADMIN_OP_CREATEPARTITIONS,
                                       &options, future);
        if (!c_options)
                return NULL; /* Exception raised by options_to_c() */

        /* options_to_c() sets future as the opaque, which is used in the
         * event_cb to set the results on the future as the admin operation
         * is finished, so we need to keep our own refcount. */
        Py_INCREF(future);

        /*
         * Parse the list of NewPartitions and convert to corresponding C types.
         */
        c_objs = malloc(sizeof(*c_objs) * tcnt);

        for (i = 0 ; i < tcnt ; i++) {
                NewPartitions *newp = (NewPartitions *)PyList_GET_ITEM(topics,
                                                                       i);
                char errstr[512];
                int r;

                r = PyObject_IsInstance((PyObject *)newp,
                                        (PyObject *)&NewPartitionsType);
                if (r == -1)
                        goto err; /* Exception raised by IsInstance() */
                else if (r == 0) {
                        PyErr_SetString(PyExc_ValueError,
                                        "Expected list of "
                                        "NewPartitions objects");
                        goto err;
                }

                c_objs[i] = rd_kafka_NewPartitions_new(newp->topic,
                                                       newp->new_total_count,
                                                       errstr, sizeof(errstr));
                if (!c_objs[i]) {
                        PyErr_Format(PyExc_ValueError,
                                     "Invalid NewPartitions(%s): %s",
                                     newp->topic, errstr);
                        goto err;
                }

                if (newp->replica_assignment &&
                    !Admin_set_replica_assignment(
                            "CreatePartitions", (void *)c_objs[i],
                            newp->replica_assignment,
                            1, newp->new_total_count,
                            "new_total_count - "
                            "existing partition count")) {
                        i++;
                        goto err; /* Exception raised by set_..() */
                }
        }


        /* Use librdkafka's background thread queue to automatically dispatch
         * Admin_background_event_cb() when the admin operation is finished. */
        rkqu = rd_kafka_queue_get_background(self->rk);

        /*
         * Call CreatePartitions
         *
         * We need to set up a CallState and release GIL here since
         * the event_cb may be triggered immediately.
         */
        CallState_begin(self, &cs);
        rd_kafka_CreatePartitions(self->rk, c_objs, tcnt, c_options, rkqu);
        CallState_end(self, &cs);

        rd_kafka_NewPartitions_destroy_array(c_objs, tcnt);
        rd_kafka_AdminOptions_destroy(c_options);
        free(c_objs);
        rd_kafka_queue_destroy(rkqu); /* drop reference from get_background */

        Py_RETURN_NONE;

 err:
        rd_kafka_NewPartitions_destroy_array(c_objs, i);
        rd_kafka_AdminOptions_destroy(c_options);
        free(c_objs);
        Py_DECREF(future); /* from options_to_c() */

        return NULL;
}


/**
 * @brief describe_configs
 */
static PyObject *Admin_describe_configs (Handle *self, PyObject *args,
                                         PyObject *kwargs) {
        PyObject *resources, *future;
        static char *kws[] = { "resources",
                               "future",
                               /* options */
                               "request_timeout",
                               "broker",
                               NULL };
        struct Admin_options options = Admin_options_INITIALIZER;
        rd_kafka_AdminOptions_t *c_options = NULL;
        PyObject *ConfigResource_type;
        int cnt, i;
        rd_kafka_ConfigResource_t **c_objs;
        rd_kafka_queue_t *rkqu;
        CallState cs;

        /* resources is a list of ConfigResource objects. */
        if (!PyArg_ParseTupleAndKeywords(args, kwargs, "OO|fi", kws,
                                         &resources, &future,
                                         &options.request_timeout,
                                         &options.broker))
                return NULL;

        if (!PyList_Check(resources) ||
            (cnt = (int)PyList_Size(resources)) < 1) {
                PyErr_SetString(PyExc_ValueError,
                                "Expected non-empty list of ConfigResource "
                                "objects");
                return NULL;
        }

        c_options = Admin_options_to_c(self, RD_KAFKA_ADMIN_OP_DESCRIBECONFIGS,
                                       &options, future);
        if (!c_options)
                return NULL; /* Exception raised by options_to_c() */

        /* Look up the ConfigResource class so we can check if the provided
         * topics are of correct type.
         * Since this is not in the fast path we treat ourselves
         * to the luxury of looking up this for each call. */
        ConfigResource_type = cfl_PyObject_lookup("confluent_kafka.admin",
                                                  "ConfigResource");
        if (!ConfigResource_type) {
                rd_kafka_AdminOptions_destroy(c_options);
                return NULL; /* Exception raised by lookup() */
        }

        /* options_to_c() sets future as the opaque, which is used in the
         * event_cb to set the results on the future as the admin operation
         * is finished, so we need to keep our own refcount. */
        Py_INCREF(future);

        /*
         * Parse the list of ConfigResources and convert to
         * corresponding C types.
         */
        c_objs = malloc(sizeof(*c_objs) * cnt);

        for (i = 0 ; i < cnt ; i++) {
                PyObject *res = PyList_GET_ITEM(resources, i);
                int r;
                int restype;
                char *resname;

                r = PyObject_IsInstance(res, ConfigResource_type);
                if (r == -1)
                        goto err; /* Exception raised by IsInstance() */
                else if (r == 0) {
                        PyErr_SetString(PyExc_ValueError,
                                        "Expected list of "
                                        "ConfigResource objects");
                        goto err;
                }

                if (!cfl_PyObject_GetInt(res, "restype_int", &restype, 0, 0))
                        goto err;

                if (!cfl_PyObject_GetString(res, "name", &resname, NULL, 0, 0))
                        goto err;

                c_objs[i] = rd_kafka_ConfigResource_new(
                        (rd_kafka_ResourceType_t)restype, resname);
                if (!c_objs[i]) {
                        PyErr_Format(PyExc_ValueError,
                                     "Invalid ConfigResource(%d,%s)",
                                     restype, resname);
                        free(resname);
                        goto err;
                }
                free(resname);
        }


        /* Use librdkafka's background thread queue to automatically dispatch
         * Admin_background_event_cb() when the admin operation is finished. */
        rkqu = rd_kafka_queue_get_background(self->rk);

        /*
         * Call DescribeConfigs
         *
         * We need to set up a CallState and release GIL here since
         * the event_cb may be triggered immediately.
         */
        CallState_begin(self, &cs);
        rd_kafka_DescribeConfigs(self->rk, c_objs, cnt, c_options, rkqu);
        CallState_end(self, &cs);

        rd_kafka_ConfigResource_destroy_array(c_objs, cnt);
        rd_kafka_AdminOptions_destroy(c_options);
        free(c_objs);
        rd_kafka_queue_destroy(rkqu); /* drop reference from get_background */

        Py_DECREF(ConfigResource_type); /* from lookup() */

        Py_RETURN_NONE;

 err:
        rd_kafka_ConfigResource_destroy_array(c_objs, i);
        rd_kafka_AdminOptions_destroy(c_options);
        free(c_objs);
        Py_DECREF(ConfigResource_type); /* from lookup() */
        Py_DECREF(future); /* from options_to_c() */

        return NULL;
}

static PyObject *Admin_incremental_alter_configs(Handle *self,PyObject *args,PyObject *kwargs) {
        PyObject *resources, *future;
        PyObject *validate_only_obj = NULL;
        static char *kws[] = { "resources",
                               "future",
                               /* options */
                               "validate_only",
                               "request_timeout",
                               "broker",
                               NULL };
        struct Admin_options options = Admin_options_INITIALIZER;
        rd_kafka_AdminOptions_t *c_options = NULL;
        PyObject *ConfigResource_type, *ConfigEntry_type;
        int cnt, i;
        rd_kafka_ConfigResource_t **c_objs;
        rd_kafka_queue_t *rkqu;
        CallState cs;

        /* resources is a list of ConfigResource objects. */
        if (!PyArg_ParseTupleAndKeywords(args, kwargs, "OO|Ofi", kws,
                                         &resources, &future,
                                         &validate_only_obj,
                                         &options.request_timeout,
                                         &options.broker))
                return NULL;

        if (!PyList_Check(resources) ||
            (cnt = (int)PyList_Size(resources)) < 1) {
                PyErr_SetString(PyExc_ValueError,
                                "Expected non-empty list of ConfigResource "
                                "objects");
                return NULL;
        }

        if (validate_only_obj &&
            !cfl_PyBool_get(validate_only_obj, "validate_only",
                            &options.validate_only))
                return NULL;
        c_options = Admin_options_to_c(self, RD_KAFKA_ADMIN_OP_INCREMENTALALTERCONFIGS,
                                       &options, future);
        if (!c_options)
                return NULL; /* Exception raised by options_to_c() */

        /* Look up the ConfigResource class so we can check if the provided
         * topics are of correct type.
         * Since this is not in the fast path we treat ourselves
         * to the luxury of looking up this for each call. */
        ConfigResource_type = cfl_PyObject_lookup("confluent_kafka.admin",
                                                  "ConfigResource");
        if (!ConfigResource_type) {
                rd_kafka_AdminOptions_destroy(c_options);
                return NULL; /* Exception raised by find() */
        }

        ConfigEntry_type = cfl_PyObject_lookup("confluent_kafka.admin",
                                                  "ConfigEntry");
        if (!ConfigEntry_type) {
                Py_DECREF(ConfigResource_type);
                rd_kafka_AdminOptions_destroy(c_options);
                return NULL; /* Exception raised by find() */
        }

        /* options_to_c() sets future as the opaque, which is used in the
         * event_cb to set the results on the future as the admin operation
         * is finished, so we need to keep our own refcount. */
        Py_INCREF(future);

        /*
         * Parse the list of ConfigResources and convert to
         * corresponding C types.
         */
        c_objs = malloc(sizeof(*c_objs) * cnt);

        for (i = 0 ; i < cnt ; i++) {
                PyObject *res = PyList_GET_ITEM(resources, i);
                int r;
                int restype;
                char *resname;
                PyObject *incremental_configs;

                r = PyObject_IsInstance(res, ConfigResource_type);
                if (r == -1)
                        goto err; /* Exception raised by IsInstance() */
                else if (r == 0) {
                        PyErr_SetString(PyExc_ValueError,
                                        "Expected list of "
                                        "ConfigResource objects");
                        goto err;
                }

                if (!cfl_PyObject_GetInt(res, "restype_int", &restype, 0, 0))
                        goto err;

                if (!cfl_PyObject_GetString(res, "name", &resname, NULL, 0, 0))
                        goto err;

                c_objs[i] = rd_kafka_ConfigResource_new(
                        (rd_kafka_ResourceType_t)restype, resname);
                if (!c_objs[i]) {
                        PyErr_Format(PyExc_ValueError,
                                     "Invalid ConfigResource(%d,%s)",
                                     restype, resname);
                        free(resname);
                        goto err;
                }
                free(resname);
                /*
                 * Translate and apply config entries in the various dicts.
                 */
                if (!cfl_PyObject_GetAttr(res, "incremental_configs",
                                          &incremental_configs,
                                          &PyList_Type, 1, 0)) {
                        i++;
                        goto err;
                }
                if (!Admin_incremental_config_to_c(incremental_configs,
                                                   c_objs[i],
                                                   ConfigEntry_type)) {
                        Py_DECREF(incremental_configs);
                        i++;
                        goto err;
                }
                Py_DECREF(incremental_configs);
        }


        /* Use librdkafka's background thread queue to automatically dispatch
         * Admin_background_event_cb() when the admin operation is finished. */
        rkqu = rd_kafka_queue_get_background(self->rk);

        /*
         * Call AlterConfigs
         *
         * We need to set up a CallState and release GIL here since
         * the event_cb may be triggered immediately.
         */
        CallState_begin(self, &cs);
        rd_kafka_IncrementalAlterConfigs(self->rk, c_objs, cnt, c_options, rkqu);
        CallState_end(self, &cs);

        rd_kafka_ConfigResource_destroy_array(c_objs, cnt);
        rd_kafka_AdminOptions_destroy(c_options);
        free(c_objs);
        rd_kafka_queue_destroy(rkqu); /* drop reference from get_background */

        Py_DECREF(ConfigResource_type); /* from lookup() */
        Py_DECREF(ConfigEntry_type); /* from lookup() */

        Py_RETURN_NONE;

 err:
        rd_kafka_ConfigResource_destroy_array(c_objs, i);
        rd_kafka_AdminOptions_destroy(c_options);
        free(c_objs);
        Py_DECREF(ConfigResource_type); /* from lookup() */
        Py_DECREF(ConfigEntry_type); /* from lookup() */
        Py_DECREF(future); /* from options_to_c() */

        return NULL;
}


/**
 * @brief alter_configs
 */
static PyObject *Admin_alter_configs (Handle *self, PyObject *args,
                                         PyObject *kwargs) {
        PyObject *resources, *future;
        PyObject *validate_only_obj = NULL;
        static char *kws[] = { "resources",
                               "future",
                               /* options */
                               "validate_only",
                               "request_timeout",
                               "broker",
                               NULL };
        struct Admin_options options = Admin_options_INITIALIZER;
        rd_kafka_AdminOptions_t *c_options = NULL;
        PyObject *ConfigResource_type;
        int cnt, i;
        rd_kafka_ConfigResource_t **c_objs;
        rd_kafka_queue_t *rkqu;
        CallState cs;

        /* resources is a list of ConfigResource objects. */
        if (!PyArg_ParseTupleAndKeywords(args, kwargs, "OO|Ofi", kws,
                                         &resources, &future,
                                         &validate_only_obj,
                                         &options.request_timeout,
                                         &options.broker))
                return NULL;

        if (!PyList_Check(resources) ||
            (cnt = (int)PyList_Size(resources)) < 1) {
                PyErr_SetString(PyExc_ValueError,
                                "Expected non-empty list of ConfigResource "
                                "objects");
                return NULL;
        }

        if (validate_only_obj &&
            !cfl_PyBool_get(validate_only_obj, "validate_only",
                            &options.validate_only))
                return NULL;

        c_options = Admin_options_to_c(self, RD_KAFKA_ADMIN_OP_ALTERCONFIGS,
                                       &options, future);
        if (!c_options)
                return NULL; /* Exception raised by options_to_c() */

        /* Look up the ConfigResource class so we can check if the provided
         * topics are of correct type.
         * Since this is not in the fast path we treat ourselves
         * to the luxury of looking up this for each call. */
        ConfigResource_type = cfl_PyObject_lookup("confluent_kafka.admin",
                                                  "ConfigResource");
        if (!ConfigResource_type) {
                rd_kafka_AdminOptions_destroy(c_options);
                return NULL; /* Exception raised by find() */
        }

        /* options_to_c() sets future as the opaque, which is used in the
         * event_cb to set the results on the future as the admin operation
         * is finished, so we need to keep our own refcount. */
        Py_INCREF(future);

        /*
         * Parse the list of ConfigResources and convert to
         * corresponding C types.
         */
        c_objs = malloc(sizeof(*c_objs) * cnt);

        for (i = 0 ; i < cnt ; i++) {
                PyObject *res = PyList_GET_ITEM(resources, i);
                int r;
                int restype;
                char *resname;
                PyObject *dict;

                r = PyObject_IsInstance(res, ConfigResource_type);
                if (r == -1)
                        goto err; /* Exception raised by IsInstance() */
                else if (r == 0) {
                        PyErr_SetString(PyExc_ValueError,
                                        "Expected list of "
                                        "ConfigResource objects");
                        goto err;
                }

                if (!cfl_PyObject_GetInt(res, "restype_int", &restype, 0, 0))
                        goto err;

                if (!cfl_PyObject_GetString(res, "name", &resname, NULL, 0, 0))
                        goto err;

                c_objs[i] = rd_kafka_ConfigResource_new(
                        (rd_kafka_ResourceType_t)restype, resname);
                if (!c_objs[i]) {
                        PyErr_Format(PyExc_ValueError,
                                     "Invalid ConfigResource(%d,%s)",
                                     restype, resname);
                        free(resname);
                        goto err;
                }
                free(resname);

                /*
                 * Translate and apply config entries in the various dicts.
                 */
                if (!cfl_PyObject_GetAttr(res, "set_config_dict", &dict,
                                          &PyDict_Type, 1, 0)) {
                        i++;
                        goto err;
                }
                if (!Admin_config_dict_to_c(c_objs[i], dict, "set_config")) {
                        Py_DECREF(dict);
                        i++;
                        goto err;
                }
                Py_DECREF(dict);
        }


        /* Use librdkafka's background thread queue to automatically dispatch
         * Admin_background_event_cb() when the admin operation is finished. */
        rkqu = rd_kafka_queue_get_background(self->rk);

        /*
         * Call AlterConfigs
         *
         * We need to set up a CallState and release GIL here since
         * the event_cb may be triggered immediately.
         */
        CallState_begin(self, &cs);
        rd_kafka_AlterConfigs(self->rk, c_objs, cnt, c_options, rkqu);
        CallState_end(self, &cs);

        rd_kafka_ConfigResource_destroy_array(c_objs, cnt);
        rd_kafka_AdminOptions_destroy(c_options);
        free(c_objs);
        rd_kafka_queue_destroy(rkqu); /* drop reference from get_background */

        Py_DECREF(ConfigResource_type); /* from lookup() */

        Py_RETURN_NONE;

 err:
        rd_kafka_ConfigResource_destroy_array(c_objs, i);
        rd_kafka_AdminOptions_destroy(c_options);
        free(c_objs);
        Py_DECREF(ConfigResource_type); /* from lookup() */
        Py_DECREF(future); /* from options_to_c() */

        return NULL;
}


/**
 * @brief create_acls
 */
static PyObject *Admin_create_acls (Handle *self, PyObject *args, PyObject *kwargs) {
        PyObject *acls_list, *future;
        int cnt, i = 0;
        struct Admin_options options = Admin_options_INITIALIZER;
        PyObject *AclBinding_type = NULL;
        rd_kafka_AdminOptions_t *c_options = NULL;
        rd_kafka_AclBinding_t **c_objs = NULL;
        CallState cs;
        rd_kafka_queue_t *rkqu;
        char errstr[512];

        static char *kws[] = {"acls",
                             "future",
                             /* options */
                             "request_timeout",
                             NULL};

        if (!PyArg_ParseTupleAndKeywords(args, kwargs, "OO|f", kws,
                                         &acls_list,
                                         &future,
                                         &options.request_timeout))
                goto err;

        if (!PyList_Check(acls_list) ||
            (cnt = (int)PyList_Size(acls_list)) < 1) {
                PyErr_SetString(PyExc_ValueError,
                        "Expected non-empty list of AclBinding "
                        "objects");
                goto err;
        }


        /* Look up the AclBinding class so we can check if the provided
         * topics are of correct type.
         * Since this is not in the fast path we treat ourselves
         * to the luxury of looking up this for each call. */
        AclBinding_type = cfl_PyObject_lookup("confluent_kafka.admin",
                                                  "AclBinding");
        if (!AclBinding_type) {
                goto err;
        }

        c_options = Admin_options_to_c(self, RD_KAFKA_ADMIN_OP_CREATEACLS,
                                       &options, future);
        if (!c_options)
                goto err; /* Exception raised by options_to_c() */

        /* options_to_c() sets future as the opaque, which is used in the
         * background_event_cb to set the results on the future as the
         * admin operation is finished, so we need to keep our own refcount. */
        Py_INCREF(future);

        /*
         * Parse the list of AclBinding and convert to
         * corresponding C types.
         */
        c_objs = malloc(sizeof(*c_objs) * cnt);

        for (i = 0 ; i < cnt ; i++) {
                int r;
                PyObject *res = PyList_GET_ITEM(acls_list, i);

                r = PyObject_IsInstance(res, AclBinding_type);
                if (r == -1)
                        goto err; /* Exception raised by IsInstance() */
                else if (r == 0) {
                        PyErr_SetString(PyExc_ValueError,
                                        "Expected list of "
                                        "AclBinding objects");
                        goto err;
                }


                c_objs[i] = Admin_py_to_c_AclBinding(res, errstr, sizeof(errstr));
                if (!c_objs[i]) {
                        PyErr_SetString(PyExc_ValueError, errstr);
                        goto err;
                }
        }

        /* Use librdkafka's background thread queue to automatically dispatch
        * Admin_background_event_cb() when the admin operation is finished. */
        rkqu = rd_kafka_queue_get_background(self->rk);

        /*
         * Call CreateAcls
         *
         * We need to set up a CallState and release GIL here since
         * the event_cb may be triggered immediately.
         */
        CallState_begin(self, &cs);
        rd_kafka_CreateAcls(self->rk, c_objs, cnt, c_options, rkqu);
        CallState_end(self, &cs);

        rd_kafka_queue_destroy(rkqu); /* drop reference from get_background */
        rd_kafka_AclBinding_destroy_array(c_objs, cnt);
        free(c_objs);
        Py_DECREF(AclBinding_type); /* from lookup() */
        rd_kafka_AdminOptions_destroy(c_options);

        Py_RETURN_NONE;
err:
        if (c_objs) {
                rd_kafka_AclBinding_destroy_array(c_objs, i);
                free(c_objs);
        }
        if (AclBinding_type) Py_DECREF(AclBinding_type);
        if (c_options) {
                rd_kafka_AdminOptions_destroy(c_options);
                Py_DECREF(future);
        }
        return NULL;
}


static const char Admin_create_acls_doc[] = PyDoc_STR(
        ".. py:function:: create_acls(acl_bindings, future, [request_timeout])\n"
        "\n"
        "  Create a list of ACL bindings.\n"
        "\n"
        "  This method should not be used directly, use confluent_kafka.AdminClient.create_acls()\n"
);


/**
 * @brief describe_acls
 */
static PyObject *Admin_describe_acls (Handle *self, PyObject *args, PyObject *kwargs) {
        PyObject *acl_binding_filter, *future;
        int r;
        struct Admin_options options = Admin_options_INITIALIZER;
        PyObject *AclBindingFilter_type = NULL;
        rd_kafka_AdminOptions_t *c_options = NULL;
        rd_kafka_AclBindingFilter_t *c_obj = NULL;
        CallState cs;
        rd_kafka_queue_t *rkqu;
        char errstr[512];

        static char *kws[] = {"acl_binding_filter",
                             "future",
                             /* options */
                             "request_timeout",
                             NULL};

        if (!PyArg_ParseTupleAndKeywords(args, kwargs, "OO|f", kws,
                                         &acl_binding_filter,
                                         &future,
                                         &options.request_timeout))
                goto err;


        /* Look up the AclBindingFilter class so we can check if the provided
         * topics are of correct type.
         * Since this is not in the fast path we treat ourselves
         * to the luxury of looking up this for each call. */
        AclBindingFilter_type = cfl_PyObject_lookup("confluent_kafka.admin",
                                                  "AclBindingFilter");
        if (!AclBindingFilter_type) {
                goto err;
        }

        c_options = Admin_options_to_c(self, RD_KAFKA_ADMIN_OP_CREATEACLS,
                                       &options, future);
        if (!c_options)
                goto err; /* Exception raised by options_to_c() */

        /* options_to_c() sets future as the opaque, which is used in the
         * background_event_cb to set the results on the future as the
         * admin operation is finished, so we need to keep our own refcount. */
        Py_INCREF(future);

        /*
         * convert the AclBindingFilter to the
         * corresponding C type.
         */
        r = PyObject_IsInstance(acl_binding_filter, AclBindingFilter_type);
        if (r == -1)
                goto err; /* Exception raised by IsInstance() */
        else if (r == 0) {
                PyErr_SetString(PyExc_TypeError,
                                "Expected an "
                                "AclBindingFilter object");
                goto err;
        }

        c_obj = Admin_py_to_c_AclBindingFilter(acl_binding_filter, errstr, sizeof(errstr));
        if (!c_obj) {
                PyErr_SetString(PyExc_ValueError, errstr);
                goto err;
        }

        /* Use librdkafka's background thread queue to automatically dispatch
        * Admin_background_event_cb() when the admin operation is finished. */
        rkqu = rd_kafka_queue_get_background(self->rk);

        /*
         * Call DeleteAcls
         *
         * We need to set up a CallState and release GIL here since
         * the event_cb may be triggered immediately.
         */
        CallState_begin(self, &cs);
        rd_kafka_DescribeAcls(self->rk, c_obj, c_options, rkqu);
        CallState_end(self, &cs);

        rd_kafka_queue_destroy(rkqu); /* drop reference from get_background */
        rd_kafka_AclBinding_destroy(c_obj);
        Py_DECREF(AclBindingFilter_type); /* from lookup() */
        rd_kafka_AdminOptions_destroy(c_options);
        Py_RETURN_NONE;
err:
        if(AclBindingFilter_type) Py_DECREF(AclBindingFilter_type);
        if(c_options) {
                rd_kafka_AdminOptions_destroy(c_options);
                Py_DECREF(future);
        }
        return NULL;
}


static const char Admin_describe_acls_doc[] = PyDoc_STR(
        ".. py:function:: describe_acls(acl_binding_filter, future, [request_timeout])\n"
        "\n"
        "  Get a list of ACL bindings matching an ACL binding filter.\n"
        "\n"
        "  This method should not be used directly, use confluent_kafka.AdminClient.describe_acls()\n"
);

/**
 * @brief delete_acls
 */
static PyObject *Admin_delete_acls (Handle *self, PyObject *args, PyObject *kwargs) {
        PyObject *acls_list, *future;
        int cnt, i = 0;
        struct Admin_options options = Admin_options_INITIALIZER;
        PyObject *AclBindingFilter_type = NULL;
        rd_kafka_AdminOptions_t *c_options = NULL;
        rd_kafka_AclBindingFilter_t **c_objs = NULL;
        CallState cs;
        rd_kafka_queue_t *rkqu;
        char errstr[512];

        static char *kws[] = {"acls",
                             "future",
                             /* options */
                             "request_timeout",
                             NULL};

        if (!PyArg_ParseTupleAndKeywords(args, kwargs, "OO|f", kws,
                                         &acls_list,
                                         &future,
                                         &options.request_timeout))
                goto err;

        if (!PyList_Check(acls_list) ||
            (cnt = (int)PyList_Size(acls_list)) < 1) {
                PyErr_SetString(PyExc_ValueError,
                        "Expected non-empty list of AclBindingFilter "
                        "objects");
                goto err;
        }


        /* Look up the AclBindingFilter class so we can check if the provided
         * topics are of correct type.
         * Since this is not in the fast path we treat ourselves
         * to the luxury of looking up this for each call. */
        AclBindingFilter_type = cfl_PyObject_lookup("confluent_kafka.admin",
                                                  "AclBindingFilter");
        if (!AclBindingFilter_type) {
                goto err;
        }

        c_options = Admin_options_to_c(self, RD_KAFKA_ADMIN_OP_DELETEACLS,
                                       &options, future);
        if (!c_options)
                goto err; /* Exception raised by options_to_c() */

        /* options_to_c() sets future as the opaque, which is used in the
         * background_event_cb to set the results on the future as the
         * admin operation is finished, so we need to keep our own refcount. */
        Py_INCREF(future);

        /*
         * Parse the list of AclBindingFilter and convert to
         * corresponding C types.
         */
        c_objs = malloc(sizeof(*c_objs) * cnt);

        for (i = 0 ; i < cnt ; i++) {
                int r;
                PyObject *res = PyList_GET_ITEM(acls_list, i);

                r = PyObject_IsInstance(res, AclBindingFilter_type);
                if (r == -1)
                        goto err; /* Exception raised by IsInstance() */
                else if (r == 0) {
                        PyErr_SetString(PyExc_ValueError,
                                        "Expected list of "
                                        "AclBindingFilter objects");
                        goto err;
                }


                c_objs[i] = Admin_py_to_c_AclBindingFilter(res, errstr, sizeof(errstr));
                if (!c_objs[i]) {
                        PyErr_SetString(PyExc_ValueError, errstr);
                        goto err;
                }
        }

        /* Use librdkafka's background thread queue to automatically dispatch
        * Admin_background_event_cb() when the admin operation is finished. */
        rkqu = rd_kafka_queue_get_background(self->rk);

        /*
         * Call DeleteAcls
         *
         * We need to set up a CallState and release GIL here since
         * the event_cb may be triggered immediately.
         */
        CallState_begin(self, &cs);
        rd_kafka_DeleteAcls(self->rk, c_objs, cnt, c_options, rkqu);
        CallState_end(self, &cs);

        rd_kafka_queue_destroy(rkqu); /* drop reference from get_background */
        rd_kafka_AclBinding_destroy_array(c_objs, cnt);
        free(c_objs);
        Py_DECREF(AclBindingFilter_type); /* from lookup() */
        rd_kafka_AdminOptions_destroy(c_options);

        Py_RETURN_NONE;
err:
        if (c_objs) {
                rd_kafka_AclBinding_destroy_array(c_objs, i);
                free(c_objs);
        }
        if(AclBindingFilter_type) Py_DECREF(AclBindingFilter_type);
        if (c_options) {
                rd_kafka_AdminOptions_destroy(c_options);
                Py_DECREF(future);
        }
        return NULL;
}


static const char Admin_delete_acls_doc[] = PyDoc_STR(
        ".. py:function:: delete_acls(acl_binding_filters, future, [request_timeout])\n"
        "\n"
        "  Deletes ACL bindings matching one or more ACL binding filter.\n"
        "\n"
        "  This method should not be used directly, use confluent_kafka.AdminClient.delete_acls()\n"
);

/**
 * @brief List consumer groups
 */
PyObject *Admin_list_consumer_groups (Handle *self, PyObject *args, PyObject *kwargs) {
        PyObject *future, *states_int = NULL;
        struct Admin_options options = Admin_options_INITIALIZER;
        rd_kafka_AdminOptions_t *c_options = NULL;
        CallState cs;
        rd_kafka_queue_t *rkqu;
        rd_kafka_consumer_group_state_t *c_states = NULL;
        int states_cnt = 0;
        int i = 0;

        static char *kws[] = {"future",
                             /* options */
                             "states_int",
                             "request_timeout",
                             NULL};

        if (!PyArg_ParseTupleAndKeywords(args, kwargs, "O|Of", kws,
                                         &future,
                                         &states_int,
                                         &options.request_timeout)) {
                goto err;
        }

        if(states_int != NULL && states_int != Py_None) {
                if(!PyList_Check(states_int)) {
                        PyErr_SetString(PyExc_ValueError,
                                "states must of type list");
                        goto err;
                }

                states_cnt = (int)PyList_Size(states_int);

                if(states_cnt > 0) {
                        c_states = (rd_kafka_consumer_group_state_t *)
                                        malloc(states_cnt*sizeof(rd_kafka_consumer_group_state_t));
                        for(i = 0 ; i < states_cnt ; i++) {
                                PyObject *state = PyList_GET_ITEM(states_int, i);
                                if(!cfl_PyInt_Check(state)) {
                                        PyErr_SetString(PyExc_ValueError,
                                                "Element of states must be a valid state");
                                        goto err;
                                }
                                c_states[i] = (rd_kafka_consumer_group_state_t) cfl_PyInt_AsInt(state);
                        }
                        options.states = c_states;
                        options.states_cnt = states_cnt;
                }
        }

        c_options = Admin_options_to_c(self, RD_KAFKA_ADMIN_OP_LISTCONSUMERGROUPS,
                                       &options, future);
        if (!c_options)  {
                goto err; /* Exception raised by options_to_c() */
        }

        /* options_to_c() sets future as the opaque, which is used in the
         * background_event_cb to set the results on the future as the
         * admin operation is finished, so we need to keep our own refcount. */
        Py_INCREF(future);

        /* Use librdkafka's background thread queue to automatically dispatch
        * Admin_background_event_cb() when the admin operation is finished. */
        rkqu = rd_kafka_queue_get_background(self->rk);

        /*
         * Call ListConsumerGroupOffsets
         *
         * We need to set up a CallState and release GIL here since
         * the event_cb may be triggered immediately.
         */
        CallState_begin(self, &cs);
        rd_kafka_ListConsumerGroups(self->rk, c_options, rkqu);
        CallState_end(self, &cs);

        if(c_states) {
                free(c_states);
        }
        rd_kafka_queue_destroy(rkqu); /* drop reference from get_background */
        rd_kafka_AdminOptions_destroy(c_options);

        Py_RETURN_NONE;
err:
        if(c_states) {
                free(c_states);
        }
        if (c_options) {
                rd_kafka_AdminOptions_destroy(c_options);
                Py_DECREF(future);
        }
        return NULL;
}
const char Admin_list_consumer_groups_doc[] = PyDoc_STR(
        ".. py:function:: list_consumer_groups(future, [states_int], [request_timeout])\n"
        "\n"
        "  List all the consumer groups.\n"
        "\n"
        "  This method should not be used directly, use confluent_kafka.AdminClient.list_consumer_groups()\n");


/**
 * @brief DescribeUserScramCredentials
*/
static PyObject *Admin_describe_user_scram_credentials(Handle *self, PyObject *args,
                                                       PyObject *kwargs){
        PyObject *users, *future;
        static char *kws[] = { "users",
                               "future",
                               /* options */
                               "request_timeout",
                               NULL };
        struct Admin_options options = Admin_options_INITIALIZER;
        rd_kafka_AdminOptions_t *c_options = NULL;
        int user_cnt = 0, i;
        const char **c_users = NULL;
        rd_kafka_queue_t *rkqu;
        CallState cs;

        /* users is a list of strings. */
        if (!PyArg_ParseTupleAndKeywords(args, kwargs, "OO|f", kws,
                                         &users, &future,
                                         &options.request_timeout))
                return NULL;

        if (users != Py_None && !PyList_Check(users)) {
                PyErr_SetString(PyExc_ValueError,
                                "Expected non-empty list of string "
                                "objects in 'users' parameter");
                return NULL;
        }

        c_options = Admin_options_to_c(self, RD_KAFKA_ADMIN_OP_DESCRIBEUSERSCRAMCREDENTIALS,
                                       &options, future);
        if (!c_options)
                return NULL; /* Exception raised by options_to_c() */
        /* options_to_c() sets future as the opaque, which is used in the
         * event_cb to set the results on the future as the admin operation
         * is finished, so we need to keep our own refcount. */
        Py_INCREF(future);

        if (users != Py_None) {
                user_cnt = (int)PyList_Size(users);
                if (user_cnt > 0)
                        c_users = malloc(sizeof(char *) * user_cnt);

                for (i = 0 ; i < user_cnt ; i++) {
                        PyObject *user = PyList_GET_ITEM(users, i);
                        PyObject *u_user;
                        PyObject *uo_user = NULL;

                        if (user == Py_None) {
                                PyErr_Format(PyExc_TypeError,
                                        "User %d in 'users' parameters must not "
                                        "be  None", i);
                                goto err;
                        }

                        if (!(u_user = cfl_PyObject_Unistr(user))) {
                                PyErr_Format(PyExc_ValueError,
                                        "User %d in 'users' parameters must "
                                        " be convertible to str", i);
                                goto err;
                        }

                        c_users[i] = cfl_PyUnistr_AsUTF8(u_user, &uo_user);
                        Py_XDECREF(u_user);
                        Py_XDECREF(uo_user);
                }
        }
        /* Use librdkafka's background thread queue to automatically dispatch
         * Admin_background_event_cb() when the admin operation is finished. */
        rkqu = rd_kafka_queue_get_background(self->rk);

        /*
         * Call DescribeUserScramCredentials
         *
         * We need to set up a CallState and release GIL here since
         * the event_cb may be triggered immediately.
         */
        CallState_begin(self, &cs);
        rd_kafka_DescribeUserScramCredentials(self->rk, c_users, user_cnt, c_options, rkqu);
        CallState_end(self, &cs);

        if(c_users)
                free(c_users);
        rd_kafka_queue_destroy(rkqu); /* drop reference from get_background */
        rd_kafka_AdminOptions_destroy(c_options);
        Py_RETURN_NONE;
err:
        if(c_users)
                free(c_users);
        if (c_options) {
                rd_kafka_AdminOptions_destroy(c_options);
                Py_DECREF(future);
        }
        return NULL;
}

const char describe_user_scram_credentials_doc[] = PyDoc_STR(
        ".. py:function:: describe_user_scram_credentials(users, future, [request_timeout])\n"
        "\n"
        "  Describe all the credentials for a user.\n"
        "  \n"
        "  This method should not be used directly, use confluent_kafka.AdminClient.describe_user_scram_credentials()\n");

static PyObject *Admin_alter_user_scram_credentials(Handle *self, PyObject *args,
                                                       PyObject *kwargs){
        PyObject *alterations, *future;
        static char *kws[] = { "alterations",
                               "future",
                               /* options */
                               "request_timeout",
                               NULL };
        struct Admin_options options = Admin_options_INITIALIZER;
        rd_kafka_AdminOptions_t *c_options = NULL;
        int c_alteration_cnt = 0, i;
        rd_kafka_UserScramCredentialAlteration_t **c_alterations = NULL;
        PyObject *UserScramCredentialAlteration_type = NULL;
        PyObject *UserScramCredentialUpsertion_type = NULL;
        PyObject *UserScramCredentialDeletion_type = NULL;
        PyObject *ScramCredentialInfo_type = NULL;
        PyObject *ScramMechanism_type = NULL;
        rd_kafka_queue_t *rkqu;
        CallState cs;

        PyObject *user = NULL;
        const char *c_user;
        PyObject *u_user = NULL;
        PyObject *uo_user = NULL;

        PyObject *salt = NULL;
        const unsigned char *c_salt = NULL;
        Py_ssize_t c_salt_size = 0;

        PyObject *password = NULL;
        const unsigned char *c_password;
        Py_ssize_t c_password_size;

        PyObject *scram_credential_info = NULL;
        PyObject *mechanism = NULL;
        int32_t iterations;
        int c_mechanism;

        if (!PyArg_ParseTupleAndKeywords(args, kwargs, "OO|f", kws,
                                         &alterations, &future,
                                         &options.request_timeout))
                return NULL;

        if (!PyList_Check(alterations)) {
                PyErr_SetString(PyExc_TypeError,
                                "Expected non-empty list of Alteration "
                                "objects");
                return NULL;
        }
        UserScramCredentialAlteration_type = cfl_PyObject_lookup("confluent_kafka.admin",
                                                  "UserScramCredentialAlteration");


        if (!UserScramCredentialAlteration_type) {
                        PyErr_SetString(PyExc_ImportError,
                                "Not able to load UserScramCredentialAlteration type");
                        goto err;
        }

        UserScramCredentialUpsertion_type = cfl_PyObject_lookup("confluent_kafka.admin",
                                                  "UserScramCredentialUpsertion");
        if (!UserScramCredentialUpsertion_type) {
                        PyErr_SetString(PyExc_ImportError,
                                "Not able to load UserScramCredentialUpsertion type");
                        goto err;
        }
        UserScramCredentialDeletion_type = cfl_PyObject_lookup("confluent_kafka.admin",
                                                  "UserScramCredentialDeletion");
        if (!UserScramCredentialDeletion_type) {
                        PyErr_SetString(PyExc_ImportError,
                                "Not able to load UserScramCredentialDeletion type");
                        goto err;
        }

        ScramCredentialInfo_type = cfl_PyObject_lookup("confluent_kafka.admin",
                                                  "ScramCredentialInfo");
        if (!ScramCredentialInfo_type) {
                        PyErr_SetString(PyExc_ImportError,
                                "Not able to load ScramCredentialInfo type");
                        goto err;
        }

        ScramMechanism_type = cfl_PyObject_lookup("confluent_kafka.admin",
                                                  "ScramMechanism");
        if (!ScramMechanism_type) {
                        PyErr_SetString(PyExc_ImportError,
                                "Not able to load ScramMechanism type");
                        goto err;
        }

        c_options = Admin_options_to_c(self, RD_KAFKA_ADMIN_OP_ALTERUSERSCRAMCREDENTIALS,
                                       &options, future);
        if (!c_options)
                goto err; /* Exception raised by options_to_c() */

        /* options_to_c() sets future as the opaque, which is used in the
         * event_cb to set the results on the future as the admin operation
         * is finished, so we need to keep our own refcount. */
        Py_INCREF(future);

        c_alteration_cnt = (int)PyList_Size(alterations);
        c_alterations = malloc(sizeof(rd_kafka_UserScramCredentialAlteration_t *) * c_alteration_cnt);

        for (i = 0 ; i < c_alteration_cnt ; i++) {
                PyObject *alteration = PyList_GET_ITEM(alterations, i);
                if(!PyObject_IsInstance(alteration, UserScramCredentialAlteration_type)) {
                        PyErr_Format(PyExc_TypeError,
                                     "Alteration %d: should be a UserScramCredentialAlteration"
                                     ", got %s", i,
                                     ((PyTypeObject *)PyObject_Type(alteration))->
                                     tp_name);
                        goto err;
                }

                cfl_PyObject_GetAttr(alteration, "user", &user,NULL,1,1);
                if (user == Py_None ||
                    !(u_user = cfl_PyObject_Unistr(user))) {
                        PyErr_Format(PyExc_TypeError,
                                     "Alteration %d: user field should be a string, got %s",
                                     i,
                                     ((PyTypeObject *)PyObject_Type(user))->
                                     tp_name);
                        goto err;
                }

                Py_DECREF(user);
                c_user = cfl_PyUnistr_AsUTF8(u_user, &uo_user);

                if(PyObject_IsInstance(alteration,UserScramCredentialUpsertion_type)){
                        /* Upsertion Type*/
                        cfl_PyObject_GetAttr(alteration,"scram_credential_info",&scram_credential_info,NULL,0,0);
                        if (!PyObject_IsInstance(scram_credential_info, ScramCredentialInfo_type)) {
                                PyErr_Format(PyExc_TypeError,
                                     "Alteration %d: field \"scram_credential_info\" "
                                     "should be a ScramCredentialInfo"
                                     ", got %s", i,
                                     ((PyTypeObject *)PyObject_Type(scram_credential_info))->
                                     tp_name);
                                goto err;
                        }

                        cfl_PyObject_GetInt(scram_credential_info,"iterations",&iterations,0,1);
                        cfl_PyObject_GetAttr(scram_credential_info,"mechanism", &mechanism, NULL, 0, 0);
                        if (!PyObject_IsInstance(mechanism, ScramMechanism_type)) {
                                PyErr_Format(PyExc_TypeError,
                                     "Alteration %d: field \"scram_credential_info."
                                     "mechanism\" should be a ScramMechanism"
                                     ", got %s", i,
                                     ((PyTypeObject *)PyObject_Type(mechanism))->
                                     tp_name);
                                goto err;
                        }
                        cfl_PyObject_GetInt(mechanism,"value", &c_mechanism,0,1);

                        cfl_PyObject_GetAttr(alteration,"password",&password,NULL,0,0);
                        if (Py_TYPE(password) != &PyBytes_Type) {
                                PyErr_Format(PyExc_TypeError,
                                        "Alteration %d: password field should be bytes, got %s",
                                        i,
                                        ((PyTypeObject *)PyObject_Type(password))->
                                        tp_name);
                                goto err;
                        }
                        PyBytes_AsStringAndSize(password, (char **) &c_password, &c_password_size);

                        cfl_PyObject_GetAttr(alteration,"salt",&salt,NULL,0,0);
                        if (salt != Py_None && Py_TYPE(salt) != &PyBytes_Type) {
                                PyErr_Format(PyExc_TypeError,
                                        "Alteration %d: salt field should be bytes, got %s",
                                        i,
                                        ((PyTypeObject *)PyObject_Type(salt))->
                                        tp_name);
                                goto err;
                        }
                        if (salt != Py_None) {
                                PyBytes_AsStringAndSize(salt, (char **) &c_salt, &c_salt_size);
                        }

                        c_alterations[i] = rd_kafka_UserScramCredentialUpsertion_new(c_user,
                                (rd_kafka_ScramMechanism_t) c_mechanism, iterations,
                                c_password, c_password_size,
                                c_salt, c_salt_size);

                        Py_DECREF(salt);
                        Py_DECREF(password);
                        Py_DECREF(scram_credential_info);
                        Py_DECREF(mechanism);
                        salt = NULL,
                        password = NULL,
                        scram_credential_info = NULL;
                        mechanism = NULL;

                } else if(PyObject_IsInstance(alteration,UserScramCredentialDeletion_type)){
                        /* Deletion Type*/
                        cfl_PyObject_GetAttr(alteration,"mechanism",&mechanism,NULL,0,0);
                        if (!PyObject_IsInstance(mechanism, ScramMechanism_type)) {
                                PyErr_Format(PyExc_TypeError,
                                     "Alteration %d: field \"mechanism\" "
                                     "should be a ScramMechanism"
                                     ", got %s", i,
                                     ((PyTypeObject *)PyObject_Type(mechanism))->
                                     tp_name);
                                goto err;
                        }
                        cfl_PyObject_GetInt(mechanism,"value",&c_mechanism,0,1);

                        c_alterations[i] = rd_kafka_UserScramCredentialDeletion_new(c_user,(rd_kafka_ScramMechanism_t)c_mechanism);
                        Py_DECREF(mechanism);
                        mechanism = NULL;
                }

                Py_DECREF(u_user);
                Py_XDECREF(uo_user);
        }
        /* Use librdkafka's background thread queue to automatically dispatch
         * Admin_background_event_cb() when the admin operation is finished. */
        rkqu = rd_kafka_queue_get_background(self->rk);

        /*
         * Call AlterConfigs
         *
         * We need to set up a CallState and release GIL here since
         * the event_cb may be triggered immediately.
         */
        CallState_begin(self, &cs);
        rd_kafka_AlterUserScramCredentials(self->rk, c_alterations, c_alteration_cnt, c_options, rkqu);
        CallState_end(self, &cs);

        if(c_alterations) {
                rd_kafka_UserScramCredentialAlteration_destroy_array(c_alterations, c_alteration_cnt);
                free(c_alterations);
        }
        rd_kafka_queue_destroy(rkqu); /* drop reference from get_background */
        rd_kafka_AdminOptions_destroy(c_options);
        Py_DECREF(UserScramCredentialAlteration_type); /* from lookup() */
        Py_DECREF(UserScramCredentialUpsertion_type); /* from lookup() */
        Py_DECREF(UserScramCredentialDeletion_type); /* from lookup() */
        Py_DECREF(ScramCredentialInfo_type); /* from lookup() */
        Py_DECREF(ScramMechanism_type); /* from lookup() */
        Py_RETURN_NONE;
err:

        Py_XDECREF(u_user);
        Py_XDECREF(uo_user);
        Py_XDECREF(salt);
        Py_XDECREF(password);
        Py_XDECREF(scram_credential_info);
        Py_XDECREF(mechanism);

        Py_XDECREF(UserScramCredentialAlteration_type); /* from lookup() */
        Py_XDECREF(UserScramCredentialUpsertion_type); /* from lookup() */
        Py_XDECREF(UserScramCredentialDeletion_type); /* from lookup() */
        Py_XDECREF(ScramCredentialInfo_type); /* from lookup() */
        Py_XDECREF(ScramMechanism_type); /* from lookup() */

        if(c_alterations) {
                rd_kafka_UserScramCredentialAlteration_destroy_array(c_alterations, i);
                free(c_alterations);
        }
        if (c_options) {
                rd_kafka_AdminOptions_destroy(c_options);
                Py_DECREF(future);
        }
        return NULL;
}


const char alter_user_scram_credentials_doc[] = PyDoc_STR(
        ".. py:function:: alter_user_scram_credentials(alterations, future, [request_timeout])\n"
        "\n"
        "  Alters the credentials for a user.\n"
        "  Supported : Upsertion , Deletion.\n"
        "  \n"
        "  This method should not be used directly, use confluent_kafka.AdminClient.alter_user_scram_credentials()\n");

/**
 * @brief Describe consumer groups
 */
PyObject *Admin_describe_consumer_groups (Handle *self, PyObject *args, PyObject *kwargs) {
        PyObject *future, *group_ids, *include_authorized_operations = NULL;
        struct Admin_options options = Admin_options_INITIALIZER;
        const char **c_groups = NULL;
        rd_kafka_AdminOptions_t *c_options = NULL;
        CallState cs;
        rd_kafka_queue_t *rkqu;
        int groups_cnt = 0;
        int i = 0;

        static char *kws[] = {"future",
                             "group_ids",
                             /* options */
                             "request_timeout",
                             "include_authorized_operations",
                             NULL};

        if (!PyArg_ParseTupleAndKeywords(args, kwargs, "OO|fO", kws,
                                         &group_ids,
                                         &future,
                                         &options.request_timeout,
                                         &include_authorized_operations
                                         )) {
                goto err;
        }


        if (include_authorized_operations &&
            !cfl_PyBool_get(include_authorized_operations, "include_authorized_operations",
                            &options.include_authorized_operations))
                goto err;

        if (!PyList_Check(group_ids) || (groups_cnt = (int)PyList_Size(group_ids)) < 1) {
                PyErr_SetString(PyExc_ValueError,
                                "Expected non-empty list of group_ids");
                goto err;
        }

        c_groups = malloc(sizeof(char *) * groups_cnt);

        for (i = 0 ; i < groups_cnt ; i++) {
                PyObject *group = PyList_GET_ITEM(group_ids, i);
                PyObject *ugroup;
                PyObject *uogroup = NULL;

                if (group == Py_None ||
                    !(ugroup = cfl_PyObject_Unistr(group))) {
                        PyErr_Format(PyExc_ValueError,
                                     "Expected list of group strings, "
                                     "not %s",
                                     ((PyTypeObject *)PyObject_Type(group))->
                                     tp_name);
                        goto err;
                }

                c_groups[i] = cfl_PyUnistr_AsUTF8(ugroup, &uogroup);

                Py_XDECREF(ugroup);
                Py_XDECREF(uogroup);
        }

        c_options = Admin_options_to_c(self, RD_KAFKA_ADMIN_OP_DESCRIBECONSUMERGROUPS,
                                       &options, future);
        if (!c_options)  {
                goto err; /* Exception raised by options_to_c() */
        }

        /* options_to_c() sets future as the opaque, which is used in the
         * background_event_cb to set the results on the future as the
         * admin operation is finished, so we need to keep our own refcount. */
        Py_INCREF(future);

        /* Use librdkafka's background thread queue to automatically dispatch
        * Admin_background_event_cb() when the admin operation is finished. */
        rkqu = rd_kafka_queue_get_background(self->rk);

        /*
         * Call DescribeConsumerGroups
         *
         * We need to set up a CallState and release GIL here since
         * the event_cb may be triggered immediately.
         */
        CallState_begin(self, &cs);
        rd_kafka_DescribeConsumerGroups(self->rk, c_groups, groups_cnt, c_options, rkqu);
        CallState_end(self, &cs);

        if(c_groups) {
                free(c_groups);
        }
        rd_kafka_queue_destroy(rkqu); /* drop reference from get_background */
        rd_kafka_AdminOptions_destroy(c_options);

        Py_RETURN_NONE;
err:
        if(c_groups) {
                free(c_groups);
        }
        if (c_options) {
                rd_kafka_AdminOptions_destroy(c_options);
                Py_DECREF(future);
        }
        return NULL;
}


const char Admin_describe_consumer_groups_doc[] = PyDoc_STR(
        ".. py:function:: describe_consumer_groups(future, group_ids, [request_timeout], [include_authorized_operations])\n"
        "\n"
        "  Describes the provided consumer groups.\n"
        "\n"
        "  This method should not be used directly, use confluent_kafka.AdminClient.describe_consumer_groups()\n");

/**
 * @brief Describe topics
 */
PyObject *Admin_describe_topics (Handle *self, PyObject *args, PyObject *kwargs) {
        PyObject *future, *topics, *include_authorized_operations = NULL;
        struct Admin_options options = Admin_options_INITIALIZER;
        const char **c_topics = NULL;
        rd_kafka_AdminOptions_t *c_options = NULL;
        CallState cs;
        rd_kafka_queue_t *rkqu;
        rd_kafka_TopicCollection_t *c_topic_collection = NULL;
        int topics_cnt = 0;
        int i = 0;

        static char *kws[] = {"future",
                             "topic_names",
                             /* options */
                             "request_timeout",
                             "include_authorized_operations",
                             NULL};

        if (!PyArg_ParseTupleAndKeywords(args, kwargs, "OO|fO", kws,
                                         &topics,
                                         &future,
                                         &options.request_timeout,
                                         &include_authorized_operations
                                         )) {
                goto err;
        }


        if (include_authorized_operations &&
            !cfl_PyBool_get(include_authorized_operations, "include_authorized_operations",
                            &options.include_authorized_operations))
                goto err;

        if (!PyList_Check(topics)) {
                PyErr_SetString(PyExc_TypeError,
                                "Expected a list of topics");
                goto err;
        }

        topics_cnt = PyList_Size(topics);

        if (topics_cnt) {
                c_topics = malloc(sizeof(char *) * topics_cnt);
                for (i = 0 ; i < topics_cnt ; i++) {
                        PyObject *topic = PyList_GET_ITEM(topics, i);
                        PyObject *uotopic = NULL;

                        if (topic == Py_None ||
                            !PyUnicode_Check(topic)) {
                                PyErr_Format(PyExc_TypeError,
                                        "Expected list of topics strings, "
                                        "not %s",
                                        ((PyTypeObject *)PyObject_Type(topic))->
                                        tp_name);
                                goto err;
                        }

                        c_topics[i] = cfl_PyUnistr_AsUTF8(topic, &uotopic);
                        Py_XDECREF(uotopic);

                        if (!c_topics[i][0]) {
                                PyErr_Format(PyExc_ValueError,
                                        "Empty topic name at index %d isn't "
                                        "allowed", i);
                                goto err;
                        }
                }
        }

        c_topic_collection = rd_kafka_TopicCollection_of_topic_names(c_topics, topics_cnt);
        c_options = Admin_options_to_c(self, RD_KAFKA_ADMIN_OP_DESCRIBETOPICS,
                                       &options, future);
        if (!c_options)  {
                goto err; /* Exception raised by options_to_c() */
        }

        /* options_to_c() sets future as the opaque, which is used in the
         * background_event_cb to set the results on the future as the
         * admin operation is finished, so we need to keep our own refcount. */
        Py_INCREF(future);

        /* Use librdkafka's background thread queue to automatically dispatch
        * Admin_background_event_cb() when the admin operation is finished. */
        rkqu = rd_kafka_queue_get_background(self->rk);

        /*
         * Call DescribeTopics
         *
         * We need to set up a CallState and release GIL here since
         * the event_cb may be triggered immediately.
         */
        CallState_begin(self, &cs);
        rd_kafka_DescribeTopics(self->rk, c_topic_collection, c_options, rkqu);
        CallState_end(self, &cs);

        if(c_topics) {
                free(c_topics);
        }
        if(c_topic_collection) {
                rd_kafka_TopicCollection_destroy(c_topic_collection);
        }
        rd_kafka_queue_destroy(rkqu); /* drop reference from get_background */
        rd_kafka_AdminOptions_destroy(c_options);

        Py_RETURN_NONE;
err:
        if(c_topics) {
                free(c_topics);
        }
        if(c_topic_collection) {
                rd_kafka_TopicCollection_destroy(c_topic_collection);
        }
        if (c_options) {
                rd_kafka_AdminOptions_destroy(c_options);
                Py_DECREF(future);
        }
        return NULL;
}


const char Admin_describe_topics_doc[] = PyDoc_STR(
        ".. py:function:: describe_topics(future, topic_names, [request_timeout], [include_authorized_operations])\n"
        "\n"
        "  Describes the provided topics.\n"
        "\n"
        "  This method should not be used directly, use confluent_kafka.AdminClient.describe_topics()\n");

/**
 * @brief Describe cluster
 */
PyObject *Admin_describe_cluster (Handle *self, PyObject *args, PyObject *kwargs) {
        PyObject *future, *include_authorized_operations = NULL;
        struct Admin_options options = Admin_options_INITIALIZER;
        rd_kafka_AdminOptions_t *c_options = NULL;
        CallState cs;
        rd_kafka_queue_t *rkqu;

        static char *kws[] = {"future",
                             /* options */
                             "request_timeout",
                             "include_authorized_operations",
                             NULL};

        if (!PyArg_ParseTupleAndKeywords(args, kwargs, "O|fO", kws,
                                         &future,
                                         &options.request_timeout,
                                         &include_authorized_operations
                                         )) {
                goto err;
        }


        if (include_authorized_operations &&
            !cfl_PyBool_get(include_authorized_operations, "include_authorized_operations",
                            &options.include_authorized_operations))
                goto err;

        c_options = Admin_options_to_c(self, RD_KAFKA_ADMIN_OP_DESCRIBECLUSTER,
                                       &options, future);
        if (!c_options)  {
                goto err; /* Exception raised by options_to_c() */
        }

        /* options_to_c() sets future as the opaque, which is used in the
         * background_event_cb to set the results on the future as the
         * admin operation is finished, so we need to keep our own refcount. */
        Py_INCREF(future);

        /* Use librdkafka's background thread queue to automatically dispatch
        * Admin_background_event_cb() when the admin operation is finished. */
        rkqu = rd_kafka_queue_get_background(self->rk);

        /*
         * Call DescribeCluster
         *
         * We need to set up a CallState and release GIL here since
         * the event_cb may be triggered immediately.
         */
        CallState_begin(self, &cs);
        rd_kafka_DescribeCluster(self->rk, c_options, rkqu);
        CallState_end(self, &cs);

        rd_kafka_queue_destroy(rkqu); /* drop reference from get_background */
        rd_kafka_AdminOptions_destroy(c_options);

        Py_RETURN_NONE;
err:
        if (c_options) {
                rd_kafka_AdminOptions_destroy(c_options);
                Py_DECREF(future);
        }
        return NULL;
}


const char Admin_describe_cluster_doc[] = PyDoc_STR(
        ".. py:function:: describe_cluster(future, [request_timeout], [include_authorized_operations])\n"
        "\n"
        "  Describes the cluster.\n"
        "\n"
        "  This method should not be used directly, use confluent_kafka.AdminClient.describe_cluster()\n");

/**
 * @brief Delete consumer groups offsets
 */
PyObject *Admin_delete_consumer_groups (Handle *self, PyObject *args, PyObject *kwargs) {
        PyObject *group_ids, *future;
        PyObject *group_id;
        int group_ids_cnt;
        struct Admin_options options = Admin_options_INITIALIZER;
        rd_kafka_AdminOptions_t *c_options = NULL;
        rd_kafka_DeleteGroup_t **c_delete_group_ids = NULL;
        CallState cs;
        rd_kafka_queue_t *rkqu;
        int i;

        static char *kws[] = {"group_ids",
                             "future",
                             /* options */
                             "request_timeout",
                             NULL};

        if (!PyArg_ParseTupleAndKeywords(args, kwargs, "OO|f", kws,
                                         &group_ids,
                                         &future,
                                         &options.request_timeout)) {
                goto err;
        }

        c_options = Admin_options_to_c(self, RD_KAFKA_ADMIN_OP_DELETEGROUPS,
                                       &options, future);
        if (!c_options)  {
                goto err; /* Exception raised by options_to_c() */
        }

        /* options_to_c() sets future as the opaque, which is used in the
         * background_event_cb to set the results on the future as the
         * admin operation is finished, so we need to keep our own refcount. */
        Py_INCREF(future);

        if (!PyList_Check(group_ids)) {
                PyErr_SetString(PyExc_ValueError, "Expected 'group_ids' to be a list");
                goto err;
        }

        group_ids_cnt = (int)PyList_Size(group_ids);

        c_delete_group_ids = malloc(sizeof(rd_kafka_DeleteGroup_t *) * group_ids_cnt);
        for(i = 0 ; i < group_ids_cnt ; i++) {
                group_id = PyList_GET_ITEM(group_ids, i);

                PyObject *ks, *ks8;
                const char *group_id_string;
                if (!(ks = cfl_PyObject_Unistr(group_id))) {
                        PyErr_SetString(PyExc_TypeError,
                                        "Expected element of 'group_ids' "
                                        "to be unicode string");
                        goto err;
                }

                group_id_string = cfl_PyUnistr_AsUTF8(ks, &ks8);

                Py_DECREF(ks);
                Py_XDECREF(ks8);

                c_delete_group_ids[i] = rd_kafka_DeleteGroup_new(group_id_string);
        }

        /* Use librdkafka's background thread queue to automatically dispatch
        * Admin_background_event_cb() when the admin operation is finished. */
        rkqu = rd_kafka_queue_get_background(self->rk);

        /*
         * Call DeleteGroups
         *
         * We need to set up a CallState and release GIL here since
         * the event_cb may be triggered immediately.
         */
        CallState_begin(self, &cs);
        rd_kafka_DeleteGroups(self->rk, c_delete_group_ids, group_ids_cnt, c_options, rkqu);
        CallState_end(self, &cs);

        rd_kafka_queue_destroy(rkqu); /* drop reference from get_background */
        rd_kafka_DeleteGroup_destroy_array(c_delete_group_ids, group_ids_cnt);
        free(c_delete_group_ids);
        rd_kafka_AdminOptions_destroy(c_options);

        Py_RETURN_NONE;
err:
        if (c_delete_group_ids) {
                rd_kafka_DeleteGroup_destroy_array(c_delete_group_ids, i);
                free(c_delete_group_ids);
        }
        if (c_options) {
                rd_kafka_AdminOptions_destroy(c_options);
                Py_DECREF(future);
        }
        return NULL;
}


const char Admin_delete_consumer_groups_doc[] = PyDoc_STR(
        ".. py:function:: delete_consumer_groups(request, future, [request_timeout])\n"
        "\n"
        "  Deletes consumer groups provided in the request.\n"
        "\n"
        "  This method should not be used directly, use confluent_kafka.AdminClient.delete_consumer_groups()\n");


/**
 * @brief List consumer groups offsets
 */
PyObject *Admin_list_consumer_group_offsets (Handle *self, PyObject *args, PyObject *kwargs) {
        PyObject *request, *future, *require_stable_obj = NULL;
        int requests_cnt;
        struct Admin_options options = Admin_options_INITIALIZER;
        PyObject *ConsumerGroupTopicPartitions_type = NULL;
        rd_kafka_AdminOptions_t *c_options = NULL;
        rd_kafka_ListConsumerGroupOffsets_t **c_obj = NULL;
        rd_kafka_topic_partition_list_t *c_topic_partitions = NULL;
        CallState cs;
        rd_kafka_queue_t *rkqu;
        PyObject *topic_partitions = NULL;
        char *group_id = NULL;

        static char *kws[] = {"request",
                             "future",
                             /* options */
                             "require_stable",
                             "request_timeout",
                             NULL};

        if (!PyArg_ParseTupleAndKeywords(args, kwargs, "OO|Of", kws,
                                         &request,
                                         &future,
                                         &require_stable_obj,
                                         &options.request_timeout)) {
                goto err;
        }

        if (require_stable_obj &&
            !cfl_PyBool_get(require_stable_obj, "require_stable",
                            &options.require_stable_offsets))
                return NULL;

        c_options = Admin_options_to_c(self, RD_KAFKA_ADMIN_OP_LISTCONSUMERGROUPOFFSETS,
                                       &options, future);
        if (!c_options)  {
                goto err; /* Exception raised by options_to_c() */
        }

        /* options_to_c() sets future as the opaque, which is used in the
         * background_event_cb to set the results on the future as the
         * admin operation is finished, so we need to keep our own refcount. */
        Py_INCREF(future);

        if (PyList_Check(request) &&
            (requests_cnt = (int)PyList_Size(request)) != 1) {
                PyErr_SetString(PyExc_ValueError,
                        "Currently we support listing only 1 consumer groups offset information");
                goto err;
        }

        PyObject *single_request = PyList_GET_ITEM(request, 0);

        /* Look up the ConsumerGroupTopicPartition class so we can check if the provided
         * topics are of correct type.
         * Since this is not in the fast path we treat ourselves
         * to the luxury of looking up this for each call. */
        ConsumerGroupTopicPartitions_type = cfl_PyObject_lookup("confluent_kafka",
                                                  "ConsumerGroupTopicPartitions");
        if (!ConsumerGroupTopicPartitions_type) {
                PyErr_SetString(PyExc_ImportError,
                        "Not able to load ConsumerGroupTopicPartitions type");
                goto err;
        }

        if(!PyObject_IsInstance(single_request, ConsumerGroupTopicPartitions_type)) {
                PyErr_SetString(PyExc_ImportError,
                        "Each request should be of ConsumerGroupTopicPartitions type");
                goto err;
        }

        cfl_PyObject_GetString(single_request, "group_id", &group_id, NULL, 1, 0);

        if(group_id == NULL) {
                PyErr_SetString(PyExc_ValueError,
                        "Group name is mandatory for list consumer offset operation");
                goto err;
        }

        cfl_PyObject_GetAttr(single_request, "topic_partitions", &topic_partitions, &PyList_Type, 0, 1);

        if(topic_partitions != Py_None) {
                c_topic_partitions = py_to_c_parts(topic_partitions);
        }

        c_obj = malloc(sizeof(rd_kafka_ListConsumerGroupOffsets_t *) * requests_cnt);
        c_obj[0] = rd_kafka_ListConsumerGroupOffsets_new(group_id, c_topic_partitions);

        /* Use librdkafka's background thread queue to automatically dispatch
        * Admin_background_event_cb() when the admin operation is finished. */
        rkqu = rd_kafka_queue_get_background(self->rk);

        /*
         * Call ListConsumerGroupOffsets
         *
         * We need to set up a CallState and release GIL here since
         * the event_cb may be triggered immediately.
         */
        CallState_begin(self, &cs);
        rd_kafka_ListConsumerGroupOffsets(self->rk, c_obj, requests_cnt, c_options, rkqu);
        CallState_end(self, &cs);

        if (c_topic_partitions) {
                rd_kafka_topic_partition_list_destroy(c_topic_partitions);
        }
        rd_kafka_queue_destroy(rkqu); /* drop reference from get_background */
        rd_kafka_ListConsumerGroupOffsets_destroy_array(c_obj, requests_cnt);
        free(c_obj);
        free(group_id);
        Py_DECREF(ConsumerGroupTopicPartitions_type); /* from lookup() */
        Py_XDECREF(topic_partitions);
        rd_kafka_AdminOptions_destroy(c_options);

        Py_RETURN_NONE;
err:
        if (c_topic_partitions) {
                rd_kafka_topic_partition_list_destroy(c_topic_partitions);
        }
        if (c_obj) {
                rd_kafka_ListConsumerGroupOffsets_destroy_array(c_obj, requests_cnt);
                free(c_obj);
        }
        if (c_options) {
                rd_kafka_AdminOptions_destroy(c_options);
                Py_DECREF(future);
        }
        if(group_id) {
                free(group_id);
        }
        Py_XDECREF(topic_partitions);
        Py_XDECREF(ConsumerGroupTopicPartitions_type);
        return NULL;
}


const char Admin_list_consumer_group_offsets_doc[] = PyDoc_STR(
        ".. py:function:: list_consumer_group_offsets(request, future, [require_stable], [request_timeout])\n"
        "\n"
        "  List offset information for the consumer group and (optional) topic partition provided in the request.\n"
        "\n"
        "  This method should not be used directly, use confluent_kafka.AdminClient.list_consumer_group_offsets()\n");


/**
 * @brief Alter consumer groups offsets
 */
PyObject *Admin_alter_consumer_group_offsets (Handle *self, PyObject *args, PyObject *kwargs) {
        PyObject *request, *future;
        int requests_cnt;
        struct Admin_options options = Admin_options_INITIALIZER;
        PyObject *ConsumerGroupTopicPartitions_type = NULL;
        rd_kafka_AdminOptions_t *c_options = NULL;
        rd_kafka_AlterConsumerGroupOffsets_t **c_obj = NULL;
        rd_kafka_topic_partition_list_t *c_topic_partitions = NULL;
        CallState cs;
        rd_kafka_queue_t *rkqu;
        PyObject *topic_partitions = NULL;
        char *group_id = NULL;

        static char *kws[] = {"request",
                             "future",
                             /* options */
                             "request_timeout",
                             NULL};

        if (!PyArg_ParseTupleAndKeywords(args, kwargs, "OO|f", kws,
                                         &request,
                                         &future,
                                         &options.request_timeout)) {
                goto err;
        }

        c_options = Admin_options_to_c(self, RD_KAFKA_ADMIN_OP_ALTERCONSUMERGROUPOFFSETS,
                                       &options, future);
        if (!c_options)  {
                goto err; /* Exception raised by options_to_c() */
        }

        /* options_to_c() sets future as the opaque, which is used in the
         * background_event_cb to set the results on the future as the
         * admin operation is finished, so we need to keep our own refcount. */
        Py_INCREF(future);

        if (PyList_Check(request) &&
            (requests_cnt = (int)PyList_Size(request)) != 1) {
                PyErr_SetString(PyExc_ValueError,
                        "Currently we support alter consumer groups offset request for 1 group only");
                goto err;
        }

        PyObject *single_request = PyList_GET_ITEM(request, 0);

        /* Look up the ConsumerGroupTopicPartition class so we can check if the provided
         * topics are of correct type.
         * Since this is not in the fast path we treat ourselves
         * to the luxury of looking up this for each call. */
        ConsumerGroupTopicPartitions_type = cfl_PyObject_lookup("confluent_kafka",
                                                  "ConsumerGroupTopicPartitions");
        if (!ConsumerGroupTopicPartitions_type) {
                PyErr_SetString(PyExc_ImportError,
                        "Not able to load ConsumerGroupTopicPartitions type");
                goto err;
        }

        if(!PyObject_IsInstance(single_request, ConsumerGroupTopicPartitions_type)) {
                PyErr_SetString(PyExc_ImportError,
                        "Each request should be of ConsumerGroupTopicPartitions type");
                goto err;
        }

        cfl_PyObject_GetString(single_request, "group_id", &group_id, NULL, 1, 0);

        if(group_id == NULL) {
                PyErr_SetString(PyExc_ValueError,
                        "Group name is mandatory for alter consumer offset operation");
                goto err;
        }

        cfl_PyObject_GetAttr(single_request, "topic_partitions", &topic_partitions, &PyList_Type, 0, 1);

        if(topic_partitions != Py_None) {
                c_topic_partitions = py_to_c_parts(topic_partitions);
        }

        c_obj = malloc(sizeof(rd_kafka_AlterConsumerGroupOffsets_t *) * requests_cnt);
        c_obj[0] = rd_kafka_AlterConsumerGroupOffsets_new(group_id, c_topic_partitions);

        /* Use librdkafka's background thread queue to automatically dispatch
        * Admin_background_event_cb() when the admin operation is finished. */
        rkqu = rd_kafka_queue_get_background(self->rk);

        /*
         * Call AlterConsumerGroupOffsets
         *
         * We need to set up a CallState and release GIL here since
         * the event_cb may be triggered immediately.
         */
        CallState_begin(self, &cs);
        rd_kafka_AlterConsumerGroupOffsets(self->rk, c_obj, requests_cnt, c_options, rkqu);
        CallState_end(self, &cs);

        rd_kafka_queue_destroy(rkqu); /* drop reference from get_background */
        rd_kafka_AlterConsumerGroupOffsets_destroy_array(c_obj, requests_cnt);
        free(c_obj);
        free(group_id);
        Py_DECREF(ConsumerGroupTopicPartitions_type); /* from lookup() */
        Py_XDECREF(topic_partitions);
        rd_kafka_AdminOptions_destroy(c_options);
        rd_kafka_topic_partition_list_destroy(c_topic_partitions);

        Py_RETURN_NONE;
err:
        if (c_obj) {
                rd_kafka_AlterConsumerGroupOffsets_destroy_array(c_obj, requests_cnt);
                free(c_obj);
        }
        if (c_options) {
                rd_kafka_AdminOptions_destroy(c_options);
                Py_DECREF(future);
        }
        if(c_topic_partitions) {
                rd_kafka_topic_partition_list_destroy(c_topic_partitions);
        }
        if(group_id) {
                free(group_id);
        }
        Py_XDECREF(topic_partitions);
        Py_XDECREF(ConsumerGroupTopicPartitions_type);
        return NULL;
}


const char Admin_alter_consumer_group_offsets_doc[] = PyDoc_STR(
        ".. py:function:: alter_consumer_group_offsets(request, future, [request_timeout])\n"
        "\n"
        "  Alter offset for the consumer group and topic partition provided in the request.\n"
        "\n"
        "  This method should not be used directly, use confluent_kafka.AdminClient.alter_consumer_group_offsets()\n");


PyObject *Admin_list_offsets (Handle *self,PyObject *args, PyObject *kwargs) {
        PyObject *topic_partitions, *future;
        struct Admin_options options = Admin_options_INITIALIZER;
        rd_kafka_AdminOptions_t *c_options = NULL;
        rd_kafka_topic_partition_list_t *c_topic_partitions = NULL;
        CallState cs;
        rd_kafka_queue_t *rkqu;

        static char *kws[] = {"topic_partitions",
                             "future",
                             /* options */
                             "isolation_level_value",
                             "request_timeout",
                             NULL};

        if (!PyArg_ParseTupleAndKeywords(args, kwargs, "OO|if", kws,
                                         &topic_partitions,
                                         &future,
                                         &options.isolation_level,
                                         &options.request_timeout)) {
                goto err;
        }

        c_options = Admin_options_to_c(self, RD_KAFKA_ADMIN_OP_LISTOFFSETS,
                                       &options, future);
        if (!c_options)  {
                goto err; /* Exception raised by options_to_c() */
        }

        /* options_to_c() sets future as the opaque, which is used in the
         * background_event_cb to set the results on the future as the
         * admin operation is finished, so we need to keep our own refcount. */
        Py_INCREF(future);

        if (!PyList_Check(topic_partitions)) {
                PyErr_SetString(PyExc_ValueError,
                        "topic_partitions must be a list");
                goto err;
        }
        c_topic_partitions = py_to_c_parts(topic_partitions);

        /* Use librdkafka's background thread queue to automatically dispatch
        * Admin_background_event_cb() when the admin operation is finished. */
        rkqu = rd_kafka_queue_get_background(self->rk);

        /*
         * Call ListOffsets
         *
         * We need to set up a CallState and release GIL here since
         * the event_cb may be triggered immediately.
         */
        CallState_begin(self, &cs);
        rd_kafka_ListOffsets(self->rk, c_topic_partitions, c_options, rkqu);
        CallState_end(self, &cs);

        rd_kafka_queue_destroy(rkqu); /* drop reference from get_background */

        rd_kafka_AdminOptions_destroy(c_options);
        rd_kafka_topic_partition_list_destroy(c_topic_partitions);

        Py_RETURN_NONE;
err:
        if (c_options) {
                rd_kafka_AdminOptions_destroy(c_options);
                Py_DECREF(future);
        }
        return NULL;
}

const char Admin_list_offsets_doc[] = PyDoc_STR(
        ".. py:function:: list_offsets(topic_partitions, future, [isolation_level_value], [request_timeout])\n"
        "\n"
        "  List offset for the topic partition provided in the request.\n"
        "\n"
        "  This method should not be used directly, use confluent_kafka.AdminClient.list_offsets()\n");


/**
 * @brief Delete records 
 */
PyObject* Admin_delete_records (Handle *self,PyObject *args,PyObject *kwargs){
        PyObject *topic_partition_offset = NULL, *future;
        int del_record_cnt = 1;
        rd_kafka_DeleteRecords_t **c_obj = NULL;
        struct Admin_options options = Admin_options_INITIALIZER;
        rd_kafka_AdminOptions_t *c_options = NULL;
        rd_kafka_topic_partition_list_t *c_topic_partition_offset = NULL;
        CallState cs;
        rd_kafka_queue_t *rkqu;

        static char *kws[] = {"topic_partition_offset",
                             "future",
                             /* options */
                             "request_timeout",
                             "operation_timeout",
                             NULL};

        if (!PyArg_ParseTupleAndKeywords(args, kwargs, "OO|ff", kws,
                                         &topic_partition_offset,
                                         &future,
                                         &options.request_timeout,
                                         &options.operation_timeout)) {
                goto err;
        }

        c_options = Admin_options_to_c(self, RD_KAFKA_ADMIN_OP_DELETERECORDS,
                                       &options, future);
        if (!c_options)  {
                goto err; /* Exception raised by options_to_c() */
        }

        /* options_to_c() sets future as the opaque, which is used in the
         * background_event_cb to set the results on the future as the
         * admin operation is finished, so we need to keep our own refcount. */
        Py_INCREF(future);

        if (!PyList_Check(topic_partition_offset)) {
                PyErr_SetString(PyExc_ValueError,
                        "topic_partitions_offset must be a list");
                goto err;
        }
        c_topic_partition_offset = py_to_c_parts(topic_partition_offset);
        
        c_obj = malloc(sizeof(rd_kafka_DeleteRecords_t *) * del_record_cnt);
        c_obj[0] = rd_kafka_DeleteRecords_new(c_topic_partition_offset);

        /* Use librdkafka's background thread queue to automatically dispatch
        * Admin_background_event_cb() when the admin operation is finished. */
        rkqu = rd_kafka_queue_get_background(self->rk);

        /*
         * Call DeleteRecords
         *
         * We need to set up a CallState and release GIL here since
         * the event_cb may be triggered immediately.
         */
        CallState_begin(self, &cs);
        rd_kafka_DeleteRecords(self->rk,c_obj, del_record_cnt, c_options,rkqu);
        CallState_end(self,&cs);

        rd_kafka_queue_destroy(rkqu); /* drop reference from get_background */

        rd_kafka_AdminOptions_destroy(c_options);
        rd_kafka_DeleteRecords_destroy_array(c_obj, del_record_cnt);
        free(c_obj);

        rd_kafka_topic_partition_list_destroy(c_topic_partition_offset);     
        Py_XDECREF(topic_partition_offset);
        
        Py_RETURN_NONE;
err: 
        if (c_obj) {
                rd_kafka_DeleteRecords_destroy_array(c_obj, del_record_cnt);
                free(c_obj);
        }
        if (c_options) {
                rd_kafka_AdminOptions_destroy(c_options);
                Py_DECREF(future);
        }
        if(c_topic_partition_offset) {
                rd_kafka_topic_partition_list_destroy(c_topic_partition_offset);
        }
        Py_XDECREF(topic_partition_offset);
        return NULL;

}

const char Admin_delete_records_doc[] = PyDoc_STR(
        ".. py:function:: delete_records(topic_partitions, future, [request_timeout, operation_timeout])\n"
        "\n"
        "  Delete all the records for the particular topic partition before the specified offset provided in the request.\n"
        "\n"
        "  This method should not be used directly, use confluent_kafka.AdminClient.delete_records()\n");

/**
 * @brief Elect leaders
*/
PyObject* Admin_elect_leaders (Handle *self, PyObject *args, PyObject *kwargs){
        PyObject *election_type = NULL, *topic_partition_list = NULL, *future;
        rd_kafka_ElectLeader_t *elect_leader = NULL;
        rd_kafka_ElectionType_t elec;
        struct Admin_options options = Admin_options_INITIALIZER;
        rd_kafka_AdminOptions_t *c_options = NULL;
        rd_kafka_topic_partition_list_t *c_topic_partition_list = NULL;
        CallState cs;
        rd_kafka_queue_t *rkqu;

        static char *kws[] = {"election_type",
                              "topic_partition_offset",
                              "future",
                              /* options */
                              "request_timeout",
                              "operation_timeout",
                              NULL};
        
        if (!PyArg_ParseTupleAndKeywords(args, kwargs, "iOO|ff", kws,
                                         &election_type,
                                         &topic_partition_list,
                                         &future,
                                         &options.request_timeout,
                                         &options.operation_timeout)) {
                goto err;
        }
        
        c_options = Admin_options_to_c(self, RD_KAFKA_ADMIN_OP_ELECTLEADER,
                                       &options, future);
        if (!c_options)  {
                goto err; /* Exception raised by options_to_c() */
        }

        /* options_to_c() sets future as the opaque, which is used in the
         * background_event_cb to set the results on the future as the
         * admin operation is finished, so we need to keep our own refcount. */
        Py_INCREF(future);

        if(election_type == 0){
                elec = RD_KAFKA_ELECTION_TYPE_PREFERRED;
        }
        else{
                elec = RD_KAFKA_ELECTION_TYPE_UNCLEAN;
        }

        if (!PyList_Check(topic_partition_list)) {
                PyErr_SetString(PyExc_ValueError,
                        "topic_partitions_list must be a list");
                goto err;
        }
        c_topic_partition_list = py_to_c_parts(topic_partition_list);

        elect_leader = rd_kafka_ElectLeader_new(elec, c_topic_partition_list);

        /* Use librdkafka's background thread queue to automatically dispatch
        * Admin_background_event_cb() when the admin operation is finished. */
        rkqu = rd_kafka_queue_get_background(self->rk);

        /**
         * 
         * Call ElectLeaders
         * 
         * We need to set up a CallState and release GIL here since
         * the event_cb may be triggered immediately.
         * 
        */
        CallState_begin(self, &cs);
        rd_kafka_ElectLeader(self->rk, elect_leader, c_options, rkqu);
        CallState_end(self,&cs);
        
        rd_kafka_queue_destroy(rkqu); /* drop reference from get_background */

        rd_kafka_AdminOptions_destroy(c_options);
        rd_kafka_ElectLeader_destroy(elect_leader);
        rd_kafka_topic_partition_list_destroy(c_topic_partition_list);
        
        Py_XDECREF(topic_partition_list);
        
        Py_RETURN_NONE;
err:
        if(elect_leader){
                rd_kafka_ElectLeader_destroy(elect_leader);
        }

        if(c_options){
                rd_kafka_AdminOptions_destroy(c_options);
                Py_DECREF(future);
        }
        if(c_topic_partition_list) {
                rd_kafka_topic_partition_list_destroy(c_topic_partition_list);
        }
        Py_XDECREF(topic_partition_list);
        return NULL;
}

const char Admin_elect_leaders_doc[] = PyDoc_STR(
        ".. py:function:: elect_leaders(election_type, topic_partition_list, future, [request_timeout, operation_timeout])\n"
        "\n"
        "  Perform Preffered or Unclean election for the specified Topic+Partitions.\n"
        "\n"
        "  This method should not be used directly, use confluent_kafka.AdminClient.elect_leaders()\n");

/**
 * @brief Call rd_kafka_poll() and keep track of crashing callbacks.
 * @returns -1 if callback crashed (or poll() failed), else the number
 * of events served.
 */
static int Admin_poll0 (Handle *self, int tmout) {
        int r;
        CallState cs;

        CallState_begin(self, &cs);

        r = rd_kafka_poll(self->rk, tmout);

        if (!CallState_end(self, &cs)) {
                return -1;
        }

        return r;
}


static PyObject *Admin_poll (Handle *self, PyObject *args,
                             PyObject *kwargs) {
        double tmout;
        int r;
        static char *kws[] = { "timeout", NULL };

        if (!PyArg_ParseTupleAndKeywords(args, kwargs, "d", kws, &tmout))
                return NULL;

        r = Admin_poll0(self, (int)(tmout * 1000));
        if (r == -1)
                return NULL;

        return cfl_PyInt_FromInt(r);
}



static PyMethodDef Admin_methods[] = {
        { "create_topics", (PyCFunction)Admin_create_topics,
          METH_VARARGS|METH_KEYWORDS,
          ".. py:function:: create_topics(topics, future, [validate_only, request_timeout, operation_timeout])\n"
          "\n"
          "  Create new topics.\n"
          "\n"
          "  This method should not be used directly, use confluent_kafka.AdminClient.create_topics()\n"
        },

        { "delete_topics", (PyCFunction)Admin_delete_topics,
          METH_VARARGS|METH_KEYWORDS,
          ".. py:function:: delete_topics(topics, future, [request_timeout, operation_timeout])\n"
          "\n"
          "  This method should not be used directly, use confluent_kafka.AdminClient.delete_topics()\n"
        },

        { "create_partitions", (PyCFunction)Admin_create_partitions,
          METH_VARARGS|METH_KEYWORDS,
          ".. py:function:: create_partitions(topics, future, [validate_only, request_timeout, operation_timeout])\n"
          "\n"
          "  This method should not be used directly, use confluent_kafka.AdminClient.create_partitions()\n"
        },

        { "describe_configs", (PyCFunction)Admin_describe_configs,
          METH_VARARGS|METH_KEYWORDS,
          ".. py:function:: describe_configs(resources, future, [request_timeout, broker])\n"
          "\n"
          "  This method should not be used directly, use confluent_kafka.AdminClient.describe_configs()\n"
        },

        {"incremental_alter_configs", (PyCFunction)Admin_incremental_alter_configs,
          METH_VARARGS|METH_KEYWORDS,
          ".. py:function:: incremental_alter_configs(resources, future, [request_timeout, validate_only, broker])\n"
          "\n"
          "  This method should not be used directly, use confluent_kafka.AdminClient.incremental_alter_configs()\n"
        },

        { "alter_configs", (PyCFunction)Admin_alter_configs,
          METH_VARARGS|METH_KEYWORDS,
          ".. py:function:: alter_configs(resources, future, [request_timeout, broker])\n"
          "\n"
          "  This method should not be used directly, use confluent_kafka.AdminClient.alter_configs()\n"
        },

        { "poll", (PyCFunction)Admin_poll, METH_VARARGS|METH_KEYWORDS,
          ".. py:function:: poll([timeout])\n"
          "\n"
          "  Polls the Admin client for event callbacks, such as error_cb, "
          "stats_cb, etc, if registered.\n"
          "\n"
          "  There is no need to call poll() if no callbacks have been registered.\n"
          "\n"
          "  :param float timeout: Maximum time to block waiting for events. (Seconds)\n"
          "  :returns: Number of events processed (callbacks served)\n"
          "  :rtype: int\n"
          "\n"
        },

        { "list_topics", (PyCFunction)list_topics, METH_VARARGS|METH_KEYWORDS,
          list_topics_doc
        },

        { "list_groups", (PyCFunction)list_groups, METH_VARARGS|METH_KEYWORDS,
          list_groups_doc
        },

        { "list_consumer_groups", (PyCFunction)Admin_list_consumer_groups, METH_VARARGS|METH_KEYWORDS,
          Admin_list_consumer_groups_doc
        },

        { "describe_consumer_groups", (PyCFunction)Admin_describe_consumer_groups, METH_VARARGS|METH_KEYWORDS,
          Admin_describe_consumer_groups_doc
        },

        { "describe_topics", (PyCFunction)Admin_describe_topics, METH_VARARGS|METH_KEYWORDS,
          Admin_describe_topics_doc
        },

        { "describe_cluster", (PyCFunction)Admin_describe_cluster, METH_VARARGS|METH_KEYWORDS,
          Admin_describe_cluster_doc
        },

        { "delete_consumer_groups", (PyCFunction)Admin_delete_consumer_groups, METH_VARARGS|METH_KEYWORDS,
          Admin_delete_consumer_groups_doc
        },

        { "list_consumer_group_offsets", (PyCFunction)Admin_list_consumer_group_offsets, METH_VARARGS|METH_KEYWORDS,
          Admin_list_consumer_group_offsets_doc
        },

        { "alter_consumer_group_offsets", (PyCFunction)Admin_alter_consumer_group_offsets, METH_VARARGS|METH_KEYWORDS,
          Admin_alter_consumer_group_offsets_doc
        },

        { "create_acls", (PyCFunction)Admin_create_acls, METH_VARARGS|METH_KEYWORDS,
           Admin_create_acls_doc
        },

        { "describe_acls", (PyCFunction)Admin_describe_acls, METH_VARARGS|METH_KEYWORDS,
           Admin_describe_acls_doc
        },

        { "delete_acls", (PyCFunction)Admin_delete_acls, METH_VARARGS|METH_KEYWORDS,
           Admin_delete_acls_doc
        },

        { "set_sasl_credentials", (PyCFunction)set_sasl_credentials, METH_VARARGS|METH_KEYWORDS,
           set_sasl_credentials_doc
        },

        { "alter_user_scram_credentials", (PyCFunction)Admin_alter_user_scram_credentials, METH_VARARGS|METH_KEYWORDS,
           alter_user_scram_credentials_doc
        },

        { "describe_user_scram_credentials", (PyCFunction)Admin_describe_user_scram_credentials, METH_VARARGS|METH_KEYWORDS,
           describe_user_scram_credentials_doc
        },

        { "list_offsets", (PyCFunction)Admin_list_offsets, METH_VARARGS|METH_KEYWORDS,
           Admin_list_offsets_doc
        },
        
        { "delete_records", (PyCFunction)Admin_delete_records, METH_VARARGS|METH_KEYWORDS,
           Admin_delete_records_doc
        },

        { "elect_leaders", (PyCFunction)Admin_elect_leaders, METH_VARARGS|METH_KEYWORDS,
           Admin_elect_leaders_doc
        },

        { NULL }
};


static Py_ssize_t Admin__len__ (Handle *self) {
        return rd_kafka_outq_len(self->rk);
}


static PySequenceMethods Admin_seq_methods = {
        (lenfunc)Admin__len__ /* sq_length */
};


/**
 * @brief Convert C topic_result_t array to topic-indexed dict.
 */
static PyObject *
Admin_c_topic_result_to_py (const rd_kafka_topic_result_t **c_result,
                            size_t cnt) {
        PyObject *result;
        size_t i;

        result = PyDict_New();

        for (i = 0 ; i < cnt ; i++) {
                PyObject *error;

                error = KafkaError_new_or_None(
                        rd_kafka_topic_result_error(c_result[i]),
                        rd_kafka_topic_result_error_string(c_result[i]));

                PyDict_SetItemString(
                        result,
                        rd_kafka_topic_result_name(c_result[i]),
                        error);

                Py_DECREF(error);
        }

        return result;
}



/**
 * @brief Convert C ConfigEntry array to dict of py ConfigEntry objects.
 */
static PyObject *
Admin_c_ConfigEntries_to_py (PyObject *ConfigEntry_type,
                             const rd_kafka_ConfigEntry_t **c_configs,
                             size_t config_cnt) {
        PyObject *dict;
        size_t ci;

        dict = PyDict_New();

        for (ci = 0 ; ci < config_cnt ; ci++) {
                PyObject *kwargs, *args;
                const rd_kafka_ConfigEntry_t *ent = c_configs[ci];
                const rd_kafka_ConfigEntry_t **c_synonyms;
                PyObject *entry, *synonyms;
                size_t synonym_cnt;
                const char *val;

                kwargs = PyDict_New();

                cfl_PyDict_SetString(kwargs, "name",
                                     rd_kafka_ConfigEntry_name(ent));
                val = rd_kafka_ConfigEntry_value(ent);
                if (val)
                        cfl_PyDict_SetString(kwargs, "value", val);
                else
                        PyDict_SetItemString(kwargs, "value", Py_None);
                cfl_PyDict_SetInt(kwargs, "source",
                                  (int)rd_kafka_ConfigEntry_source(ent));
                cfl_PyDict_SetInt(kwargs, "is_read_only",
                                  rd_kafka_ConfigEntry_is_read_only(ent));
                cfl_PyDict_SetInt(kwargs, "is_default",
                                  rd_kafka_ConfigEntry_is_default(ent));
                cfl_PyDict_SetInt(kwargs, "is_sensitive",
                                  rd_kafka_ConfigEntry_is_sensitive(ent));
                cfl_PyDict_SetInt(kwargs, "is_synonym",
                                  rd_kafka_ConfigEntry_is_synonym(ent));

                c_synonyms = rd_kafka_ConfigEntry_synonyms(ent,
                                                           &synonym_cnt);
                synonyms = Admin_c_ConfigEntries_to_py(ConfigEntry_type,
                                                       c_synonyms,
                                                       synonym_cnt);
                if (!synonyms) {
                        Py_DECREF(kwargs);
                        Py_DECREF(dict);
                        return NULL;
                }
                PyDict_SetItemString(kwargs, "synonyms", synonyms);
                Py_DECREF(synonyms);

                args = PyTuple_New(0);
                entry = PyObject_Call(ConfigEntry_type, args, kwargs);
                Py_DECREF(args);
                Py_DECREF(kwargs);
                if (!entry) {
                        Py_DECREF(dict);
                        return NULL;
                }

                PyDict_SetItemString(dict, rd_kafka_ConfigEntry_name(ent),
                                     entry);
                Py_DECREF(entry);
        }


        return dict;
}


/**
 * @brief Convert C ConfigResource array to dict indexed by ConfigResource
 *        with the value of dict(ConfigEntry).
 *
 * @param ret_configs If true, return configs rather than None.
 */
static PyObject *
Admin_c_ConfigResource_result_to_py (const rd_kafka_ConfigResource_t **c_resources,
                                     size_t cnt,
                                     int ret_configs) {
        PyObject *result;
        PyObject *ConfigResource_type;
        PyObject *ConfigEntry_type;
        size_t ri;

        ConfigResource_type = cfl_PyObject_lookup("confluent_kafka.admin",
                                                  "ConfigResource");
        if (!ConfigResource_type)
                return NULL;

        ConfigEntry_type = cfl_PyObject_lookup("confluent_kafka.admin",
                                               "ConfigEntry");
        if (!ConfigEntry_type) {
                Py_DECREF(ConfigResource_type);
                return NULL;
        }

        result = PyDict_New();

        for (ri = 0 ; ri < cnt ; ri++) {
                const rd_kafka_ConfigResource_t *c_res = c_resources[ri];
                const rd_kafka_ConfigEntry_t **c_configs;
                PyObject *kwargs, *wrap;
                PyObject *key;
                PyObject *configs, *error;
                size_t config_cnt;

                c_configs = rd_kafka_ConfigResource_configs(c_res, &config_cnt);
                configs = Admin_c_ConfigEntries_to_py(ConfigEntry_type,
                                                      c_configs, config_cnt);
                if (!configs)
                        goto err;

                error = KafkaError_new_or_None(
                        rd_kafka_ConfigResource_error(c_res),
                        rd_kafka_ConfigResource_error_string(c_res));

                kwargs = PyDict_New();
                cfl_PyDict_SetInt(kwargs, "restype",
                                  (int)rd_kafka_ConfigResource_type(c_res));
                cfl_PyDict_SetString(kwargs, "name",
                                     rd_kafka_ConfigResource_name(c_res));
                PyDict_SetItemString(kwargs, "described_configs", configs);
                PyDict_SetItemString(kwargs, "error", error);
                Py_DECREF(error);

                /* Instantiate ConfigResource */
                wrap = PyTuple_New(0);
                key = PyObject_Call(ConfigResource_type, wrap, kwargs);
                Py_DECREF(wrap);
                Py_DECREF(kwargs);
                if (!key) {
                        Py_DECREF(configs);
                        goto err;
                }

                /* Set result to dict[ConfigResource(..)] = configs | None
                 * depending on ret_configs */
                if (ret_configs)
                        PyDict_SetItem(result, key, configs);
                else
                        PyDict_SetItem(result, key, Py_None);

                Py_DECREF(configs);
                Py_DECREF(key);
        }
        return result;

 err:
        Py_DECREF(ConfigResource_type);
        Py_DECREF(ConfigEntry_type);
        Py_DECREF(result);
        return NULL;
}

/**
 * @brief Convert C AclBinding to py
 */
static PyObject *
Admin_c_AclBinding_to_py (const rd_kafka_AclBinding_t *c_acl_binding) {

        PyObject *args, *kwargs, *AclBinding_type, *acl_binding;

        AclBinding_type = cfl_PyObject_lookup("confluent_kafka.admin",
                                        "AclBinding");
        if (!AclBinding_type) {
                return NULL;
        }

        kwargs = PyDict_New();

        cfl_PyDict_SetInt(kwargs, "restype",
                                     rd_kafka_AclBinding_restype(c_acl_binding));
        cfl_PyDict_SetString(kwargs, "name",
                                     rd_kafka_AclBinding_name(c_acl_binding));
        cfl_PyDict_SetInt(kwargs, "resource_pattern_type",
                                rd_kafka_AclBinding_resource_pattern_type(c_acl_binding));
        cfl_PyDict_SetString(kwargs, "principal",
                                     rd_kafka_AclBinding_principal(c_acl_binding));
        cfl_PyDict_SetString(kwargs, "host",
                                     rd_kafka_AclBinding_host(c_acl_binding));
        cfl_PyDict_SetInt(kwargs, "operation",
                                     rd_kafka_AclBinding_operation(c_acl_binding));
        cfl_PyDict_SetInt(kwargs, "permission_type",
                                     rd_kafka_AclBinding_permission_type(c_acl_binding));

        args = PyTuple_New(0);
        acl_binding = PyObject_Call(AclBinding_type, args, kwargs);

        Py_DECREF(args);
        Py_DECREF(kwargs);
        Py_DECREF(AclBinding_type);
        return acl_binding;
}

/**
 * @brief Convert C AclBinding array to py list.
 */
static PyObject *
Admin_c_AclBindings_to_py (const rd_kafka_AclBinding_t **c_acls,
                                          size_t c_acls_cnt) {
        size_t i;
        PyObject *result;
        PyObject *acl_binding;

        result = PyList_New(c_acls_cnt);

        for (i = 0 ; i < c_acls_cnt ; i++) {
                acl_binding = Admin_c_AclBinding_to_py(c_acls[i]);
                if (!acl_binding) {
                        Py_DECREF(result);
                        return NULL;
                }
                PyList_SET_ITEM(result, i, acl_binding);
        }

        return result;
}


/**
 * @brief Convert C acl_result_t array to py list.
 */
static PyObject *
Admin_c_acl_result_to_py (const rd_kafka_acl_result_t **c_result,
                            size_t cnt) {
        PyObject *result;
        size_t i;

        result = PyList_New(cnt);

        for (i = 0 ; i < cnt ; i++) {
                PyObject *error;
                const rd_kafka_error_t *c_error = rd_kafka_acl_result_error(c_result[i]);

                error = KafkaError_new_or_None(
                        rd_kafka_error_code(c_error),
                        rd_kafka_error_string(c_error));

                PyList_SET_ITEM(result, i, error);
        }

        return result;
}

/**
 * @brief Convert C DeleteAcls result response array to py list.
 */
static PyObject *
Admin_c_DeleteAcls_result_responses_to_py (const rd_kafka_DeleteAcls_result_response_t **c_result_responses,
                            size_t cnt) {
        const rd_kafka_AclBinding_t **c_matching_acls;
        size_t c_matching_acls_cnt;
        PyObject *result;
        PyObject *acl_bindings;
        size_t i;

        result = PyList_New(cnt);

        for (i = 0 ; i < cnt ; i++) {
                PyObject *error;
                const rd_kafka_error_t *c_error = rd_kafka_DeleteAcls_result_response_error(c_result_responses[i]);

                if (c_error) {
                        error = KafkaError_new_or_None(
                                rd_kafka_error_code(c_error),
                                rd_kafka_error_string(c_error));
                        PyList_SET_ITEM(result, i, error);
                } else {
                        c_matching_acls = rd_kafka_DeleteAcls_result_response_matching_acls(
                                                                        c_result_responses[i],
                                                                        &c_matching_acls_cnt);
                        acl_bindings = Admin_c_AclBindings_to_py(c_matching_acls,c_matching_acls_cnt);
                        if (!acl_bindings) {
                                Py_DECREF(result);
                                return NULL;
                        }
                        PyList_SET_ITEM(result, i, acl_bindings);
                }
        }

        return result;
}


/**
 * @brief
 *
 */
static PyObject *Admin_c_ListConsumerGroupsResults_to_py(
                        const rd_kafka_ConsumerGroupListing_t **c_valid_responses,
                        size_t valid_cnt,
                        const rd_kafka_error_t **c_errors_responses,
                        size_t errors_cnt) {

        PyObject *result = NULL;
        PyObject *ListConsumerGroupsResult_type = NULL;
        PyObject *ConsumerGroupListing_type = NULL;
        PyObject *args = NULL;
        PyObject *kwargs = NULL;
        PyObject *valid_result = NULL;
        PyObject *valid_results = NULL;
        PyObject *error_result = NULL;
        PyObject *error_results = NULL;
        PyObject *py_is_simple_consumer_group = NULL;
        size_t i = 0;
        valid_results = PyList_New(valid_cnt);
        error_results = PyList_New(errors_cnt);
        if(valid_cnt > 0) {
                ConsumerGroupListing_type = cfl_PyObject_lookup("confluent_kafka.admin",
                                                                "ConsumerGroupListing");
                if (!ConsumerGroupListing_type) {
                        goto err;
                }
                for(i = 0; i < valid_cnt; i++) {

                        kwargs = PyDict_New();

                        cfl_PyDict_SetString(kwargs,
                                             "group_id",
                                             rd_kafka_ConsumerGroupListing_group_id(c_valid_responses[i]));


                        py_is_simple_consumer_group = PyBool_FromLong(
                                rd_kafka_ConsumerGroupListing_is_simple_consumer_group(c_valid_responses[i]));
                        if(PyDict_SetItemString(kwargs,
                                                "is_simple_consumer_group",
                                                py_is_simple_consumer_group) == -1) {
                                PyErr_Format(PyExc_RuntimeError,
                                             "Not able to set 'is_simple_consumer_group' in ConsumerGroupLising");
                                Py_DECREF(py_is_simple_consumer_group);
                                goto err;
                        }
                        Py_DECREF(py_is_simple_consumer_group);

                        cfl_PyDict_SetInt(kwargs, "state", rd_kafka_ConsumerGroupListing_state(c_valid_responses[i]));

                        args = PyTuple_New(0);

                        valid_result = PyObject_Call(ConsumerGroupListing_type, args, kwargs);
                        PyList_SET_ITEM(valid_results, i, valid_result);

                        Py_DECREF(args);
                        Py_DECREF(kwargs);
                }
                Py_DECREF(ConsumerGroupListing_type);
        }

        if(errors_cnt > 0) {
                for(i = 0; i < errors_cnt; i++) {

                        error_result = KafkaError_new_or_None(
                                rd_kafka_error_code(c_errors_responses[i]),
                                rd_kafka_error_string(c_errors_responses[i]));
                        PyList_SET_ITEM(error_results, i, error_result);

                }
        }

        ListConsumerGroupsResult_type = cfl_PyObject_lookup("confluent_kafka.admin",
                                                              "ListConsumerGroupsResult");
        if (!ListConsumerGroupsResult_type) {
                return NULL;
        }
        kwargs = PyDict_New();
        PyDict_SetItemString(kwargs, "valid", valid_results);
        PyDict_SetItemString(kwargs, "errors", error_results);
        args = PyTuple_New(0);
        result = PyObject_Call(ListConsumerGroupsResult_type, args, kwargs);

        Py_DECREF(args);
        Py_DECREF(kwargs);
        Py_DECREF(valid_results);
        Py_DECREF(error_results);
        Py_DECREF(ListConsumerGroupsResult_type);

        return result;
err:
        Py_XDECREF(ListConsumerGroupsResult_type);
        Py_XDECREF(ConsumerGroupListing_type);
        Py_XDECREF(result);
        Py_XDECREF(args);
        Py_XDECREF(kwargs);

        return NULL;
}

static PyObject *Admin_c_MemberAssignment_to_py(const rd_kafka_MemberAssignment_t *c_assignment) {
        PyObject *MemberAssignment_type = NULL;
        PyObject *assignment = NULL;
        PyObject *args = NULL;
        PyObject *kwargs = NULL;
        PyObject *topic_partitions = NULL;
        const rd_kafka_topic_partition_list_t *c_topic_partitions = NULL;

        MemberAssignment_type = cfl_PyObject_lookup("confluent_kafka.admin",
                                                     "MemberAssignment");
        if (!MemberAssignment_type) {
                goto err;
        }
        c_topic_partitions = rd_kafka_MemberAssignment_partitions(c_assignment);

        topic_partitions = c_parts_to_py(c_topic_partitions);

        kwargs = PyDict_New();

        PyDict_SetItemString(kwargs, "topic_partitions", topic_partitions);

        args = PyTuple_New(0);

        assignment = PyObject_Call(MemberAssignment_type, args, kwargs);

        Py_DECREF(MemberAssignment_type);
        Py_DECREF(args);
        Py_DECREF(kwargs);
        Py_DECREF(topic_partitions);
        return assignment;

err:
        Py_XDECREF(MemberAssignment_type);
        Py_XDECREF(args);
        Py_XDECREF(kwargs);
        Py_XDECREF(topic_partitions);
        Py_XDECREF(assignment);
        return NULL;

}

static PyObject *Admin_c_MemberDescription_to_py(const rd_kafka_MemberDescription_t *c_member) {
        PyObject *member = NULL;
        PyObject *MemberDescription_type = NULL;
        PyObject *args = NULL;
        PyObject *kwargs = NULL;
        PyObject *assignment = NULL;
        const rd_kafka_MemberAssignment_t *c_assignment;

        MemberDescription_type = cfl_PyObject_lookup("confluent_kafka.admin",
                                                     "MemberDescription");
        if (!MemberDescription_type) {
                goto err;
        }

        kwargs = PyDict_New();

        cfl_PyDict_SetString(kwargs,
                             "member_id",
                             rd_kafka_MemberDescription_consumer_id(c_member));

        cfl_PyDict_SetString(kwargs,
                             "client_id",
                             rd_kafka_MemberDescription_client_id(c_member));

        cfl_PyDict_SetString(kwargs,
                             "host",
                             rd_kafka_MemberDescription_host(c_member));

        const char * c_group_instance_id = rd_kafka_MemberDescription_group_instance_id(c_member);
        if(c_group_instance_id) {
                cfl_PyDict_SetString(kwargs, "group_instance_id", c_group_instance_id);
        }

        c_assignment = rd_kafka_MemberDescription_assignment(c_member);
        assignment = Admin_c_MemberAssignment_to_py(c_assignment);
        if (!assignment) {
                goto err;
        }

        PyDict_SetItemString(kwargs, "assignment", assignment);

        args = PyTuple_New(0);

        member = PyObject_Call(MemberDescription_type, args, kwargs);

        Py_DECREF(args);
        Py_DECREF(kwargs);
        Py_DECREF(MemberDescription_type);
        Py_DECREF(assignment);
        return member;

err:

        Py_XDECREF(args);
        Py_XDECREF(kwargs);
        Py_XDECREF(MemberDescription_type);
        Py_XDECREF(assignment);
        Py_XDECREF(member);
        return NULL;
}

static PyObject *Admin_c_MemberDescriptions_to_py_from_ConsumerGroupDescription(
    const rd_kafka_ConsumerGroupDescription_t *c_consumer_group_description) {
        PyObject *member_description = NULL;
        PyObject *members = NULL;
        size_t c_members_cnt;
        const rd_kafka_MemberDescription_t *c_member;
        size_t i = 0;

        c_members_cnt = rd_kafka_ConsumerGroupDescription_member_count(c_consumer_group_description);
        members = PyList_New(c_members_cnt);
        if(c_members_cnt > 0) {
                for(i = 0; i < c_members_cnt; i++) {

                        c_member = rd_kafka_ConsumerGroupDescription_member(c_consumer_group_description, i);
                        member_description = Admin_c_MemberDescription_to_py(c_member);
                        if(!member_description) {
                                goto err;
                        }
                        PyList_SET_ITEM(members, i, member_description);
                }
        }
        return members;
err:
        Py_XDECREF(members);
        return NULL;
}


static PyObject *Admin_c_ConsumerGroupDescription_to_py(
    const rd_kafka_ConsumerGroupDescription_t *c_consumer_group_description) {
        PyObject *consumer_group_description = NULL;
        PyObject *ConsumerGroupDescription_type = NULL;
        PyObject *args = NULL;
        PyObject *kwargs = NULL;
        PyObject *py_is_simple_consumer_group = NULL;
        PyObject *coordinator = NULL;
        PyObject *members = NULL;
        const rd_kafka_Node_t *c_coordinator = NULL;
        size_t c_authorized_operations_cnt = 0;
        size_t i = 0;
        const rd_kafka_AclOperation_t *c_authorized_operations = NULL;

        ConsumerGroupDescription_type = cfl_PyObject_lookup("confluent_kafka.admin",
                                                            "ConsumerGroupDescription");
        if (!ConsumerGroupDescription_type) {
                PyErr_Format(PyExc_TypeError, "Not able to load ConsumerGroupDescrition type");
                goto err;
        }

        kwargs = PyDict_New();

        cfl_PyDict_SetString(kwargs,
                             "group_id",
                             rd_kafka_ConsumerGroupDescription_group_id(c_consumer_group_description));

        cfl_PyDict_SetString(kwargs,
                             "partition_assignor",
                             rd_kafka_ConsumerGroupDescription_partition_assignor(c_consumer_group_description));

        members = Admin_c_MemberDescriptions_to_py_from_ConsumerGroupDescription(c_consumer_group_description);
        if(!members) {
                goto err;
        }
        PyDict_SetItemString(kwargs, "members", members);

        c_authorized_operations = rd_kafka_ConsumerGroupDescription_authorized_operations(c_consumer_group_description, &c_authorized_operations_cnt);
        if(c_authorized_operations) {
                PyObject *authorized_operations = PyList_New(c_authorized_operations_cnt);
                for(i = 0; i<c_authorized_operations_cnt; i++){
                        PyObject *acl_op = PyLong_FromLong(c_authorized_operations[i]);
                        PyList_SET_ITEM(authorized_operations, i, acl_op);
                }
                PyDict_SetItemString(kwargs, "authorized_operations", authorized_operations);
                Py_DECREF(authorized_operations);
        }

        c_coordinator = rd_kafka_ConsumerGroupDescription_coordinator(c_consumer_group_description);
        coordinator = c_Node_to_py(c_coordinator);
        if(!coordinator) {
                goto err;
        }
        PyDict_SetItemString(kwargs, "coordinator", coordinator);

        py_is_simple_consumer_group = PyBool_FromLong(
                rd_kafka_ConsumerGroupDescription_is_simple_consumer_group(c_consumer_group_description));
        if(PyDict_SetItemString(kwargs, "is_simple_consumer_group", py_is_simple_consumer_group) == -1) {
                goto err;
        }

        cfl_PyDict_SetInt(kwargs, "state", rd_kafka_ConsumerGroupDescription_state(c_consumer_group_description));

        args = PyTuple_New(0);

        consumer_group_description = PyObject_Call(ConsumerGroupDescription_type, args, kwargs);

        Py_XDECREF(py_is_simple_consumer_group);
        Py_XDECREF(args);
        Py_XDECREF(kwargs);
        Py_XDECREF(ConsumerGroupDescription_type);
        Py_XDECREF(coordinator);
        Py_XDECREF(members);
        return consumer_group_description;

err:
        Py_XDECREF(py_is_simple_consumer_group);
        Py_XDECREF(args);
        Py_XDECREF(kwargs);
        Py_XDECREF(coordinator);
        Py_XDECREF(ConsumerGroupDescription_type);
        Py_XDECREF(members);
        return NULL;

}

static PyObject *Admin_c_DescribeConsumerGroupsResults_to_py(
    const rd_kafka_ConsumerGroupDescription_t **c_result_responses,
    size_t cnt) {
        PyObject *consumer_group_description = NULL;
        PyObject *results = NULL;
        size_t i = 0;
        results = PyList_New(cnt);
        if(cnt > 0) {
                for(i = 0; i < cnt; i++) {
                        PyObject *error;
                        const rd_kafka_error_t *c_error =
                            rd_kafka_ConsumerGroupDescription_error(c_result_responses[i]);

                        if (c_error) {
                                error = KafkaError_new_or_None(
                                        rd_kafka_error_code(c_error),
                                        rd_kafka_error_string(c_error));
                                PyList_SET_ITEM(results, i, error);
                        } else {
                                consumer_group_description =
                                    Admin_c_ConsumerGroupDescription_to_py(c_result_responses[i]);

                                if(!consumer_group_description) {
                                        goto err;
                                }

                                PyList_SET_ITEM(results, i, consumer_group_description);
                        }
                }
        }
        return results;
err:
        Py_XDECREF(results);
        return NULL;
}

static PyObject *Admin_c_TopicPartitionInfo_to_py(
          const rd_kafka_TopicPartitionInfo_t *c_topic_partition_info){
        PyObject *partition = NULL;
        PyObject *TopicPartitionInfo_type = NULL;
        PyObject *args = NULL;
        PyObject *kwargs = NULL;
        PyObject *replicas = NULL;
        PyObject *isrs = NULL;
        PyObject *leader = NULL;
        size_t c_isrs_cnt, c_replicas_cnt, i=0;
        const rd_kafka_Node_t *c_leader = NULL;
        const rd_kafka_Node_t **c_replicas = NULL;
        const rd_kafka_Node_t **c_isrs = NULL;

        TopicPartitionInfo_type = cfl_PyObject_lookup("confluent_kafka",
                                                        "TopicPartitionInfo");
        if (!TopicPartitionInfo_type) {
                goto err;
        }

        kwargs = PyDict_New();

        cfl_PyDict_SetInt(kwargs,
                "id",
                rd_kafka_TopicPartitionInfo_partition(c_topic_partition_info));

        c_leader = rd_kafka_TopicPartitionInfo_leader(c_topic_partition_info);
        leader = c_Node_to_py(c_leader);
        if(!leader) {
                goto err;
        }
        PyDict_SetItemString(kwargs, "leader", leader);

        c_replicas = rd_kafka_TopicPartitionInfo_replicas(c_topic_partition_info, &c_replicas_cnt);
        replicas = PyList_New(c_replicas_cnt);
        for(i=0;i<c_replicas_cnt;i++){
                PyObject *replica = c_Node_to_py(c_replicas[i]);
                PyList_SET_ITEM(replicas, i, replica);
        }
        PyDict_SetItemString(kwargs, "replicas", replicas);

        c_isrs = rd_kafka_TopicPartitionInfo_isr(c_topic_partition_info, &c_isrs_cnt);
        isrs = PyList_New(c_isrs_cnt);
        for(i=0;i<c_isrs_cnt;i++){
                PyObject *isr = c_Node_to_py(c_isrs[i]);
                PyList_SET_ITEM(isrs, i, isr);
        }
        PyDict_SetItemString(kwargs, "isr", isrs);

        args = PyTuple_New(0);

        partition = PyObject_Call(TopicPartitionInfo_type, args, kwargs);

        Py_XDECREF(args);
        Py_XDECREF(kwargs);
        Py_XDECREF(TopicPartitionInfo_type);
        Py_XDECREF(leader);
        Py_XDECREF(replicas);
        Py_XDECREF(isrs);
        return partition;
err:
        Py_XDECREF(args);
        Py_XDECREF(kwargs);
        Py_XDECREF(TopicPartitionInfo_type);
        Py_XDECREF(leader);
        Py_XDECREF(replicas);
        Py_XDECREF(isrs);
        Py_XDECREF(partition);
        return NULL;
}

static PyObject *Admin_c_TopicPartitionInfos_to_py_from_TopicDescription(
    const rd_kafka_TopicDescription_t *c_topic_description) {
        PyObject *partitions = NULL;
        size_t c_partitions_cnt;
        size_t i = 0;
        const rd_kafka_TopicPartitionInfo_t **c_partitions = NULL;

        c_partitions = rd_kafka_TopicDescription_partitions(c_topic_description, &c_partitions_cnt);
        partitions = PyList_New(c_partitions_cnt);
        if(c_partitions_cnt > 0) {
                for(i = 0; i < c_partitions_cnt; i++) {
                        PyObject *topic_partition_info = Admin_c_TopicPartitionInfo_to_py(
                                        c_partitions[i]);
                        if(!topic_partition_info) {
                                goto err;
                        }
                        PyList_SET_ITEM(partitions, i, topic_partition_info);
                }
        }
        return partitions;
err:
        Py_XDECREF(partitions);
        return NULL;
}
static PyObject *Admin_c_TopicDescription_to_py(
        const rd_kafka_TopicDescription_t *c_topic_description){
        PyObject *topic_description = NULL;
        PyObject *TopicDescription_type = NULL;
        PyObject *args = NULL;
        PyObject *kwargs = NULL;
        PyObject *partitions = NULL;
        PyObject *is_internal = NULL;
        size_t c_authorized_operations_cnt = 0;
        size_t i = 0;
        const rd_kafka_AclOperation_t *c_authorized_operations = NULL;
        const rd_kafka_Uuid_t *c_topic_id = NULL;

        TopicDescription_type = cfl_PyObject_lookup("confluent_kafka.admin",
                                                    "TopicDescription");
        if (!TopicDescription_type) {
                PyErr_Format(PyExc_TypeError, "Not able to load TopicDescription type");
                goto err;
        }

        kwargs = PyDict_New();

        cfl_PyDict_SetString(kwargs,
                             "name",
                             rd_kafka_TopicDescription_name(c_topic_description));

        c_topic_id = rd_kafka_TopicDescription_topic_id(c_topic_description);
        PyDict_SetItemString(kwargs,
                             "topic_id",
                             c_Uuid_to_py(c_topic_id));

        is_internal = PyBool_FromLong(rd_kafka_TopicDescription_is_internal(c_topic_description));
        if(PyDict_SetItemString(kwargs, "is_internal", is_internal) == -1) {
                goto err;
        }

        partitions = Admin_c_TopicPartitionInfos_to_py_from_TopicDescription(c_topic_description);
        if(!partitions)
                goto err;
        PyDict_SetItemString(kwargs, "partitions", partitions);

        c_authorized_operations = rd_kafka_TopicDescription_authorized_operations(c_topic_description, &c_authorized_operations_cnt);
        if(c_authorized_operations) {
                PyObject *authorized_operations = PyList_New(c_authorized_operations_cnt);
                for(i = 0; i<c_authorized_operations_cnt; i++){
                        PyObject *acl_op = PyLong_FromLong(c_authorized_operations[i]);
                        PyList_SET_ITEM(authorized_operations, i, acl_op);
                }
                PyDict_SetItemString(kwargs, "authorized_operations", authorized_operations);
                Py_DECREF(authorized_operations);
        }

        args = PyTuple_New(0);

        topic_description = PyObject_Call(TopicDescription_type, args, kwargs);
        Py_XDECREF(args);
        Py_XDECREF(kwargs);
        Py_XDECREF(is_internal);
        Py_XDECREF(partitions);
        Py_XDECREF(TopicDescription_type);
        return topic_description;
err:
        Py_XDECREF(topic_description);
        Py_XDECREF(args);
        Py_XDECREF(kwargs);
        Py_XDECREF(is_internal);
        Py_XDECREF(partitions);
        Py_XDECREF(TopicDescription_type);
        return NULL;
}

static PyObject *Admin_c_DescribeTopicsResults_to_py(
    const rd_kafka_TopicDescription_t **c_result_responses,
    size_t cnt) {
        PyObject *results = NULL;
        size_t i = 0;
        results = PyList_New(cnt);
        if(cnt > 0) {
                for(i = 0; i < cnt; i++) {
                        const rd_kafka_error_t *c_error =
                            rd_kafka_TopicDescription_error(c_result_responses[i]);

                        if (rd_kafka_error_code(c_error)) {
                                PyObject *error;
                                error = KafkaError_new_or_None(
                                        rd_kafka_error_code(c_error),
                                        rd_kafka_error_string(c_error));
                                PyList_SET_ITEM(results, i, error);
                        } else {
                                PyObject *topic_description =
                                    Admin_c_TopicDescription_to_py(c_result_responses[i]);
                                if(!topic_description) {
                                        goto err;
                                }
                                PyList_SET_ITEM(results, i, topic_description);
                        }
                }
        }
        return results;
err:
        Py_XDECREF(results);
        return NULL;
}

static PyObject *Admin_c_ScramMechanism_to_py(rd_kafka_ScramMechanism_t mechanism){
        PyObject *result = NULL;
        PyObject *args = NULL, *kwargs = NULL;
        PyObject *ScramMechanism_type;
        kwargs = PyDict_New();
        cfl_PyDict_SetInt(kwargs, "value",(int) mechanism);
        args = PyTuple_New(0);
        ScramMechanism_type = cfl_PyObject_lookup("confluent_kafka.admin",
                                                  "ScramMechanism");
        result = PyObject_Call(ScramMechanism_type, args, kwargs);
        Py_DECREF(args);
        Py_DECREF(kwargs);
        Py_DECREF(ScramMechanism_type);
        return result;
}

static PyObject *Admin_c_ScramCredentialInfo_to_py(const rd_kafka_ScramCredentialInfo_t *scram_credential_info){
        PyObject *result = NULL;
        PyObject *args = NULL;
        PyObject *kwargs = NULL;
        PyObject *ScramCredentialInfo_type = NULL;
        PyObject *scram_mechanism = NULL;
        rd_kafka_ScramMechanism_t c_mechanism;
        int32_t iterations;

        kwargs = PyDict_New();
        c_mechanism = rd_kafka_ScramCredentialInfo_mechanism(scram_credential_info);
        scram_mechanism = Admin_c_ScramMechanism_to_py(c_mechanism);
        PyDict_SetItemString(kwargs,"mechanism", scram_mechanism);
        Py_DECREF(scram_mechanism);

        iterations = rd_kafka_ScramCredentialInfo_iterations(scram_credential_info);
        cfl_PyDict_SetInt(kwargs,"iterations", iterations);
        args = PyTuple_New(0);
        ScramCredentialInfo_type = cfl_PyObject_lookup("confluent_kafka.admin",
                                                       "ScramCredentialInfo");
        result = PyObject_Call(ScramCredentialInfo_type, args, kwargs);
        Py_DECREF(args);
        Py_DECREF(kwargs);
        Py_DECREF(ScramCredentialInfo_type);
        return result;
}

static PyObject *Admin_c_UserScramCredentialsDescription_to_py(const rd_kafka_UserScramCredentialsDescription_t *description){
        PyObject *result = NULL;
        PyObject *args = NULL;
        PyObject *kwargs = NULL;
        PyObject *scram_credential_infos = NULL;
        PyObject *UserScramCredentialsDescription_type = NULL;
        int scram_credential_info_cnt;
        int i;
        kwargs = PyDict_New();
        cfl_PyDict_SetString(kwargs, "user", rd_kafka_UserScramCredentialsDescription_user(description));

        scram_credential_info_cnt = rd_kafka_UserScramCredentialsDescription_scramcredentialinfo_count(description);
        scram_credential_infos = PyList_New(scram_credential_info_cnt);
        for(i=0; i < scram_credential_info_cnt; i++){
                const rd_kafka_ScramCredentialInfo_t *c_scram_credential_info =
                        rd_kafka_UserScramCredentialsDescription_scramcredentialinfo(description,i);
                PyList_SET_ITEM(scram_credential_infos, i,
                        Admin_c_ScramCredentialInfo_to_py(c_scram_credential_info));
        }

        PyDict_SetItemString(kwargs,"scram_credential_infos", scram_credential_infos);
        args = PyTuple_New(0);
        UserScramCredentialsDescription_type = cfl_PyObject_lookup("confluent_kafka.admin",
                                                                   "UserScramCredentialsDescription");
        result = PyObject_Call(UserScramCredentialsDescription_type, args, kwargs);
        Py_DECREF(args);
        Py_DECREF(kwargs);
        Py_DECREF(scram_credential_infos);
        Py_DECREF(UserScramCredentialsDescription_type);
        return result;
}

static PyObject *Admin_c_UserScramCredentialsDescriptions_to_py(
        const rd_kafka_UserScramCredentialsDescription_t **c_descriptions,
        size_t c_description_cnt) {
        PyObject *result = NULL;
        size_t i;

        result = PyDict_New();
        for(i=0; i < c_description_cnt; i++){
                const char *c_username;
                const rd_kafka_error_t *c_error;
                rd_kafka_resp_err_t err;
                PyObject *error, *user_scram_credentials_description;
                const rd_kafka_UserScramCredentialsDescription_t *c_description = c_descriptions[i];
                c_username = rd_kafka_UserScramCredentialsDescription_user(c_description);
                c_error = rd_kafka_UserScramCredentialsDescription_error(c_description);
                err = rd_kafka_error_code(c_error);
                if (err) {
                        error = KafkaError_new_or_None(err,
                                        rd_kafka_error_string(c_error));
                        PyDict_SetItemString(result, c_username, error);
                        Py_DECREF(error);
                } else {
                        user_scram_credentials_description =
                                Admin_c_UserScramCredentialsDescription_to_py(c_description);
                        PyDict_SetItemString(result, c_username, user_scram_credentials_description);
                        Py_DECREF(user_scram_credentials_description);
                }
        }
        return result;
}

static PyObject *Admin_c_AlterUserScramCredentialsResultResponses_to_py(
        const rd_kafka_AlterUserScramCredentials_result_response_t **c_responses,
        size_t c_response_cnt) {
        PyObject *result = NULL;
        PyObject* error = NULL;
        size_t i;
        result = PyDict_New();
        for(i=0; i<c_response_cnt; i++){
                const rd_kafka_AlterUserScramCredentials_result_response_t *c_response = c_responses[i];
                const rd_kafka_error_t *c_error = rd_kafka_AlterUserScramCredentials_result_response_error(c_response);
                const char *c_username = rd_kafka_AlterUserScramCredentials_result_response_user(c_response);
                error = KafkaError_new_or_None(
                                rd_kafka_error_code(c_error),
                                rd_kafka_error_string(c_error));
                PyDict_SetItemString(result, c_username, error);
                Py_DECREF(error);
        }
        return result;
}

static PyObject *Admin_c_DescribeClusterResult_to_py(
    const rd_kafka_DescribeCluster_result_t *c_describe_cluster_result) {
        PyObject *cluster_description = NULL;
        PyObject *DescribeClusterResult_type = NULL;
        PyObject *args = NULL;
        PyObject *kwargs = NULL;
        PyObject *nodes = NULL;
        PyObject *controller = NULL;
        size_t c_authorized_operations_cnt = 0, c_nodes_cnt = 0;
        size_t i = 0;
        const rd_kafka_Node_t **c_nodes = NULL;
        const rd_kafka_Node_t *c_controller = NULL;
        const rd_kafka_AclOperation_t *c_authorized_operations = NULL;
        const char *c_cluster_id = NULL;

        DescribeClusterResult_type = cfl_PyObject_lookup("confluent_kafka.admin",
                                                            "DescribeClusterResult");
        if (!DescribeClusterResult_type) {
                PyErr_Format(PyExc_TypeError, "Not able to load DescribeClusterResult type");
                goto err;
        }

        kwargs = PyDict_New();

        c_cluster_id = rd_kafka_DescribeCluster_result_cluster_id(c_describe_cluster_result);
        if(c_cluster_id)
                cfl_PyDict_SetString(kwargs, "cluster_id", c_cluster_id);

        c_controller = rd_kafka_DescribeCluster_result_controller(c_describe_cluster_result);
        controller = c_Node_to_py(c_controller);
        if(!controller) {
                goto err;
        }
        PyDict_SetItemString(kwargs, "controller", controller);

        c_nodes = rd_kafka_DescribeCluster_result_nodes(c_describe_cluster_result, &c_nodes_cnt);
        nodes = PyList_New(c_nodes_cnt);
        for(i=0;i<c_nodes_cnt;i++){
                PyObject* node = c_Node_to_py(c_nodes[i]);
                if(!node) {
                        goto err;
                }
                PyList_SET_ITEM(nodes, i, node);
        }
        PyDict_SetItemString(kwargs, "nodes", nodes);

        c_authorized_operations = rd_kafka_DescribeCluster_result_authorized_operations(
                c_describe_cluster_result,
                &c_authorized_operations_cnt);
        if (c_authorized_operations) {
                PyObject *authorized_operations = PyList_New(c_authorized_operations_cnt);
                for(i = 0; i<c_authorized_operations_cnt; i++){
                        PyObject *acl_op = PyLong_FromLong(c_authorized_operations[i]);
                        PyList_SET_ITEM(authorized_operations, i, acl_op);
                }
                PyDict_SetItemString(kwargs, "authorized_operations", authorized_operations);
                Py_DECREF(authorized_operations);
        }

        args = PyTuple_New(0);

        cluster_description = PyObject_Call(DescribeClusterResult_type, args, kwargs);

        Py_XDECREF(args);
        Py_XDECREF(kwargs);
        Py_XDECREF(controller);
        Py_XDECREF(nodes);
        Py_XDECREF(DescribeClusterResult_type);
        return cluster_description;
err:
        Py_XDECREF(cluster_description);
        Py_XDECREF(args);
        Py_XDECREF(kwargs);
        Py_XDECREF(controller);
        Py_XDECREF(nodes);
        Py_XDECREF(DescribeClusterResult_type);
        return NULL;
}

/**
 *
 * @brief Convert C delete groups result response to pyobject.
 *
 */
static PyObject *
Admin_c_DeleteGroupResults_to_py (const rd_kafka_group_result_t **c_result_responses,
                                  size_t cnt) {

        PyObject *delete_groups_result = NULL;
        size_t i;

        delete_groups_result = PyList_New(cnt);

        for (i = 0; i < cnt; i++) {
                PyObject *error;
                const rd_kafka_error_t *c_error = rd_kafka_group_result_error(c_result_responses[i]);
                error = KafkaError_new_or_None(
                        rd_kafka_error_code(c_error),
                        rd_kafka_error_string(c_error));
                PyList_SET_ITEM(delete_groups_result, i, error);
        }

        return delete_groups_result;
}


static PyObject * Admin_c_SingleGroupResult_to_py(const rd_kafka_group_result_t *c_group_result_response) {

        PyObject *args = NULL;
        PyObject *kwargs = NULL;
        PyObject *GroupResult_type = NULL;
        PyObject *group_result = NULL;
        const rd_kafka_topic_partition_list_t *c_topic_partition_offset_list;
        PyObject *topic_partition_offset_list = NULL;

        GroupResult_type = cfl_PyObject_lookup("confluent_kafka",
                                               "ConsumerGroupTopicPartitions");
        if (!GroupResult_type) {
                return NULL;
        }

        kwargs = PyDict_New();

        cfl_PyDict_SetString(kwargs, "group_id", rd_kafka_group_result_name(c_group_result_response));

        c_topic_partition_offset_list = rd_kafka_group_result_partitions(c_group_result_response);
        if(c_topic_partition_offset_list) {
                topic_partition_offset_list = c_parts_to_py(c_topic_partition_offset_list);
                PyDict_SetItemString(kwargs, "topic_partitions", topic_partition_offset_list);
        }

        args = PyTuple_New(0);
        group_result = PyObject_Call(GroupResult_type, args, kwargs);

        Py_DECREF(args);
        Py_DECREF(kwargs);
        Py_DECREF(GroupResult_type);
        Py_XDECREF(topic_partition_offset_list);

        return group_result;
}


/**
 *
 * @brief Convert C group result response to pyobject.
 *
 */
static PyObject *
Admin_c_GroupResults_to_py (const rd_kafka_group_result_t **c_result_responses,
                            size_t cnt) {

        size_t i;
        PyObject *all_groups_result = NULL;
        PyObject *single_group_result = NULL;

        all_groups_result = PyList_New(cnt);

        for (i = 0; i < cnt; i++) {
                PyObject *error;
                const rd_kafka_error_t *c_error = rd_kafka_group_result_error(c_result_responses[i]);

                if (c_error) {
                        error = KafkaError_new_or_None(
                                rd_kafka_error_code(c_error),
                                rd_kafka_error_string(c_error));
                        PyList_SET_ITEM(all_groups_result, i, error);
                } else {
                        single_group_result =
                                Admin_c_SingleGroupResult_to_py(c_result_responses[i]);
                        if (!single_group_result) {
                                Py_XDECREF(all_groups_result);
                                return NULL;
                        }
                        PyList_SET_ITEM(all_groups_result, i, single_group_result);
                }
        }

        return all_groups_result;
}

/**
 *
 * @brief Convert C ListOffsetsResultInfo array to dict[TopicPartition, ListOffsetsResultInfo].
 *
 */
static PyObject *Admin_c_ListOffsetsResultInfos_to_py (const rd_kafka_ListOffsetsResultInfo_t **c_result_infos, size_t c_result_info_cnt) {
        PyObject *result = NULL;
        PyObject *ListOffsetsResultInfo_type = NULL;
        size_t i;

        ListOffsetsResultInfo_type = cfl_PyObject_lookup("confluent_kafka.admin",
                                                         "ListOffsetsResultInfo");
        if(!ListOffsetsResultInfo_type){
                return NULL;
        }

        result = PyDict_New();
        for(i=0; i<c_result_info_cnt; i++){
                PyObject *value = NULL;
                const rd_kafka_topic_partition_t *c_topic_partition = rd_kafka_ListOffsetsResultInfo_topic_partition(c_result_infos[i]);

                int64_t c_timestamp = rd_kafka_ListOffsetsResultInfo_timestamp(c_result_infos[i]);

                if (c_topic_partition->err) {
                        value = KafkaError_new_or_None(c_topic_partition->err,rd_kafka_err2str(c_topic_partition->err));
                } else {
                        PyObject *args = NULL;
                        PyObject *kwargs = NULL;
                        kwargs = PyDict_New();
                        cfl_PyDict_SetLong(kwargs,"offset", c_topic_partition->offset);
                        cfl_PyDict_SetLong(kwargs,"timestamp", c_timestamp);
                        cfl_PyDict_SetInt(kwargs,"leader_epoch",
                                rd_kafka_topic_partition_get_leader_epoch(c_topic_partition));
                        args = PyTuple_New(0);
                        value = PyObject_Call(ListOffsetsResultInfo_type, args, kwargs);
                        Py_DECREF(args);
                        Py_DECREF(kwargs);
                        if (value == NULL)
                                goto raise;
                }
                PyDict_SetItem(result, c_part_to_py(c_topic_partition), value);
                Py_DECREF(value);
        }

        Py_DECREF(ListOffsetsResultInfo_type);
        return result;
raise:
        Py_DECREF(result);
        Py_DECREF(ListOffsetsResultInfo_type);
        return NULL;
}

<<<<<<< HEAD
static PyObject *Admin_c_ElectionResult_to_py(const rd_kafka_topic_partition_result_t **partitions, 
                                              size_t cnt, 
                                              const rd_kafka_resp_err_t err){
        PyObject *result = NULL;
        rd_kafka_topic_partition_list_t *list = rd_kafka_topic_partition_list_new(cnt);
        size_t i;
        
        if(err){
            result = KafkaError_new_or_None(err, NULL);
            return result;
        }

        result = PyDict_New();
        for(i=0; i<cnt; i++){
                PyObject* value = NULL;
                rd_kafka_topic_partition_t *rktpar;

                const char *topic = rd_kafka_topic_partition_result_topic(partitions[i]);
                int32_t partition = rd_kafka_topic_partition_result_partition(partitions[i]);
                rktpar = rd_kafka_topic_partition_list_add(list, topic, partition);
                rd_kafka_resp_err_t error_code = rd_kafka_topic_partition_result_error(partitions[i]);
                const char *err_str = rd_kafka_topic_partition_result_error_string(partitions[i]);
                
                if(error_code){
                        value = KafkaError_new_or_None(error_code, err_str);
                }
               
               PyDict_SetItem(result, c_part_to_py(rktpar), value); 
        }

        rd_kafka_topic_partition_list_destroy(list);

        return result;
=======
static PyObject *Admin_c_DeleteRecordsResult_to_py (const rd_kafka_topic_partition_list_t *c_topic_partitions) {
    
    size_t c_topic_partition_cnt = c_topic_partitions->cnt;
    PyObject *result = NULL;
    PyObject *DeleteRecordsResult_type = NULL;
    size_t i;

    DeleteRecordsResult_type = cfl_PyObject_lookup("confluent_kafka", "DeleteRecordsResult");
 
    if(!DeleteRecordsResult_type){
        cfl_PyErr_Format(RD_KAFKA_RESP_ERR__INVALID_ARG, "Unable to load DeleteRecordsResult type");
        return NULL;
    }

    result = PyDict_New();
    for(i=0; i<c_topic_partition_cnt; i++){
        PyObject *value = NULL;
        rd_kafka_topic_partition_t *c_topic_partition = &c_topic_partitions->elems[i];
        if (c_topic_partitions->elems[i].err) {
            value = KafkaError_new_or_None(c_topic_partitions->elems[i].err, rd_kafka_err2str(c_topic_partitions->elems[i].err));
        } else {
            PyObject *args = NULL;
            PyObject *kwargs = NULL;
            kwargs = PyDict_New();
            cfl_PyDict_SetLong(kwargs, "offset", c_topic_partitions->elems[i].offset);
            args = PyTuple_New(0);
            value = PyObject_Call(DeleteRecordsResult_type, args, kwargs);
            Py_DECREF(args);
            Py_DECREF(kwargs);
            if (value == NULL)
                goto raise;
        }
        PyDict_SetItem(result, c_part_to_py(c_topic_partition), value);
        Py_DECREF(value);
    }

    Py_DECREF(DeleteRecordsResult_type);
    return result;
raise:
    Py_DECREF(result);
    Py_DECREF(DeleteRecordsResult_type);
    return NULL;
>>>>>>> 3ebe5a87
}

/**
 * @brief Event callback triggered from librdkafka's background thread
 *        when Admin API results are ready.
 *
 *        The rkev opaque (not \p opaque) is the future PyObject
 *        which we'll set the result on.
 *
 * @locality background rdkafka thread
 */
static void Admin_background_event_cb (rd_kafka_t *rk, rd_kafka_event_t *rkev,
                                       void *opaque) {
        PyObject *future = (PyObject *)rd_kafka_event_opaque(rkev);
        const rd_kafka_topic_result_t **c_topic_res;
        size_t c_topic_res_cnt;
        PyGILState_STATE gstate;
        PyObject *error, *method, *ret;
        PyObject *result = NULL;
        PyObject *exctype = NULL, *exc = NULL, *excargs = NULL;

        /* Acquire GIL */
        gstate = PyGILState_Ensure();

        /* Generic request-level error handling. */
        error = KafkaError_new_or_None(rd_kafka_event_error(rkev),
                                       rd_kafka_event_error_string(rkev));
        if (error != Py_None)
                goto raise;

        switch (rd_kafka_event_type(rkev))
        {
        case RD_KAFKA_EVENT_CREATETOPICS_RESULT:
        {
                const rd_kafka_CreateTopics_result_t *c_res;

                c_res = rd_kafka_event_CreateTopics_result(rkev);

                c_topic_res = rd_kafka_CreateTopics_result_topics(
                        c_res, &c_topic_res_cnt);

                result = Admin_c_topic_result_to_py(c_topic_res,
                                                    c_topic_res_cnt);
                break;
        }

        case RD_KAFKA_EVENT_DELETETOPICS_RESULT:
        {
                const rd_kafka_DeleteTopics_result_t *c_res;

                c_res = rd_kafka_event_DeleteTopics_result(rkev);

                c_topic_res = rd_kafka_DeleteTopics_result_topics(
                        c_res, &c_topic_res_cnt);

                result = Admin_c_topic_result_to_py(c_topic_res,
                                                    c_topic_res_cnt);
                break;
        }

        case RD_KAFKA_EVENT_CREATEPARTITIONS_RESULT:
        {
                const rd_kafka_CreatePartitions_result_t *c_res;

                c_res = rd_kafka_event_CreatePartitions_result(rkev);

                c_topic_res = rd_kafka_CreatePartitions_result_topics(
                        c_res, &c_topic_res_cnt);

                result = Admin_c_topic_result_to_py(c_topic_res,
                                                    c_topic_res_cnt);
                break;
        }

        case RD_KAFKA_EVENT_DESCRIBECONFIGS_RESULT:
        {
                const rd_kafka_ConfigResource_t **c_resources;
                size_t resource_cnt;

                c_resources = rd_kafka_DescribeConfigs_result_resources(
                        rd_kafka_event_DescribeConfigs_result(rkev),
                        &resource_cnt);
                result = Admin_c_ConfigResource_result_to_py(
                        c_resources,
                        resource_cnt,
                        1/* return configs */);
                break;
        }

        case RD_KAFKA_EVENT_ALTERCONFIGS_RESULT:
        {
                const rd_kafka_ConfigResource_t **c_resources;
                size_t resource_cnt;

                c_resources = rd_kafka_AlterConfigs_result_resources(
                        rd_kafka_event_AlterConfigs_result(rkev),
                        &resource_cnt);
                result = Admin_c_ConfigResource_result_to_py(
                        c_resources,
                        resource_cnt,
                        0/* return None instead of (the empty) configs */);
                break;
        }

        case RD_KAFKA_EVENT_INCREMENTALALTERCONFIGS_RESULT:
        {
                const rd_kafka_ConfigResource_t **c_resources;
                size_t resource_cnt;

                c_resources = rd_kafka_IncrementalAlterConfigs_result_resources(
                        rd_kafka_event_IncrementalAlterConfigs_result(rkev),
                        &resource_cnt);
                result = Admin_c_ConfigResource_result_to_py(
                        c_resources,
                        resource_cnt,
                        0/* return None instead of (the empty) configs */);
                break;
        }

        case RD_KAFKA_EVENT_CREATEACLS_RESULT:
        {
                const rd_kafka_acl_result_t **c_acl_results;
                size_t c_acl_results_cnt;

                c_acl_results = rd_kafka_CreateAcls_result_acls(
                        rd_kafka_event_CreateAcls_result(rkev),
                        &c_acl_results_cnt
                );
                result = Admin_c_acl_result_to_py(
                        c_acl_results,
                        c_acl_results_cnt);
                break;
        }

        case RD_KAFKA_EVENT_DESCRIBEACLS_RESULT:
        {
                const rd_kafka_DescribeAcls_result_t *c_acl_result;
                const rd_kafka_AclBinding_t **c_acls;
                size_t c_acl_cnt;

                c_acl_result = rd_kafka_event_DescribeAcls_result(rkev);

                c_acls = rd_kafka_DescribeAcls_result_acls(
                        c_acl_result,
                        &c_acl_cnt
                );

                result = Admin_c_AclBindings_to_py(c_acls,
                                                   c_acl_cnt);

                break;
        }


        case RD_KAFKA_EVENT_DELETEACLS_RESULT:
        {
                const rd_kafka_DeleteAcls_result_t *c_acl_result;
                const rd_kafka_DeleteAcls_result_response_t **c_acl_result_responses;
                size_t c_acl_results_cnt;

                c_acl_result = rd_kafka_event_DeleteAcls_result(rkev);

                c_acl_result_responses = rd_kafka_DeleteAcls_result_responses(
                        c_acl_result,
                        &c_acl_results_cnt
                );

                result = Admin_c_DeleteAcls_result_responses_to_py(c_acl_result_responses,
                                                        c_acl_results_cnt);

                break;
        }

        case RD_KAFKA_EVENT_LISTCONSUMERGROUPS_RESULT:
        {
                const  rd_kafka_ListConsumerGroups_result_t *c_list_consumer_groups_res;
                const rd_kafka_ConsumerGroupListing_t **c_list_consumer_groups_valid_responses;
                size_t c_list_consumer_groups_valid_cnt;
                const rd_kafka_error_t **c_list_consumer_groups_errors_responses;
                size_t c_list_consumer_groups_errors_cnt;

                c_list_consumer_groups_res = rd_kafka_event_ListConsumerGroups_result(rkev);

                c_list_consumer_groups_valid_responses =
                        rd_kafka_ListConsumerGroups_result_valid(c_list_consumer_groups_res,
                                                                 &c_list_consumer_groups_valid_cnt);
                c_list_consumer_groups_errors_responses =
                        rd_kafka_ListConsumerGroups_result_errors(c_list_consumer_groups_res,
                                                                  &c_list_consumer_groups_errors_cnt);

                result = Admin_c_ListConsumerGroupsResults_to_py(c_list_consumer_groups_valid_responses,
                                                                 c_list_consumer_groups_valid_cnt,
                                                                 c_list_consumer_groups_errors_responses,
                                                                 c_list_consumer_groups_errors_cnt);

                break;
        }

        case RD_KAFKA_EVENT_DESCRIBECONSUMERGROUPS_RESULT:
        {
                const rd_kafka_DescribeConsumerGroups_result_t *c_describe_consumer_groups_res;
                const rd_kafka_ConsumerGroupDescription_t **c_describe_consumer_groups_res_responses;
                size_t c_describe_consumer_groups_res_cnt;

                c_describe_consumer_groups_res = rd_kafka_event_DescribeConsumerGroups_result(rkev);

                c_describe_consumer_groups_res_responses = rd_kafka_DescribeConsumerGroups_result_groups
                                                           (c_describe_consumer_groups_res,
                                                           &c_describe_consumer_groups_res_cnt);

                result = Admin_c_DescribeConsumerGroupsResults_to_py(c_describe_consumer_groups_res_responses,
                                                                     c_describe_consumer_groups_res_cnt);

                break;
        }
        case RD_KAFKA_EVENT_DESCRIBEUSERSCRAMCREDENTIALS_RESULT:
        {
                const rd_kafka_DescribeUserScramCredentials_result_t *c_describe_user_scram_credentials_result;
                const rd_kafka_UserScramCredentialsDescription_t **c_describe_user_scram_credentials_result_descriptions;
                size_t c_describe_user_scram_credentials_result_descriptions_cnt;

                c_describe_user_scram_credentials_result = rd_kafka_event_DescribeUserScramCredentials_result(rkev);

                c_describe_user_scram_credentials_result_descriptions = rd_kafka_DescribeUserScramCredentials_result_descriptions(
                        c_describe_user_scram_credentials_result,
                        &c_describe_user_scram_credentials_result_descriptions_cnt);

                result = Admin_c_UserScramCredentialsDescriptions_to_py(c_describe_user_scram_credentials_result_descriptions,
                        c_describe_user_scram_credentials_result_descriptions_cnt);

                break;
        }
        case RD_KAFKA_EVENT_ALTERUSERSCRAMCREDENTIALS_RESULT:
        {
                const rd_kafka_AlterUserScramCredentials_result_t *c_alter_user_scram_credentials_result;
                const rd_kafka_AlterUserScramCredentials_result_response_t **c_alter_user_scram_credentials_result_responses;
                size_t c_alter_user_scram_credentials_result_response_cnt;

                c_alter_user_scram_credentials_result = rd_kafka_event_AlterUserScramCredentials_result(rkev);

                c_alter_user_scram_credentials_result_responses = rd_kafka_AlterUserScramCredentials_result_responses(
                        c_alter_user_scram_credentials_result,
                        &c_alter_user_scram_credentials_result_response_cnt);

                result = Admin_c_AlterUserScramCredentialsResultResponses_to_py(
                        c_alter_user_scram_credentials_result_responses,
                        c_alter_user_scram_credentials_result_response_cnt);
                break;
        }
        case RD_KAFKA_EVENT_DESCRIBETOPICS_RESULT:
        {
                const rd_kafka_DescribeTopics_result_t *c_describe_topics_res;
                const rd_kafka_TopicDescription_t **c_describe_topics_res_responses;
                size_t c_describe_topics_res_cnt;

                c_describe_topics_res = rd_kafka_event_DescribeTopics_result(rkev);

                c_describe_topics_res_responses = rd_kafka_DescribeTopics_result_topics
                                                           (c_describe_topics_res,
                                                           &c_describe_topics_res_cnt);

                result = Admin_c_DescribeTopicsResults_to_py(c_describe_topics_res_responses,
                                                                     c_describe_topics_res_cnt);

                break;
        }

        case RD_KAFKA_EVENT_DESCRIBECLUSTER_RESULT:
        {
                const rd_kafka_DescribeCluster_result_t *c_describe_cluster_res;
                c_describe_cluster_res = rd_kafka_event_DescribeCluster_result(rkev);

                result = Admin_c_DescribeClusterResult_to_py(c_describe_cluster_res);

                break;
        }

        case RD_KAFKA_EVENT_DELETEGROUPS_RESULT:
        {

                const  rd_kafka_DeleteGroups_result_t *c_delete_groups_res;
                const rd_kafka_group_result_t **c_delete_groups_res_responses;
                size_t c_delete_groups_res_cnt;

                c_delete_groups_res = rd_kafka_event_DeleteGroups_result(rkev);

                c_delete_groups_res_responses =
                        rd_kafka_DeleteConsumerGroupOffsets_result_groups(
                            c_delete_groups_res,
                            &c_delete_groups_res_cnt);

                result = Admin_c_DeleteGroupResults_to_py(c_delete_groups_res_responses,
                                                          c_delete_groups_res_cnt);

                break;
        }

        case RD_KAFKA_EVENT_LISTCONSUMERGROUPOFFSETS_RESULT:
        {
                const  rd_kafka_ListConsumerGroupOffsets_result_t *c_list_group_offset_res;
                const rd_kafka_group_result_t **c_list_group_offset_res_responses;
                size_t c_list_group_offset_res_cnt;

                c_list_group_offset_res = rd_kafka_event_ListConsumerGroupOffsets_result(rkev);

                c_list_group_offset_res_responses =
                        rd_kafka_ListConsumerGroupOffsets_result_groups(
                                c_list_group_offset_res,
                                &c_list_group_offset_res_cnt);

                result = Admin_c_GroupResults_to_py(c_list_group_offset_res_responses,
                                                    c_list_group_offset_res_cnt);

                break;
        }

        case RD_KAFKA_EVENT_ALTERCONSUMERGROUPOFFSETS_RESULT:
        {
                const  rd_kafka_AlterConsumerGroupOffsets_result_t *c_alter_group_offset_res;
                const rd_kafka_group_result_t **c_alter_group_offset_res_responses;
                size_t c_alter_group_offset_res_cnt;

                c_alter_group_offset_res = rd_kafka_event_AlterConsumerGroupOffsets_result(rkev);

                c_alter_group_offset_res_responses =
                        rd_kafka_AlterConsumerGroupOffsets_result_groups(c_alter_group_offset_res,
                                                                         &c_alter_group_offset_res_cnt);

                result = Admin_c_GroupResults_to_py(c_alter_group_offset_res_responses,
                                                    c_alter_group_offset_res_cnt);

                break;
        }

        case RD_KAFKA_EVENT_LISTOFFSETS_RESULT:
        {
                size_t c_result_info_cnt;
                const rd_kafka_ListOffsets_result_t *c_list_offsets_result = rd_kafka_event_ListOffsets_result(rkev);
                const rd_kafka_ListOffsetsResultInfo_t **c_result_infos = rd_kafka_ListOffsets_result_infos(
                        c_list_offsets_result, &c_result_info_cnt);

                result = Admin_c_ListOffsetsResultInfos_to_py(c_result_infos, c_result_info_cnt);
                break;
        }

        case RD_KAFKA_EVENT_DELETERECORDS_RESULT:
        {
                const rd_kafka_DeleteRecords_result_t *c_delete_records_res = rd_kafka_event_DeleteRecords_result(rkev);
                const rd_kafka_topic_partition_list_t *c_delete_records_res_list = rd_kafka_DeleteRecords_result_offsets(c_delete_records_res);
                
                result = Admin_c_DeleteRecordsResult_to_py(c_delete_records_res_list);
                break;
        }

        case RD_KAFKA_EVENT_ELECTLEADER_RESULT:
        {
                size_t c_result_cnt;
                const rd_kafka_ElectLeader_result_t *c_elect_leaders_res = rd_kafka_event_ElectLeader_result(rkev);

                const rd_kafka_resp_err_t c_election_result_err = rd_kafka_ElectionResult_error(c_elect_leaders_res);
                const rd_kafka_topic_partition_result_t **c_election_result_partitions = rd_kafka_ElectionResult_partition(
                                                                                                c_elect_leaders_res, &c_result_cnt);
                
                result = Admin_c_ElectionResult_to_py(c_election_result_partitions, c_result_cnt, c_election_result_err);
                break;
                
        }

        default:
                Py_DECREF(error); /* Py_None */
                error = KafkaError_new0(RD_KAFKA_RESP_ERR__UNSUPPORTED_FEATURE,
                                        "Unsupported event type %s",
                                        rd_kafka_event_name(rkev));
                goto raise;
        }

        if (!result) {
                Py_DECREF(error); /* Py_None */
                if (!PyErr_Occurred()) {
                        error = KafkaError_new0(RD_KAFKA_RESP_ERR__INVALID_ARG,
                                                "BUG: Event %s handling failed "
                                                "but no exception raised",
                                                rd_kafka_event_name(rkev));
                } else {
                        /* Extract the exception type and message
                         * and pass it as an error to raise and subsequently
                         * the future.
                         * We loose the backtrace here unfortunately, so
                         * these errors are a bit cryptic. */
                        PyObject *trace = NULL;

                        /* Fetch (and clear) currently raised exception */
                        PyErr_Fetch(&exctype, &error, &trace);
                        Py_XDECREF(trace);
                }

                goto raise;
        }

        /*
         * Call future.set_result()
         */
        method = cfl_PyUnistr(_FromString("set_result"));

        ret = PyObject_CallMethodObjArgs(future, method, result, NULL);

        Py_XDECREF(ret);
        Py_XDECREF(result);
        Py_DECREF(future);
        Py_DECREF(method);

        /* Release GIL */
        PyGILState_Release(gstate);

        rd_kafka_event_destroy(rkev);

        return;

 raise:
        /*
         * Pass an exception to future.set_exception().
         */

        if (!exctype) {
                /* No previous exception raised, use KafkaException */
                exctype = KafkaException;
                Py_INCREF(exctype);
        }

        /* Create a new exception based on exception type and error. */
        excargs = PyTuple_New(1);
        Py_INCREF(error); /* tuple's reference */
        PyTuple_SET_ITEM(excargs, 0, error);
        exc = ((PyTypeObject *)exctype)->tp_new(
                (PyTypeObject *)exctype, NULL, NULL);
        exc->ob_type->tp_init(exc, excargs, NULL);
        Py_DECREF(excargs);
        Py_XDECREF(exctype);
        Py_XDECREF(error); /* from error source above */

        /*
         * Call future.set_exception(exc)
         */
        method = cfl_PyUnistr(_FromString("set_exception"));
        ret = PyObject_CallMethodObjArgs(future, method, exc, NULL);
        Py_XDECREF(ret);
        Py_DECREF(exc);
        Py_DECREF(future);
        Py_DECREF(method);

        /* Release GIL */
        PyGILState_Release(gstate);

        rd_kafka_event_destroy(rkev);
}


static int Admin_init (PyObject *selfobj, PyObject *args, PyObject *kwargs) {
        Handle *self = (Handle *)selfobj;
        char errstr[512];
        rd_kafka_conf_t *conf;

        if (self->rk) {
                PyErr_SetString(PyExc_RuntimeError,
                                "Admin already __init__:ialized");
                return -1;
        }

        self->type = PY_RD_KAFKA_ADMIN;

        if (!(conf = common_conf_setup(PY_RD_KAFKA_ADMIN, self,
                                       args, kwargs)))
                return -1;

        rd_kafka_conf_set_background_event_cb(conf, Admin_background_event_cb);

        /* There is no dedicated ADMIN client type in librdkafka, the Admin
         * API can use either PRODUCER or CONSUMER.
         * We choose PRODUCER since it is more lightweight than a
         * CONSUMER instance. */
        self->rk = rd_kafka_new(RD_KAFKA_PRODUCER, conf,
                                errstr, sizeof(errstr));
        if (!self->rk) {
                cfl_PyErr_Format(rd_kafka_last_error(),
                                 "Failed to create admin client: %s", errstr);
                rd_kafka_conf_destroy(conf);
                return -1;
        }

        /* Forward log messages to poll queue */
        if (self->logger)
                rd_kafka_set_log_queue(self->rk, NULL);

        return 0;
}


static PyObject *Admin_new (PyTypeObject *type, PyObject *args,
                            PyObject *kwargs) {
        return type->tp_alloc(type, 0);
}



PyTypeObject AdminType = {
        PyVarObject_HEAD_INIT(NULL, 0)
        "cimpl._AdminClientImpl",   /*tp_name*/
        sizeof(Handle),            /*tp_basicsize*/
        0,                         /*tp_itemsize*/
        (destructor)Admin_dealloc, /*tp_dealloc*/
        0,                         /*tp_print*/
        0,                         /*tp_getattr*/
        0,                         /*tp_setattr*/
        0,                         /*tp_compare*/
        0,                         /*tp_repr*/
        0,                         /*tp_as_number*/
        &Admin_seq_methods,        /*tp_as_sequence*/
        0,                         /*tp_as_mapping*/
        0,                         /*tp_hash */
        0,                         /*tp_call*/
        0,                         /*tp_str*/
        0,                         /*tp_getattro*/
        0,                         /*tp_setattro*/
        0,                         /*tp_as_buffer*/
        Py_TPFLAGS_DEFAULT | Py_TPFLAGS_BASETYPE |
        Py_TPFLAGS_HAVE_GC, /*tp_flags*/
        "Kafka Admin Client\n"
        "\n"
        ".. py:function:: Admin(**kwargs)\n"
        "\n"
        "  Create a new AdminClient instance using the provided configuration dict.\n"
        "\n"
        "This class should not be used directly, use confluent_kafka.AdminClient\n."
        "\n"
        ".. py:function:: len()\n"
        "\n"
        "  :returns: Number Kafka protocol requests waiting to be delivered to, or returned from, broker.\n"
        "  :rtype: int\n"
        "\n", /*tp_doc*/
        (traverseproc)Admin_traverse, /* tp_traverse */
        (inquiry)Admin_clear,      /* tp_clear */
        0,                         /* tp_richcompare */
        0,                         /* tp_weaklistoffset */
        0,                         /* tp_iter */
        0,                         /* tp_iternext */
        Admin_methods,             /* tp_methods */
        0,                         /* tp_members */
        0,                         /* tp_getset */
        0,                         /* tp_base */
        0,                         /* tp_dict */
        0,                         /* tp_descr_get */
        0,                         /* tp_descr_set */
        0,                         /* tp_dictoffset */
        Admin_init,                /* tp_init */
        0,                         /* tp_alloc */
        Admin_new                  /* tp_new */
};<|MERGE_RESOLUTION|>--- conflicted
+++ resolved
@@ -4579,41 +4579,6 @@
         return NULL;
 }
 
-<<<<<<< HEAD
-static PyObject *Admin_c_ElectionResult_to_py(const rd_kafka_topic_partition_result_t **partitions, 
-                                              size_t cnt, 
-                                              const rd_kafka_resp_err_t err){
-        PyObject *result = NULL;
-        rd_kafka_topic_partition_list_t *list = rd_kafka_topic_partition_list_new(cnt);
-        size_t i;
-        
-        if(err){
-            result = KafkaError_new_or_None(err, NULL);
-            return result;
-        }
-
-        result = PyDict_New();
-        for(i=0; i<cnt; i++){
-                PyObject* value = NULL;
-                rd_kafka_topic_partition_t *rktpar;
-
-                const char *topic = rd_kafka_topic_partition_result_topic(partitions[i]);
-                int32_t partition = rd_kafka_topic_partition_result_partition(partitions[i]);
-                rktpar = rd_kafka_topic_partition_list_add(list, topic, partition);
-                rd_kafka_resp_err_t error_code = rd_kafka_topic_partition_result_error(partitions[i]);
-                const char *err_str = rd_kafka_topic_partition_result_error_string(partitions[i]);
-                
-                if(error_code){
-                        value = KafkaError_new_or_None(error_code, err_str);
-                }
-               
-               PyDict_SetItem(result, c_part_to_py(rktpar), value); 
-        }
-
-        rd_kafka_topic_partition_list_destroy(list);
-
-        return result;
-=======
 static PyObject *Admin_c_DeleteRecordsResult_to_py (const rd_kafka_topic_partition_list_t *c_topic_partitions) {
     
     size_t c_topic_partition_cnt = c_topic_partitions->cnt;
@@ -4656,7 +4621,41 @@
     Py_DECREF(result);
     Py_DECREF(DeleteRecordsResult_type);
     return NULL;
->>>>>>> 3ebe5a87
+}
+
+static PyObject *Admin_c_ElectionResult_to_py(const rd_kafka_topic_partition_result_t **partitions, 
+                                              size_t cnt, 
+                                              const rd_kafka_resp_err_t err){
+        PyObject *result = NULL;
+        rd_kafka_topic_partition_list_t *list = rd_kafka_topic_partition_list_new(cnt);
+        size_t i;
+        
+        if(err){
+            result = KafkaError_new_or_None(err, NULL);
+            return result;
+        }
+
+        result = PyDict_New();
+        for(i=0; i<cnt; i++){
+                PyObject* value = NULL;
+                rd_kafka_topic_partition_t *rktpar;
+
+                const char *topic = rd_kafka_topic_partition_result_topic(partitions[i]);
+                int32_t partition = rd_kafka_topic_partition_result_partition(partitions[i]);
+                rktpar = rd_kafka_topic_partition_list_add(list, topic, partition);
+                rd_kafka_resp_err_t error_code = rd_kafka_topic_partition_result_error(partitions[i]);
+                const char *err_str = rd_kafka_topic_partition_result_error_string(partitions[i]);
+                
+                if(error_code){
+                        value = KafkaError_new_or_None(error_code, err_str);
+                }
+               
+               PyDict_SetItem(result, c_part_to_py(rktpar), value); 
+        }
+
+        rd_kafka_topic_partition_list_destroy(list);
+
+        return result;
 }
 
 /**
