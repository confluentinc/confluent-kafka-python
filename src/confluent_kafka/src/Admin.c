--- conflicted
+++ resolved
@@ -78,11 +78,8 @@
         float operation_timeout;                        /* parser: f */
         int   broker;                                   /* parser: i */
         int require_stable_offsets;                     /* needs special bool parsing */
-<<<<<<< HEAD
+        int include_authorized_operations;              /* needs special bool parsing */
         rd_kafka_IsolationLevel_t isolation_level;
-=======
-        int include_authorized_operations;              /* needs special bool parsing */
->>>>>>> a945782b
         rd_kafka_consumer_group_state_t* states;
         int states_cnt;
 };
@@ -93,6 +90,7 @@
                 Admin_options_def_int,           \
                 Admin_options_def_float,         \
                 Admin_options_def_float,         \
+                Admin_options_def_int,           \
                 Admin_options_def_int,           \
                 Admin_options_def_int,           \
                 Admin_options_def_int,           \
@@ -166,15 +164,16 @@
                 goto err;
         }
 
-<<<<<<< HEAD
+        if (Admin_options_is_set_int(options->include_authorized_operations) &&
+            (err_obj = rd_kafka_AdminOptions_set_include_authorized_operations(
+                    c_options, options->include_authorized_operations))) {
+                strcpy(errstr, rd_kafka_error_string(err_obj));
+                goto err;
+        }
+
         if (Admin_options_is_set_int((int)options->isolation_level) &&
              (err_obj = rd_kafka_AdminOptions_set_isolation_level(
                      c_options,options->isolation_level))) {
-=======
-        if (Admin_options_is_set_int(options->include_authorized_operations) &&
-            (err_obj = rd_kafka_AdminOptions_set_include_authorized_operations(
-                    c_options, options->include_authorized_operations))) {
->>>>>>> a945782b
                 strcpy(errstr, rd_kafka_error_string(err_obj));
                 goto err;
         }
@@ -2430,7 +2429,7 @@
                              "include_authorized_operations",
                              NULL};
 
-        if (!PyArg_ParseTupleAndKeywords(args, kwargs, "O|fO", kws,       
+        if (!PyArg_ParseTupleAndKeywords(args, kwargs, "O|fO", kws,
                                          &future,
                                          &options.request_timeout,
                                          &include_authorized_operations
@@ -3828,8 +3827,8 @@
 
         kwargs = PyDict_New();
 
-        cfl_PyDict_SetInt(kwargs, 
-                "id", 
+        cfl_PyDict_SetInt(kwargs,
+                "id",
                 rd_kafka_TopicPartitionInfo_partition(c_topic_partition_info));
 
         c_leader = rd_kafka_TopicPartitionInfo_leader(c_topic_partition_info);
@@ -3883,7 +3882,7 @@
         size_t c_partitions_cnt;
         size_t i = 0;
         const rd_kafka_TopicPartitionInfo_t **c_partitions = NULL;
-        
+
         c_partitions = rd_kafka_TopicDescription_partitions(c_topic_description, &c_partitions_cnt);
         partitions = PyList_New(c_partitions_cnt);
         if(c_partitions_cnt > 0) {
@@ -4178,7 +4177,7 @@
         PyDict_SetItemString(kwargs, "nodes", nodes);
 
         c_authorized_operations = rd_kafka_DescribeCluster_result_authorized_operations(
-                c_describe_cluster_result, 
+                c_describe_cluster_result,
                 &c_authorized_operations_cnt);
         if (c_authorized_operations) {
                 PyObject *authorized_operations = PyList_New(c_authorized_operations_cnt);
