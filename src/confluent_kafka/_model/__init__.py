--- conflicted
+++ resolved
@@ -95,25 +95,6 @@
         return self.value < other.value
 
 
-<<<<<<< HEAD
-class IsolationLevel(Enum):
-    """
-    Enum for Kafka isolation levels.
-
-    Values
-    ------
-    READ_COMMITTED          : Skip offsets belonging to an aborted transaction.
-    READ_UNCOMMITTED        : Receive all the offsets.
-    """
-
-    READ_COMMITTED = cimpl.ISOLATION_LEVEL_READ_COMMITTED
-    READ_UNCOMMITTED = cimpl.ISOLATION_LEVEL_READ_UNCOMMITTED
-
-    def __lt__(self, other):
-        if self.__class__ != other.__class__:
-            return NotImplemented
-        return self.value < other.value
-=======
 class TopicCollection:
     """
     Represents collection of topics in the form of different identifiers
@@ -151,4 +132,22 @@
         self.leader = leader
         self.replicas = replicas
         self.isr = isr
->>>>>>> a945782b
+
+
+class IsolationLevel(Enum):
+    """
+    Enum for Kafka isolation levels.
+
+    Values
+    ------
+    READ_COMMITTED          : Skip offsets belonging to an aborted transaction.
+    READ_UNCOMMITTED        : Receive all the offsets.
+    """
+
+    READ_COMMITTED = cimpl.ISOLATION_LEVEL_READ_COMMITTED
+    READ_UNCOMMITTED = cimpl.ISOLATION_LEVEL_READ_UNCOMMITTED
+
+    def __lt__(self, other):
+        if self.__class__ != other.__class__:
+            return NotImplemented
+        return self.value < other.value