--- conflicted
+++ resolved
@@ -50,11 +50,7 @@
            'SerializingProducer', 'TIMESTAMP_CREATE_TIME', 'TIMESTAMP_LOG_APPEND_TIME',
            'TIMESTAMP_NOT_AVAILABLE', 'TopicPartition', 'Node',
            'ConsumerGroupTopicPartitions', 'ConsumerGroupState', 'Uuid',
-<<<<<<< HEAD
-           'IsolationLevel', 'DeletedRecords']
-=======
-           'IsolationLevel', 'TopicCollection', 'TopicPartitionInfo']
->>>>>>> 858347ca
+           'IsolationLevel', 'TopicCollection', 'TopicPartitionInfo', 'DeletedRecords']
 
 __version__ = version()[0]
 
