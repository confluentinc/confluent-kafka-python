#!/usr/bin/env python
# -*- coding: utf-8 -*-
#
# Copyright 2020 Confluent Inc.
#
# Licensed under the Apache License, Version 2.0 (the "License");
# you may not use this file except in compliance with the License.
# You may obtain a copy of the License at
#
# http://www.apache.org/licenses/LICENSE-2.0
#
# Unless required by applicable law or agreed to in writing, software
# distributed under the License is distributed on an "AS IS" BASIS,
# WITHOUT WARRANTIES OR CONDITIONS OF ANY KIND, either express or implied.
# See the License for the specific language governing permissions and
# limitations under the License.
#

from .deserializing_consumer import DeserializingConsumer
from .serializing_producer import SerializingProducer
from .error import KafkaException, KafkaError
<<<<<<< HEAD
from ._model import Node, ConsumerGroupTopicPartitions, ConsumerGroupState, \
                    IsolationLevel
=======
from ._model import (Node,  # noqa: F401
                     ConsumerGroupTopicPartitions,
                     ConsumerGroupState,
                     TopicCollection,
                     TopicPartitionInfo)
>>>>>>> a945782b

from .cimpl import (Producer,
                    Consumer,
                    Message,
                    TopicPartition,
                    Uuid,
                    libversion,
                    version,
                    TIMESTAMP_NOT_AVAILABLE,
                    TIMESTAMP_CREATE_TIME,
                    TIMESTAMP_LOG_APPEND_TIME,
                    OFFSET_BEGINNING,
                    OFFSET_END,
                    OFFSET_STORED,
                    OFFSET_INVALID)

__all__ = ['admin', 'Consumer',
           'KafkaError', 'KafkaException',
           'kafkatest', 'libversion', 'Message',
           'OFFSET_BEGINNING', 'OFFSET_END', 'OFFSET_INVALID', 'OFFSET_STORED',
           'Producer', 'DeserializingConsumer',
           'SerializingProducer', 'TIMESTAMP_CREATE_TIME', 'TIMESTAMP_LOG_APPEND_TIME',
           'TIMESTAMP_NOT_AVAILABLE', 'TopicPartition', 'Node',
<<<<<<< HEAD
           'ConsumerGroupTopicPartitions', 'ConsumerGroupState',
           'IsolationLevel']
=======
           'ConsumerGroupTopicPartitions', 'ConsumerGroupState', 'Uuid']
>>>>>>> a945782b

__version__ = version()[0]


class ThrottleEvent(object):
    """
    ThrottleEvent contains details about a throttled request.
    Set up a throttle callback by setting the ``throttle_cb`` configuration
    property to a callable that takes a ThrottleEvent object as its only argument.
    The callback will be triggered from poll(), consume() or flush() when a request
    has been throttled by the broker.

    This class is typically not user instantiated.

    :ivar str broker_name: The hostname of the broker which throttled the request
    :ivar int broker_id: The broker id
    :ivar float throttle_time: The amount of time (in seconds) the broker throttled (delayed) the request
    """

    def __init__(self, broker_name,
                 broker_id,
                 throttle_time):
        self.broker_name = broker_name
        self.broker_id = broker_id
        self.throttle_time = throttle_time

    def __str__(self):
        return "{}/{} throttled for {} ms".format(self.broker_name, self.broker_id,
                                                  int(self.throttle_time * 1000))


def _resolve_plugins(plugins):
    """ Resolve embedded plugins from the wheel's library directory.

        For internal module use only.

        :param str plugins: The plugin.library.paths value
    """
    import os
    from sys import platform

    # Location of __init__.py and the embedded library directory
    basedir = os.path.dirname(__file__)

    if platform in ('win32', 'cygwin'):
        paths_sep = ';'
        ext = '.dll'
        libdir = basedir
    elif platform in ('linux', 'linux2'):
        paths_sep = ':'
        ext = '.so'
        libdir = os.path.join(basedir, '.libs')
    elif platform == 'darwin':
        paths_sep = ':'
        ext = '.dylib'
        libdir = os.path.join(basedir, '.dylibs')
    else:
        # Unknown platform, there are probably no embedded plugins.
        return plugins

    if not os.path.isdir(libdir):
        # No embedded library directory, probably not a wheel installation.
        return plugins

    resolved = []
    for plugin in plugins.split(paths_sep):
        if '/' in plugin or '\\' in plugin:
            # Path specified, leave unchanged
            resolved.append(plugin)
            continue

        # See if the plugin can be found in the wheel's
        # embedded library directory.
        # The user might not have supplied a file extension, so try both.
        good = None
        for file in [plugin, plugin + ext]:
            fpath = os.path.join(libdir, file)
            if os.path.isfile(fpath):
                good = fpath
                break

        if good is not None:
            resolved.append(good)
        else:
            resolved.append(plugin)

    return paths_sep.join(resolved)<|MERGE_RESOLUTION|>--- conflicted
+++ resolved
@@ -19,16 +19,12 @@
 from .deserializing_consumer import DeserializingConsumer
 from .serializing_producer import SerializingProducer
 from .error import KafkaException, KafkaError
-<<<<<<< HEAD
-from ._model import Node, ConsumerGroupTopicPartitions, ConsumerGroupState, \
-                    IsolationLevel
-=======
 from ._model import (Node,  # noqa: F401
                      ConsumerGroupTopicPartitions,
                      ConsumerGroupState,
                      TopicCollection,
-                     TopicPartitionInfo)
->>>>>>> a945782b
+                     TopicPartitionInfo,
+                     IsolationLevel)
 
 from .cimpl import (Producer,
                     Consumer,
@@ -52,12 +48,8 @@
            'Producer', 'DeserializingConsumer',
            'SerializingProducer', 'TIMESTAMP_CREATE_TIME', 'TIMESTAMP_LOG_APPEND_TIME',
            'TIMESTAMP_NOT_AVAILABLE', 'TopicPartition', 'Node',
-<<<<<<< HEAD
-           'ConsumerGroupTopicPartitions', 'ConsumerGroupState',
+           'ConsumerGroupTopicPartitions', 'ConsumerGroupState', 'Uuid',
            'IsolationLevel']
-=======
-           'ConsumerGroupTopicPartitions', 'ConsumerGroupState', 'Uuid']
->>>>>>> a945782b
 
 __version__ = version()[0]
 
