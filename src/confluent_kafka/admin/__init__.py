# Copyright 2022 Confluent Inc.
#
# Licensed under the Apache License, Version 2.0 (the "License");
# you may not use this file except in compliance with the License.
# You may obtain a copy of the License at
#
# http://www.apache.org/licenses/LICENSE-2.0
#
# Unless required by applicable law or agreed to in writing, software
# distributed under the License is distributed on an "AS IS" BASIS,
# WITHOUT WARRANTIES OR CONDITIONS OF ANY KIND, either express or implied.
# See the License for the specific language governing permissions and
# limitations under the License.

"""
Kafka admin client: create, view, alter, and delete topics and resources.
"""
import warnings
import concurrent.futures

# Unused imports are keeped to be accessible using this public module
from ._config import (ConfigSource,  # noqa: F401
                      ConfigEntry,
                      ConfigResource,
                      AlterConfigOpType)
from ._resource import (ResourceType,  # noqa: F401
                        ResourcePatternType)
from ._acl import (AclOperation,  # noqa: F401
                   AclPermissionType,
                   AclBinding,
                   AclBindingFilter)
from ._metadata import (BrokerMetadata,  # noqa: F401
                        ClusterMetadata,
                        GroupMember,
                        GroupMetadata,
                        PartitionMetadata,
                        TopicMetadata)
from ._group import (ConsumerGroupListing,  # noqa: F401
                     ListConsumerGroupsResult,
                     ConsumerGroupDescription,
                     MemberAssignment,
                     MemberDescription)
from ._scram import (UserScramCredentialAlteration,  # noqa: F401
                     UserScramCredentialUpsertion,
                     UserScramCredentialDeletion,
                     ScramCredentialInfo,
                     ScramMechanism,
                     UserScramCredentialsDescription)

from ._topic import (TopicDescription)  # noqa: F401

from ._cluster import (DescribeClusterResult)  # noqa: F401

from ._listoffsets import (OffsetSpec,  # noqa: F401
                           ListOffsetsResultInfo)

from .._model import TopicCollection as _TopicCollection

from ..cimpl import (KafkaException,  # noqa: F401
                     KafkaError,
                     _AdminClientImpl,
                     NewTopic,
                     NewPartitions,
                     TopicPartition as _TopicPartition,
                     CONFIG_SOURCE_UNKNOWN_CONFIG,
                     CONFIG_SOURCE_DYNAMIC_TOPIC_CONFIG,
                     CONFIG_SOURCE_DYNAMIC_BROKER_CONFIG,
                     CONFIG_SOURCE_DYNAMIC_DEFAULT_BROKER_CONFIG,
                     CONFIG_SOURCE_STATIC_BROKER_CONFIG,
                     CONFIG_SOURCE_DEFAULT_CONFIG,
                     RESOURCE_UNKNOWN,
                     RESOURCE_ANY,
                     RESOURCE_TOPIC,
                     RESOURCE_GROUP,
                     RESOURCE_BROKER,
                     OFFSET_INVALID)

from confluent_kafka import \
    ConsumerGroupTopicPartitions as _ConsumerGroupTopicPartitions, \
    ConsumerGroupState as _ConsumerGroupState, \
    IsolationLevel as _IsolationLevel


try:
    string_type = basestring
except NameError:
    string_type = str


class AdminClient (_AdminClientImpl):
    """
    AdminClient provides admin operations for Kafka brokers, topics, groups,
    and other resource types supported by the broker.

    The Admin API methods are asynchronous and return a dict of
    concurrent.futures.Future objects keyed by the entity.
    The entity is a topic name for create_topics(), delete_topics(), create_partitions(),
    and a ConfigResource for alter_configs() and describe_configs().

    All the futures for a single API call will currently finish/fail at
    the same time (backed by the same protocol request), but this might
    change in future versions of the client.

    See examples/adminapi.py for example usage.

    For more information see the `Java Admin API documentation
    <https://docs.confluent.io/current/clients/javadocs/org/apache/kafka/clients/admin/package-frame.html>`_.

    Requires broker version v0.11.0.0 or later.
    """

    def __init__(self, conf):
        """
        Create a new AdminClient using the provided configuration dictionary.

        The AdminClient is a standard Kafka protocol client, supporting
        the standard librdkafka configuration properties as specified at
        https://github.com/edenhill/librdkafka/blob/master/CONFIGURATION.md

        At least 'bootstrap.servers' should be configured.
        """
        super(AdminClient, self).__init__(conf)

    @staticmethod
    def _make_topics_result(f, futmap):
        """
        Map per-topic results to per-topic futures in futmap.
        The result value of each (successful) future is None.
        """
        try:
            result = f.result()
            for topic, error in result.items():
                fut = futmap.get(topic, None)
                if fut is None:
                    raise RuntimeError("Topic {} not found in future-map: {}".format(topic, futmap))

                if error is not None:
                    # Topic-level exception
                    fut.set_exception(KafkaException(error))
                else:
                    # Topic-level success
                    fut.set_result(None)
        except Exception as e:
            # Request-level exception, raise the same for all topics
            for topic, fut in futmap.items():
                fut.set_exception(e)

    @staticmethod
    def _make_resource_result(f, futmap):
        """
        Map per-resource results to per-resource futures in futmap.
        The result value of each (successful) future is a ConfigResource.
        """
        try:
            result = f.result()
            for resource, configs in result.items():
                fut = futmap.get(resource, None)
                if fut is None:
                    raise RuntimeError("Resource {} not found in future-map: {}".format(resource, futmap))
                if resource.error is not None:
                    # Resource-level exception
                    fut.set_exception(KafkaException(resource.error))
                else:
                    # Resource-level success
                    # configs will be a dict for describe_configs()
                    # and None for alter_configs()
                    fut.set_result(configs)
        except Exception as e:
            # Request-level exception, raise the same for all resources
            for resource, fut in futmap.items():
                fut.set_exception(e)

    @staticmethod
    def _make_list_consumer_groups_result(f, futmap):
        pass

    @staticmethod
    def _make_consumer_groups_result(f, futmap):
        """
        Map per-group results to per-group futures in futmap.
        """
        try:

            results = f.result()
            futmap_values = list(futmap.values())
            len_results = len(results)
            len_futures = len(futmap_values)
            if len_results != len_futures:
                raise RuntimeError(
                    "Results length {} is different from future-map length {}".format(len_results, len_futures))
            for i, result in enumerate(results):
                fut = futmap_values[i]
                if isinstance(result, KafkaError):
                    fut.set_exception(KafkaException(result))
                else:
                    fut.set_result(result)
        except Exception as e:
            # Request-level exception, raise the same for all groups
            for _, fut in futmap.items():
                fut.set_exception(e)

    @staticmethod
    def _make_consumer_group_offsets_result(f, futmap):
        """
        Map per-group results to per-group futures in futmap.
        The result value of each (successful) future is ConsumerGroupTopicPartitions.
        """
        try:

            results = f.result()
            futmap_values = list(futmap.values())
            len_results = len(results)
            len_futures = len(futmap_values)
            if len_results != len_futures:
                raise RuntimeError(
                    "Results length {} is different from future-map length {}".format(len_results, len_futures))
            for i, result in enumerate(results):
                fut = futmap_values[i]
                if isinstance(result, KafkaError):
                    fut.set_exception(KafkaException(result))
                else:
                    fut.set_result(result)
        except Exception as e:
            # Request-level exception, raise the same for all groups
            for _, fut in futmap.items():
                fut.set_exception(e)

    @staticmethod
    def _make_acls_result(f, futmap):
        """
        Map create ACL binding results to corresponding futures in futmap.
        For create_acls the result value of each (successful) future is None.
        For delete_acls the result value of each (successful) future is the list of deleted AclBindings.
        """
        try:
            results = f.result()
            futmap_values = list(futmap.values())
            len_results = len(results)
            len_futures = len(futmap_values)
            if len_results != len_futures:
                raise RuntimeError(
                    "Results length {} is different from future-map length {}".format(len_results, len_futures))
            for i, result in enumerate(results):
                fut = futmap_values[i]
                if isinstance(result, KafkaError):
                    fut.set_exception(KafkaException(result))
                else:
                    fut.set_result(result)
        except Exception as e:
            # Request-level exception, raise the same for all the AclBindings or AclBindingFilters
            for resource, fut in futmap.items():
                fut.set_exception(e)

    @staticmethod
    def _make_user_scram_credentials_result(f, futmap):
        try:
            results = f.result()
            len_results = len(results)
            len_futures = len(futmap)
            if len(results) != len_futures:
                raise RuntimeError(
                    f"Results length {len_results} is different from future-map length {len_futures}")
            for username, value in results.items():
                fut = futmap.get(username, None)
                if fut is None:
                    raise RuntimeError(
                        f"username {username} not found in future-map: {futmap}")
                if isinstance(value, KafkaError):
                    fut.set_exception(KafkaException(value))
                else:
                    fut.set_result(value)
        except Exception as e:
            for _, fut in futmap.items():
                fut.set_exception(e)

    @staticmethod
<<<<<<< HEAD
    def _make_futmap_result_from_list(f, futmap):
        try:

            results = f.result()
            futmap_values = list(futmap.values())
            len_results = len(results)
            len_futures = len(futmap_values)
            if len_results != len_futures:
                raise RuntimeError(
                    "Results length {} is different from future-map length {}".format(len_results, len_futures))
            for i, result in enumerate(results):
                fut = futmap_values[i]
                if isinstance(result, KafkaError):
                    fut.set_exception(KafkaException(result))
                else:
                    fut.set_result(result)
        except Exception as e:
            # Request-level exception, raise the same for all topics
=======
    def _make_futmap_result(f, futmap):
        try:
            results = f.result()
            len_results = len(results)
            len_futures = len(futmap)
            if len(results) != len_futures:
                raise RuntimeError(
                    f"Results length {len_results} is different from future-map length {len_futures}")
            for key, value in results.items():
                fut = futmap.get(key, None)
                if fut is None:
                    raise RuntimeError(
                        f"Key {key} not found in future-map: {futmap}")
                if isinstance(value, KafkaError):
                    fut.set_exception(KafkaException(value))
                else:
                    fut.set_result(value)
        except Exception as e:
>>>>>>> aaeca9a6
            for _, fut in futmap.items():
                fut.set_exception(e)

    @staticmethod
    def _create_future():
        f = concurrent.futures.Future()
        if not f.set_running_or_notify_cancel():
            raise RuntimeError("Future was cancelled prematurely")
        return f

    @staticmethod
    def _make_futures(futmap_keys, class_check, make_result_fn):
        """
        Create futures and a futuremap for the keys in futmap_keys,
        and create a request-level future to be bassed to the C API.

        FIXME: use _make_futures_v2 with TypeError in next major release.
        """
        futmap = {}
        for key in futmap_keys:
            if class_check is not None and not isinstance(key, class_check):
                raise ValueError("Expected list of {}".format(repr(class_check)))
            futmap[key] = AdminClient._create_future()

        # Create an internal future for the entire request,
        # this future will trigger _make_..._result() and set result/exception
        # per topic,future in futmap.
        f = AdminClient._create_future()
        f.add_done_callback(lambda f: make_result_fn(f, futmap))

        return f, futmap

    @staticmethod
    def _make_futures_v2(futmap_keys, class_check, make_result_fn):
        """
        Create futures and a futuremap for the keys in futmap_keys,
        and create a request-level future to be bassed to the C API.
        """
        futmap = {}
        for key in futmap_keys:
            if class_check is not None and not isinstance(key, class_check):
                raise TypeError("Expected list of {}".format(repr(class_check)))
            futmap[key] = AdminClient._create_future()

        # Create an internal future for the entire request,
        # this future will trigger _make_..._result() and set result/exception
        # per topic,future in futmap.
        f = AdminClient._create_future()
        f.add_done_callback(lambda f: make_result_fn(f, futmap))

        return f, futmap

    @staticmethod
    def _has_duplicates(items):
        return len(set(items)) != len(items)

    @staticmethod
    def _check_list_consumer_group_offsets_request(request):
        if request is None:
            raise TypeError("request cannot be None")
        if not isinstance(request, list):
            raise TypeError("request must be a list")
        if len(request) != 1:
            raise ValueError("Currently we support listing offsets for a single consumer group only")
        for req in request:
            if not isinstance(req, _ConsumerGroupTopicPartitions):
                raise TypeError("Expected list of 'ConsumerGroupTopicPartitions'")

            if req.group_id is None:
                raise TypeError("'group_id' cannot be None")
            if not isinstance(req.group_id, string_type):
                raise TypeError("'group_id' must be a string")
            if not req.group_id:
                raise ValueError("'group_id' cannot be empty")

            if req.topic_partitions is not None:
                if not isinstance(req.topic_partitions, list):
                    raise TypeError("'topic_partitions' must be a list or None")
                if len(req.topic_partitions) == 0:
                    raise ValueError("'topic_partitions' cannot be empty")
                for topic_partition in req.topic_partitions:
                    if topic_partition is None:
                        raise ValueError("Element of 'topic_partitions' cannot be None")
                    if not isinstance(topic_partition, _TopicPartition):
                        raise TypeError("Element of 'topic_partitions' must be of type TopicPartition")
                    if topic_partition.topic is None:
                        raise TypeError("Element of 'topic_partitions' must not have 'topic' attribute as None")
                    if not topic_partition.topic:
                        raise ValueError("Element of 'topic_partitions' must not have 'topic' attribute as Empty")
                    if topic_partition.partition < 0:
                        raise ValueError("Element of 'topic_partitions' must not have negative 'partition' value")
                    if topic_partition.offset != OFFSET_INVALID:
                        raise ValueError("Element of 'topic_partitions' must not have 'offset' value")

    @staticmethod
    def _check_alter_consumer_group_offsets_request(request):
        if request is None:
            raise TypeError("request cannot be None")
        if not isinstance(request, list):
            raise TypeError("request must be a list")
        if len(request) != 1:
            raise ValueError("Currently we support altering offsets for a single consumer group only")
        for req in request:
            if not isinstance(req, _ConsumerGroupTopicPartitions):
                raise TypeError("Expected list of 'ConsumerGroupTopicPartitions'")
            if req.group_id is None:
                raise TypeError("'group_id' cannot be None")
            if not isinstance(req.group_id, string_type):
                raise TypeError("'group_id' must be a string")
            if not req.group_id:
                raise ValueError("'group_id' cannot be empty")
            if req.topic_partitions is None:
                raise ValueError("'topic_partitions' cannot be null")
            if not isinstance(req.topic_partitions, list):
                raise TypeError("'topic_partitions' must be a list")
            if len(req.topic_partitions) == 0:
                raise ValueError("'topic_partitions' cannot be empty")
            for topic_partition in req.topic_partitions:
                if topic_partition is None:
                    raise ValueError("Element of 'topic_partitions' cannot be None")
                if not isinstance(topic_partition, _TopicPartition):
                    raise TypeError("Element of 'topic_partitions' must be of type TopicPartition")
                if topic_partition.topic is None:
                    raise TypeError("Element of 'topic_partitions' must not have 'topic' attribute as None")
                if not topic_partition.topic:
                    raise ValueError("Element of 'topic_partitions' must not have 'topic' attribute as Empty")
                if topic_partition.partition < 0:
                    raise ValueError(
                        "Element of 'topic_partitions' must not have negative value for 'partition' field")
                if topic_partition.offset < 0:
                    raise ValueError(
                        "Element of 'topic_partitions' must not have negative value for 'offset' field")

    @staticmethod
    def _check_describe_user_scram_credentials_request(users):
        if not isinstance(users, list):
            raise TypeError("Expected input to be list of String")
        for user in users:
            if not isinstance(user, string_type):
                raise TypeError("Each value should be a string")
            if not user:
                raise ValueError("'user' cannot be empty")

    @staticmethod
    def _check_alter_user_scram_credentials_request(alterations):
        if not isinstance(alterations, list):
            raise TypeError("Expected input to be list")
        if len(alterations) == 0:
            raise ValueError("Expected at least one alteration")
        for alteration in alterations:
            if not isinstance(alteration, UserScramCredentialAlteration):
                raise TypeError("Expected each element of list to be subclass of UserScramCredentialAlteration")
            if alteration.user is None:
                raise TypeError("'user' cannot be None")
            if not isinstance(alteration.user, string_type):
                raise TypeError("'user' must be a string")
            if not alteration.user:
                raise ValueError("'user' cannot be empty")

            if isinstance(alteration, UserScramCredentialUpsertion):
                if alteration.password is None:
                    raise TypeError("'password' cannot be None")
                if not isinstance(alteration.password, bytes):
                    raise TypeError("'password' must be bytes")
                if not alteration.password:
                    raise ValueError("'password' cannot be empty")

                if alteration.salt is not None and not alteration.salt:
                    raise ValueError("'salt' can be None but cannot be empty")
                if alteration.salt and not isinstance(alteration.salt, bytes):
                    raise TypeError("'salt' must be bytes")

                if not isinstance(alteration.scram_credential_info, ScramCredentialInfo):
                    raise TypeError("Expected credential_info to be ScramCredentialInfo Type")
                if alteration.scram_credential_info.iterations < 1:
                    raise ValueError("Iterations should be positive")
                if not isinstance(alteration.scram_credential_info.mechanism, ScramMechanism):
                    raise TypeError("Expected the mechanism to be ScramMechanism Type")
            elif isinstance(alteration, UserScramCredentialDeletion):
                if not isinstance(alteration.mechanism, ScramMechanism):
                    raise TypeError("Expected the mechanism to be ScramMechanism Type")
            else:
                raise TypeError("Expected each element of list 'alterations' " +
                                "to be either a UserScramCredentialUpsertion or a " +
                                "UserScramCredentialDeletion")

    @staticmethod
    def _check_list_offsets_request(topic_partition_offsets, kwargs):
        if not isinstance(topic_partition_offsets, dict):
            raise TypeError("Expected topic_partition_offsets to be " +
                            "dict of [TopicPartitions,OffsetSpec] for list offsets request")

        for topic_partition, offset_spec in topic_partition_offsets.items():
            if topic_partition is None:
                raise TypeError("partition cannot be None")
            if not isinstance(topic_partition, _TopicPartition):
                raise TypeError("partition must be a TopicPartition")
            if topic_partition.topic is None:
                raise TypeError("partition topic name cannot be None")
            if not isinstance(topic_partition.topic, string_type):
                raise TypeError("partition topic name must be string")
            if not topic_partition.topic:
                raise ValueError("partition topic name cannot be empty")
            if topic_partition.partition < 0:
                raise ValueError("partition index must be non-negative")
            if offset_spec is None:
                raise TypeError("OffsetSpec cannot be None")
            if not isinstance(offset_spec, OffsetSpec):
                raise TypeError("Value must be a OffsetSpec")

        if 'isolation_level' in kwargs:
            if not isinstance(kwargs['isolation_level'], _IsolationLevel):
                raise TypeError("isolation_level argument should be an IsolationLevel")

    def create_topics(self, new_topics, **kwargs):
        """
        Create one or more new topics.

        :param list(NewTopic) new_topics: A list of specifictions (NewTopic) for
                  the topics that should be created.
        :param float operation_timeout: The operation timeout in seconds,
                  controlling how long the CreateTopics request will block
                  on the broker waiting for the topic creation to propagate
                  in the cluster. A value of 0 returns immediately. Default: 0
        :param float request_timeout: The overall request timeout in seconds,
                  including broker lookup, request transmission, operation time
                  on broker, and response. Default: `socket.timeout.ms*1000.0`
        :param bool validate_only: If true, the request is only validated
                  without creating the topic. Default: False

        :returns: A dict of futures for each topic, keyed by the topic name.
                  The future result() method returns None.

        :rtype: dict(<topic_name, future>)

        :raises KafkaException: Operation failed locally or on broker.
        :raises TypeException: Invalid input.
        :raises ValueException: Invalid input.
        """

        f, futmap = AdminClient._make_futures([x.topic for x in new_topics],
                                              None,
                                              AdminClient._make_topics_result)

        super(AdminClient, self).create_topics(new_topics, f, **kwargs)

        return futmap

    def delete_topics(self, topics, **kwargs):
        """
        Delete one or more topics.

        :param list(str) topics: A list of topics to mark for deletion.
        :param float operation_timeout: The operation timeout in seconds,
                  controlling how long the DeleteTopics request will block
                  on the broker waiting for the topic deletion to propagate
                  in the cluster. A value of 0 returns immediately. Default: 0
        :param float request_timeout: The overall request timeout in seconds,
                  including broker lookup, request transmission, operation time
                  on broker, and response. Default: `socket.timeout.ms*1000.0`

        :returns: A dict of futures for each topic, keyed by the topic name.
                  The future result() method returns None.

        :rtype: dict(<topic_name, future>)

        :raises KafkaException: Operation failed locally or on broker.
        :raises TypeException: Invalid input.
        :raises ValueException: Invalid input.
        """

        f, futmap = AdminClient._make_futures(topics, None,
                                              AdminClient._make_topics_result)

        super(AdminClient, self).delete_topics(topics, f, **kwargs)

        return futmap

    def list_topics(self, *args, **kwargs):

        return super(AdminClient, self).list_topics(*args, **kwargs)

    def list_groups(self, *args, **kwargs):

        return super(AdminClient, self).list_groups(*args, **kwargs)

    def create_partitions(self, new_partitions, **kwargs):
        """
        Create additional partitions for the given topics.

        :param list(NewPartitions) new_partitions: New partitions to be created.
        :param float operation_timeout: The operation timeout in seconds,
                  controlling how long the CreatePartitions request will block
                  on the broker waiting for the partition creation to propagate
                  in the cluster. A value of 0 returns immediately. Default: 0
        :param float request_timeout: The overall request timeout in seconds,
                  including broker lookup, request transmission, operation time
                  on broker, and response. Default: `socket.timeout.ms*1000.0`
        :param bool validate_only: If true, the request is only validated
                  without creating the partitions. Default: False

        :returns: A dict of futures for each topic, keyed by the topic name.
                  The future result() method returns None.

        :rtype: dict(<topic_name, future>)

        :raises KafkaException: Operation failed locally or on broker.
        :raises TypeException: Invalid input.
        :raises ValueException: Invalid input.
        """

        f, futmap = AdminClient._make_futures([x.topic for x in new_partitions],
                                              None,
                                              AdminClient._make_topics_result)

        super(AdminClient, self).create_partitions(new_partitions, f, **kwargs)

        return futmap

    def describe_configs(self, resources, **kwargs):
        """
        Get the configuration of the specified resources.

        :warning: Multiple resources and resource types may be requested,
                  but at most one resource of type RESOURCE_BROKER is allowed
                  per call since these resource requests must be sent to the
                  broker specified in the resource.

        :param list(ConfigResource) resources: Resources to get the configuration for.
        :param float request_timeout: The overall request timeout in seconds,
                  including broker lookup, request transmission, operation time
                  on broker, and response. Default: `socket.timeout.ms*1000.0`

        :returns: A dict of futures for each resource, keyed by the ConfigResource.
                  The type of the value returned by the future result() method is
                  dict(<configname, ConfigEntry>).

        :rtype: dict(<ConfigResource, future>)

        :raises KafkaException: Operation failed locally or on broker.
        :raises TypeException: Invalid input.
        :raises ValueException: Invalid input.
        """

        f, futmap = AdminClient._make_futures(resources, ConfigResource,
                                              AdminClient._make_resource_result)

        super(AdminClient, self).describe_configs(resources, f, **kwargs)

        return futmap

    def alter_configs(self, resources, **kwargs):
        """
        .. deprecated:: 2.2.0

        Update configuration properties for the specified resources.
        Updates are not transactional so they may succeed for a subset
        of the provided resources while the others fail.
        The configuration for a particular resource is updated atomically,
        replacing the specified values while reverting unspecified configuration
        entries to their default values.

        :warning: alter_configs() will replace all existing configuration for
                  the provided resources with the new configuration given,
                  reverting all other configuration for the resource back
                  to their default values.

        :warning: Multiple resources and resource types may be specified,
                  but at most one resource of type RESOURCE_BROKER is allowed
                  per call since these resource requests must be sent to the
                  broker specified in the resource.

        :param list(ConfigResource) resources: Resources to update configuration of.
        :param float request_timeout: The overall request timeout in seconds,
                  including broker lookup, request transmission, operation time
                  on broker, and response. Default: `socket.timeout.ms*1000.0`.
        :param bool validate_only: If true, the request is validated only,
                  without altering the configuration. Default: False

        :returns: A dict of futures for each resource, keyed by the ConfigResource.
                  The future result() method returns None or throws a KafkaException.

        :rtype: dict(<ConfigResource, future>)

        :raises KafkaException: Operation failed locally or on broker.
        :raises TypeError: Invalid type.
        :raises ValueError: Invalid value.
        """
        warnings.warn(
            "alter_configs has been deprecated. Use incremental_alter_configs instead.",
            category=DeprecationWarning, stacklevel=2)

        f, futmap = AdminClient._make_futures(resources, ConfigResource,
                                              AdminClient._make_resource_result)

        super(AdminClient, self).alter_configs(resources, f, **kwargs)

        return futmap

    def incremental_alter_configs(self, resources, **kwargs):
        """
        Update configuration properties for the specified resources.
        Updates are incremental, i.e only the values mentioned are changed
        and rest remain as is.

        :param list(ConfigResource) resources: Resources to update configuration of.
        :param float request_timeout: The overall request timeout in seconds,
                  including broker lookup, request transmission, operation time
                  on broker, and response. Default: `socket.timeout.ms*1000.0`.
        :param bool validate_only: If true, the request is validated only,
                  without altering the configuration. Default: False
        :param int broker: Broker id to send the request to. When
                  altering broker configurations, it's ignored because
                  the request needs to go to that broker only.
                  Default: controller broker.

        :returns: A dict of futures for each resource, keyed by the ConfigResource.
                  The future result() method returns None or throws a KafkaException.

        :rtype: dict(<ConfigResource, future>)

        :raises KafkaException: Operation failed locally or on broker.
        :raises TypeError: Invalid type.
        :raises ValueError: Invalid value.
        """
        f, futmap = AdminClient._make_futures_v2(resources, ConfigResource,
                                                 AdminClient._make_resource_result)

        super(AdminClient, self).incremental_alter_configs(resources, f, **kwargs)

        return futmap

    def create_acls(self, acls, **kwargs):
        """
        Create one or more ACL bindings.

        :param list(AclBinding) acls: A list of unique ACL binding specifications (:class:`.AclBinding`)
                         to create.
        :param float request_timeout: The overall request timeout in seconds,
                  including broker lookup, request transmission, operation time
                  on broker, and response. Default: `socket.timeout.ms*1000.0`

        :returns: A dict of futures for each ACL binding, keyed by the :class:`AclBinding` object.
                  The future result() method returns None on success.

        :rtype: dict[AclBinding, future]

        :raises KafkaException: Operation failed locally or on broker.
        :raises TypeException: Invalid input.
        :raises ValueException: Invalid input.
        """
        if AdminClient._has_duplicates(acls):
            raise ValueError("duplicate ACL bindings not allowed")

        f, futmap = AdminClient._make_futures(acls, AclBinding,
                                              AdminClient._make_acls_result)

        super(AdminClient, self).create_acls(acls, f, **kwargs)

        return futmap

    def describe_acls(self, acl_binding_filter, **kwargs):
        """
        Match ACL bindings by filter.

        :param AclBindingFilter acl_binding_filter: a filter with attributes that
                  must match.
                  String attributes match exact values or any string if set to None.
                  Enums attributes match exact values or any value if equal to `ANY`.
                  If :class:`ResourcePatternType` is set to :attr:`ResourcePatternType.MATCH`
                  returns ACL bindings with:
                  :attr:`ResourcePatternType.LITERAL` pattern type with resource name equal
                  to the given resource name;
                  :attr:`ResourcePatternType.LITERAL` pattern type with wildcard resource name
                  that matches the given resource name;
                  :attr:`ResourcePatternType.PREFIXED` pattern type with resource name
                  that is a prefix of the given resource name
        :param float request_timeout: The overall request timeout in seconds,
                  including broker lookup, request transmission, operation time
                  on broker, and response. Default: `socket.timeout.ms*1000.0`

        :returns: A future returning a list(:class:`AclBinding`) as result

        :rtype: future

        :raises KafkaException: Operation failed locally or on broker.
        :raises TypeException: Invalid input.
        :raises ValueException: Invalid input.
        """

        f = AdminClient._create_future()

        super(AdminClient, self).describe_acls(acl_binding_filter, f, **kwargs)

        return f

    def delete_acls(self, acl_binding_filters, **kwargs):
        """
        Delete ACL bindings matching one or more ACL binding filters.

        :param list(AclBindingFilter) acl_binding_filters: a list of unique ACL binding filters
                  to match ACLs to delete.
                  String attributes match exact values or any string if set to None.
                  Enums attributes match exact values or any value if equal to `ANY`.
                  If :class:`ResourcePatternType` is set to :attr:`ResourcePatternType.MATCH`
                  deletes ACL bindings with:
                  :attr:`ResourcePatternType.LITERAL` pattern type with resource name
                  equal to the given resource name;
                  :attr:`ResourcePatternType.LITERAL` pattern type with wildcard resource name
                  that matches the given resource name;
                  :attr:`ResourcePatternType.PREFIXED` pattern type with resource name
                  that is a prefix of the given resource name
        :param float request_timeout: The overall request timeout in seconds,
                  including broker lookup, request transmission, operation time
                  on broker, and response. Default: `socket.timeout.ms*1000.0`

        :returns: A dict of futures for each ACL binding filter, keyed by the :class:`AclBindingFilter` object.
                  The future result() method returns a list of :class:`AclBinding`.

        :rtype: dict[AclBindingFilter, future]

        :raises KafkaException: Operation failed locally or on broker.
        :raises TypeException: Invalid input.
        :raises ValueException: Invalid input.
        """
        if AdminClient._has_duplicates(acl_binding_filters):
            raise ValueError("duplicate ACL binding filters not allowed")

        f, futmap = AdminClient._make_futures(acl_binding_filters, AclBindingFilter,
                                              AdminClient._make_acls_result)

        super(AdminClient, self).delete_acls(acl_binding_filters, f, **kwargs)

        return futmap

    def list_consumer_groups(self, **kwargs):
        """
        List consumer groups.

        :param float request_timeout: The overall request timeout in seconds,
                  including broker lookup, request transmission, operation time
                  on broker, and response. Default: `socket.timeout.ms*1000.0`
        :param set(ConsumerGroupState) states: only list consumer groups which are currently in
                  these states.

        :returns: a future. Result method of the future returns :class:`ListConsumerGroupsResult`.

        :rtype: future

        :raises KafkaException: Operation failed locally or on broker.
        :raises TypeException: Invalid input.
        :raises ValueException: Invalid input.
        """
        if "states" in kwargs:
            states = kwargs["states"]
            if states is not None:
                if not isinstance(states, set):
                    raise TypeError("'states' must be a set")
                for state in states:
                    if not isinstance(state, _ConsumerGroupState):
                        raise TypeError("All elements of states must be of type ConsumerGroupState")
                kwargs["states_int"] = [state.value for state in states]
            kwargs.pop("states")

        f, _ = AdminClient._make_futures([], None, AdminClient._make_list_consumer_groups_result)

        super(AdminClient, self).list_consumer_groups(f, **kwargs)

        return f

    def describe_consumer_groups(self, group_ids, **kwargs):
        """
        Describe consumer groups.

        :param list(str) group_ids: List of group_ids which need to be described.
        :param bool include_authorized_operations: If True, fetches group AclOperations. Default: False
        :param float request_timeout: The overall request timeout in seconds,
                  including broker lookup, request transmission, operation time
                  on broker, and response. Default: `socket.timeout.ms*1000.0`

        :returns: A dict of futures for each group, keyed by the group_id.
                  The future result() method returns :class:`ConsumerGroupDescription`.

        :rtype: dict[str, future]

        :raises KafkaException: Operation failed locally or on broker.
        :raises TypeException: Invalid input.
        :raises ValueException: Invalid input.
        """

        if not isinstance(group_ids, list):
            raise TypeError("Expected input to be list of group ids to be described")

        if len(group_ids) == 0:
            raise ValueError("Expected at least one group to be described")

        f, futmap = AdminClient._make_futures(group_ids, None,
                                              AdminClient._make_consumer_groups_result)

        super(AdminClient, self).describe_consumer_groups(group_ids, f, **kwargs)

        return futmap

    def describe_topics(self, topics, **kwargs):
        """
        Describe topics.

        :param TopicCollection topics: Collection of list of topic names to describe.
        :param bool include_authorized_operations: If True, fetches topic AclOperations. Default: False
        :param float request_timeout: The overall request timeout in seconds,
                  including broker lookup, request transmission, operation time
                  on broker, and response. Default: `socket.timeout.ms*1000.0`

        :returns: A dict of futures for each topic, keyed by the topic.
                  The future result() method returns :class:`TopicDescription`.

        :rtype: dict[str, future]

        :raises KafkaException: Operation failed locally or on broker.
        :raises TypeError: Invalid input type.
        :raises ValueError: Invalid input value.
        """

        if not isinstance(topics, _TopicCollection):
            raise TypeError("Expected input to be instance of TopicCollection")

        topic_names = topics.topic_names

        if not isinstance(topic_names, list):
            raise TypeError("Expected list of topic names to be described")

        f, futmap = AdminClient._make_futures_v2(topic_names, None,
                                                 AdminClient._make_futmap_result_from_list)

        super(AdminClient, self).describe_topics(topic_names, f, **kwargs)

        return futmap

    def describe_cluster(self, **kwargs):
        """
        Describe cluster.

        :param bool include_authorized_operations: If True, fetches topic AclOperations. Default: False
        :param float request_timeout: The overall request timeout in seconds,
                  including broker lookup, request transmission, operation time
                  on broker, and response. Default: `socket.timeout.ms*1000.0`

        :returns: A future returning description of the cluster as result

        :rtype: future containing the description of the cluster in result.

        :raises KafkaException: Operation failed locally or on broker.
        :raises TypeError: Invalid input type.
        :raises ValueError: Invalid input value.
        """

        f = AdminClient._create_future()

        super(AdminClient, self).describe_cluster(f, **kwargs)

        return f

    def delete_consumer_groups(self, group_ids, **kwargs):
        """
        Delete the given consumer groups.

        :param list(str) group_ids: List of group_ids which need to be deleted.
        :param float request_timeout: The overall request timeout in seconds,
                  including broker lookup, request transmission, operation time
                  on broker, and response. Default: `socket.timeout.ms*1000.0`

        :returns: A dict of futures for each group, keyed by the group_id.
                  The future result() method returns None.

        :rtype: dict[str, future]

        :raises KafkaException: Operation failed locally or on broker.
        :raises TypeError: Invalid input type.
        :raises ValueError: Invalid input value.
        """
        if not isinstance(group_ids, list):
            raise TypeError("Expected input to be list of group ids to be deleted")

        if len(group_ids) == 0:
            raise ValueError("Expected at least one group to be deleted")

        f, futmap = AdminClient._make_futures(group_ids, string_type, AdminClient._make_consumer_groups_result)

        super(AdminClient, self).delete_consumer_groups(group_ids, f, **kwargs)

        return futmap

    def list_consumer_group_offsets(self, list_consumer_group_offsets_request, **kwargs):
        """
        List offset information for the consumer group and (optional) topic partition provided in the request.

        :note: Currently, the API supports only a single group.

        :param list(ConsumerGroupTopicPartitions) list_consumer_group_offsets_request: List of
                    :class:`ConsumerGroupTopicPartitions` which consist of group name and topic
                    partition information for which offset detail is expected. If only group name is
                    provided, then offset information of all the topic and partition associated with
                    that group is returned.
        :param bool require_stable: If True, fetches stable offsets. Default: False
        :param float request_timeout: The overall request timeout in seconds,
                  including broker lookup, request transmission, operation time
                  on broker, and response. Default: `socket.timeout.ms*1000.0`

        :returns: A dict of futures for each group, keyed by the group id.
                  The future result() method returns :class:`ConsumerGroupTopicPartitions`.

        :rtype: dict[str, future]

        :raises KafkaException: Operation failed locally or on broker.
        :raises TypeException: Invalid input.
        :raises ValueException: Invalid input.
        """

        AdminClient._check_list_consumer_group_offsets_request(list_consumer_group_offsets_request)

        f, futmap = AdminClient._make_futures([request.group_id for request in list_consumer_group_offsets_request],
                                              string_type,
                                              AdminClient._make_consumer_group_offsets_result)

        super(AdminClient, self).list_consumer_group_offsets(list_consumer_group_offsets_request, f, **kwargs)

        return futmap

    def alter_consumer_group_offsets(self, alter_consumer_group_offsets_request, **kwargs):
        """
        Alter offset for the consumer group and topic partition provided in the request.

        :note: Currently, the API supports only a single group.

        :param list(ConsumerGroupTopicPartitions) alter_consumer_group_offsets_request: List of
                    :class:`ConsumerGroupTopicPartitions` which consist of group name and topic
                    partition; and corresponding offset to be updated.
        :param float request_timeout: The overall request timeout in seconds,
                  including broker lookup, request transmission, operation time
                  on broker, and response. Default: `socket.timeout.ms*1000.0`

        :returns: A dict of futures for each group, keyed by the group id.
                  The future result() method returns :class:`ConsumerGroupTopicPartitions`.

        :rtype: dict[ConsumerGroupTopicPartitions, future]

        :raises KafkaException: Operation failed locally or on broker.
        :raises TypeException: Invalid input.
        :raises ValueException: Invalid input.
        """

        AdminClient._check_alter_consumer_group_offsets_request(alter_consumer_group_offsets_request)

        f, futmap = AdminClient._make_futures([request.group_id for request in alter_consumer_group_offsets_request],
                                              string_type,
                                              AdminClient._make_consumer_group_offsets_result)

        super(AdminClient, self).alter_consumer_group_offsets(alter_consumer_group_offsets_request, f, **kwargs)

        return futmap

    def set_sasl_credentials(self, username, password):
        """
        Sets the SASL credentials used for this client.
        These credentials will overwrite the old ones, and will be used the
        next time the client needs to authenticate.
        This method will not disconnect existing broker connections that
        have been established with the old credentials.
        This method is applicable only to SASL PLAIN and SCRAM mechanisms.

        :param str username: The username to set.
        :param str password: The password to set.

        :rtype: None

        :raises KafkaException: Operation failed locally or on broker.
        :raises TypeException: Invalid input.
        """
        super(AdminClient, self).set_sasl_credentials(username, password)

    def describe_user_scram_credentials(self, users, **kwargs):
        """
        Describe user SASL/SCRAM credentials.

        :param list(str) users: List of user names to describe.
               Duplicate users aren't allowed.
        :param float request_timeout: The overall request timeout in seconds,
               including broker lookup, request transmission, operation time
               on broker, and response. Default: `socket.timeout.ms*1000.0`

        :returns: A dict of futures keyed by user name.
                  The future result() method returns the
                  :class:`UserScramCredentialsDescription` or
                  raises KafkaException

        :rtype: dict[str, future]

        :raises TypeError: Invalid input type.
        :raises ValueError: Invalid input value.
        """
        AdminClient._check_describe_user_scram_credentials_request(users)

        f, futmap = AdminClient._make_futures_v2(users, None,
                                                 AdminClient._make_user_scram_credentials_result)

        super(AdminClient, self).describe_user_scram_credentials(users, f, **kwargs)

        return futmap

    def alter_user_scram_credentials(self, alterations, **kwargs):
        """
        Alter user SASL/SCRAM credentials.

        :param list(UserScramCredentialAlteration) alterations: List of
               :class:`UserScramCredentialAlteration` to apply.
               The pair (user, mechanism) must be unique among alterations.
        :param float request_timeout: The overall request timeout in seconds,
               including broker lookup, request transmission, operation time
               on broker, and response. Default: `socket.timeout.ms*1000.0`

        :returns: A dict of futures keyed by user name.
                  The future result() method returns None or
                  raises KafkaException

        :rtype: dict[str, future]

        :raises TypeError: Invalid input type.
        :raises ValueError: Invalid input value.
        """
        AdminClient._check_alter_user_scram_credentials_request(alterations)

        f, futmap = AdminClient._make_futures_v2(set([alteration.user for alteration in alterations]), None,
                                                 AdminClient._make_user_scram_credentials_result)

        super(AdminClient, self).alter_user_scram_credentials(alterations, f, **kwargs)
        return futmap

    def list_offsets(self, topic_partition_offsets, **kwargs):
        """
        Enables to find the beginning offset,
        end offset as well as the offset matching a timestamp
        or the offset with max timestamp in partitions.

        :param dict([TopicPartition, OffsetSpec]) topic_partition_offsets: Dictionary of
               TopicPartition objects associated with the corresponding OffsetSpec to query for.
        :param IsolationLevel isolation_level: The isolation level to use when
               querying.
        :param float request_timeout: The overall request timeout in seconds,
               including broker lookup, request transmission, operation time
               on broker, and response. Default: `socket.timeout.ms*1000.0`

        :returns: A dict of futures keyed by TopicPartition.
                  The future result() method returns ListOffsetsResultInfo
                  raises KafkaException

        :rtype: dict[TopicPartition, future]

        :raises TypeError: Invalid input type.
        :raises ValueError: Invalid input value.
        """
        AdminClient._check_list_offsets_request(topic_partition_offsets, kwargs)

        if 'isolation_level' in kwargs:
            kwargs['isolation_level_value'] = kwargs['isolation_level'].value
            del kwargs['isolation_level']

        topic_partition_offsets_list = [
            _TopicPartition(topic_partition.topic, int(topic_partition.partition),
                            int(offset_spec._value))
            for topic_partition, offset_spec in topic_partition_offsets.items()]

        f, futmap = AdminClient._make_futures_v2(topic_partition_offsets_list,
                                                 _TopicPartition,
                                                 AdminClient._make_futmap_result)

        super(AdminClient, self).list_offsets(topic_partition_offsets_list, f, **kwargs)
        return futmap<|MERGE_RESOLUTION|>--- conflicted
+++ resolved
@@ -274,7 +274,6 @@
                 fut.set_exception(e)
 
     @staticmethod
-<<<<<<< HEAD
     def _make_futmap_result_from_list(f, futmap):
         try:
 
@@ -293,7 +292,10 @@
                     fut.set_result(result)
         except Exception as e:
             # Request-level exception, raise the same for all topics
-=======
+            for _, fut in futmap.items():
+                fut.set_exception(e)
+
+    @staticmethod
     def _make_futmap_result(f, futmap):
         try:
             results = f.result()
@@ -312,7 +314,6 @@
                 else:
                     fut.set_result(value)
         except Exception as e:
->>>>>>> aaeca9a6
             for _, fut in futmap.items():
                 fut.set_exception(e)
 
