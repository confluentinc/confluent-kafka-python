--- conflicted
+++ resolved
@@ -252,8 +252,6 @@
                 fut.set_exception(e)
 
     @staticmethod
-<<<<<<< HEAD
-=======
     def _make_user_scram_credentials_result(f, futmap):
         try:
             results = f.result()
@@ -298,7 +296,6 @@
                 fut.set_exception(e)
 
     @staticmethod
->>>>>>> c3918799
     def _make_futmap_result(f, futmap):
         try:
             results = f.result()
