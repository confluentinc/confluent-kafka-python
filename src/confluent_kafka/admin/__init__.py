# Copyright 2022 Confluent Inc.
#
# Licensed under the Apache License, Version 2.0 (the "License");
# you may not use this file except in compliance with the License.
# You may obtain a copy of the License at
#
# http://www.apache.org/licenses/LICENSE-2.0
#
# Unless required by applicable law or agreed to in writing, software
# distributed under the License is distributed on an "AS IS" BASIS,
# WITHOUT WARRANTIES OR CONDITIONS OF ANY KIND, either express or implied.
# See the License for the specific language governing permissions and
# limitations under the License.

"""
Kafka admin client: create, view, alter, and delete topics and resources.
"""
import warnings
import concurrent.futures

# Unused imports are keeped to be accessible using this public module
from ._config import (ConfigSource,  # noqa: F401
                      ConfigEntry,
                      ConfigResource,
                      AlterConfigOpType)
from ._resource import (ResourceType,  # noqa: F401
                        ResourcePatternType)
from ._acl import (AclOperation,  # noqa: F401
                   AclPermissionType,
                   AclBinding,
                   AclBindingFilter)
from ._metadata import (BrokerMetadata,  # noqa: F401
                        ClusterMetadata,
                        GroupMember,
                        GroupMetadata,
                        PartitionMetadata,
                        TopicMetadata)
from ._group import (ConsumerGroupListing,  # noqa: F401
                     ListConsumerGroupsResult,
                     ConsumerGroupDescription,
                     MemberAssignment,
                     MemberDescription)
from ._scram import (UserScramCredentialAlteration,  # noqa: F401
                     UserScramCredentialUpsertion,
                     UserScramCredentialDeletion,
                     ScramCredentialInfo,
                     ScramMechanism,
                     UserScramCredentialsDescription)
<<<<<<< HEAD
from ._listoffsets import (OffsetSpec,  # noqa: F401
                           ListOffsetsResultInfo)
=======
from ._topic import (TopicDescription)  # noqa: F401

from ._cluster import (DescribeClusterResult)  # noqa: F401

from .._model import TopicCollection as _TopicCollection

>>>>>>> a945782b
from ..cimpl import (KafkaException,  # noqa: F401
                     KafkaError,
                     _AdminClientImpl,
                     NewTopic,
                     NewPartitions,
                     TopicPartition as _TopicPartition,
                     CONFIG_SOURCE_UNKNOWN_CONFIG,
                     CONFIG_SOURCE_DYNAMIC_TOPIC_CONFIG,
                     CONFIG_SOURCE_DYNAMIC_BROKER_CONFIG,
                     CONFIG_SOURCE_DYNAMIC_DEFAULT_BROKER_CONFIG,
                     CONFIG_SOURCE_STATIC_BROKER_CONFIG,
                     CONFIG_SOURCE_DEFAULT_CONFIG,
                     RESOURCE_UNKNOWN,
                     RESOURCE_ANY,
                     RESOURCE_TOPIC,
                     RESOURCE_GROUP,
                     RESOURCE_BROKER,
                     OFFSET_INVALID)

from confluent_kafka import \
    ConsumerGroupTopicPartitions as _ConsumerGroupTopicPartitions, \
    ConsumerGroupState as _ConsumerGroupState, \
    IsolationLevel as _IsolationLevel


try:
    string_type = basestring
except NameError:
    string_type = str


class AdminClient (_AdminClientImpl):
    """
    AdminClient provides admin operations for Kafka brokers, topics, groups,
    and other resource types supported by the broker.

    The Admin API methods are asynchronous and return a dict of
    concurrent.futures.Future objects keyed by the entity.
    The entity is a topic name for create_topics(), delete_topics(), create_partitions(),
    and a ConfigResource for alter_configs() and describe_configs().

    All the futures for a single API call will currently finish/fail at
    the same time (backed by the same protocol request), but this might
    change in future versions of the client.

    See examples/adminapi.py for example usage.

    For more information see the `Java Admin API documentation
    <https://docs.confluent.io/current/clients/javadocs/org/apache/kafka/clients/admin/package-frame.html>`_.

    Requires broker version v0.11.0.0 or later.
    """

    def __init__(self, conf):
        """
        Create a new AdminClient using the provided configuration dictionary.

        The AdminClient is a standard Kafka protocol client, supporting
        the standard librdkafka configuration properties as specified at
        https://github.com/edenhill/librdkafka/blob/master/CONFIGURATION.md

        At least 'bootstrap.servers' should be configured.
        """
        super(AdminClient, self).__init__(conf)

    @staticmethod
    def _make_topics_result(f, futmap):
        """
        Map per-topic results to per-topic futures in futmap.
        The result value of each (successful) future is None.
        """
        try:
            result = f.result()
            for topic, error in result.items():
                fut = futmap.get(topic, None)
                if fut is None:
                    raise RuntimeError("Topic {} not found in future-map: {}".format(topic, futmap))

                if error is not None:
                    # Topic-level exception
                    fut.set_exception(KafkaException(error))
                else:
                    # Topic-level success
                    fut.set_result(None)
        except Exception as e:
            # Request-level exception, raise the same for all topics
            for topic, fut in futmap.items():
                fut.set_exception(e)

    @staticmethod
    def _make_resource_result(f, futmap):
        """
        Map per-resource results to per-resource futures in futmap.
        The result value of each (successful) future is a ConfigResource.
        """
        try:
            result = f.result()
            for resource, configs in result.items():
                fut = futmap.get(resource, None)
                if fut is None:
                    raise RuntimeError("Resource {} not found in future-map: {}".format(resource, futmap))
                if resource.error is not None:
                    # Resource-level exception
                    fut.set_exception(KafkaException(resource.error))
                else:
                    # Resource-level success
                    # configs will be a dict for describe_configs()
                    # and None for alter_configs()
                    fut.set_result(configs)
        except Exception as e:
            # Request-level exception, raise the same for all resources
            for resource, fut in futmap.items():
                fut.set_exception(e)

    @staticmethod
    def _make_list_consumer_groups_result(f, futmap):
        pass

    @staticmethod
    def _make_consumer_groups_result(f, futmap):
        """
        Map per-group results to per-group futures in futmap.
        """
        try:

            results = f.result()
            futmap_values = list(futmap.values())
            len_results = len(results)
            len_futures = len(futmap_values)
            if len_results != len_futures:
                raise RuntimeError(
                    "Results length {} is different from future-map length {}".format(len_results, len_futures))
            for i, result in enumerate(results):
                fut = futmap_values[i]
                if isinstance(result, KafkaError):
                    fut.set_exception(KafkaException(result))
                else:
                    fut.set_result(result)
        except Exception as e:
            # Request-level exception, raise the same for all groups
            for _, fut in futmap.items():
                fut.set_exception(e)

    @staticmethod
    def _make_describe_topics_result(f, futmap):
        """
        Map per-topic results to per-topic futures in futmap.
        """
        try:

            results = f.result()
            futmap_values = list(futmap.values())
            len_results = len(results)
            len_futures = len(futmap_values)
            if len_results != len_futures:
                raise RuntimeError(
                    "Results length {} is different from future-map length {}".format(len_results, len_futures))
            for i, result in enumerate(results):
                fut = futmap_values[i]
                if isinstance(result, KafkaError):
                    fut.set_exception(KafkaException(result))
                else:
                    fut.set_result(result)
        except Exception as e:
            # Request-level exception, raise the same for all topics
            for _, fut in futmap.items():
                fut.set_exception(e)

    @staticmethod
    def _make_consumer_group_offsets_result(f, futmap):
        """
        Map per-group results to per-group futures in futmap.
        The result value of each (successful) future is ConsumerGroupTopicPartitions.
        """
        try:

            results = f.result()
            futmap_values = list(futmap.values())
            len_results = len(results)
            len_futures = len(futmap_values)
            if len_results != len_futures:
                raise RuntimeError(
                    "Results length {} is different from future-map length {}".format(len_results, len_futures))
            for i, result in enumerate(results):
                fut = futmap_values[i]
                if isinstance(result, KafkaError):
                    fut.set_exception(KafkaException(result))
                else:
                    fut.set_result(result)
        except Exception as e:
            # Request-level exception, raise the same for all groups
            for _, fut in futmap.items():
                fut.set_exception(e)

    @staticmethod
    def _make_acls_result(f, futmap):
        """
        Map create ACL binding results to corresponding futures in futmap.
        For create_acls the result value of each (successful) future is None.
        For delete_acls the result value of each (successful) future is the list of deleted AclBindings.
        """
        try:
            results = f.result()
            futmap_values = list(futmap.values())
            len_results = len(results)
            len_futures = len(futmap_values)
            if len_results != len_futures:
                raise RuntimeError(
                    "Results length {} is different from future-map length {}".format(len_results, len_futures))
            for i, result in enumerate(results):
                fut = futmap_values[i]
                if isinstance(result, KafkaError):
                    fut.set_exception(KafkaException(result))
                else:
                    fut.set_result(result)
        except Exception as e:
            # Request-level exception, raise the same for all the AclBindings or AclBindingFilters
            for resource, fut in futmap.items():
                fut.set_exception(e)

    @staticmethod
    def _make_user_scram_credentials_result(f, futmap):
        try:
            results = f.result()
            len_results = len(results)
            len_futures = len(futmap)
            if len(results) != len_futures:
                raise RuntimeError(
                    f"Results length {len_results} is different from future-map length {len_futures}")
            for username, value in results.items():
                fut = futmap.get(username, None)
                if fut is None:
                    raise RuntimeError(
                        f"username {username} not found in future-map: {futmap}")
                if isinstance(value, KafkaError):
                    fut.set_exception(KafkaException(value))
                else:
                    fut.set_result(value)
        except Exception as e:
            for _, fut in futmap.items():
                fut.set_exception(e)

    @staticmethod
    def _make_futmap_result(f, futmap):
        try:
            results = f.result()
            len_results = len(results)
            len_futures = len(futmap)
            if len(results) != len_futures:
                raise RuntimeError(
                    f"Results length {len_results} is different from future-map length {len_futures}")
            for key, value in results.items():
                fut = futmap.get(key, None)
                if fut is None:
                    raise RuntimeError(
                        f"Key {key} not found in future-map: {futmap}")
                if isinstance(value, KafkaError):
                    fut.set_exception(KafkaException(value))
                else:
                    fut.set_result(value)
        except Exception as e:
            for _, fut in futmap.items():
                fut.set_exception(e)

    @staticmethod
    def _create_future():
        f = concurrent.futures.Future()
        if not f.set_running_or_notify_cancel():
            raise RuntimeError("Future was cancelled prematurely")
        return f

    @staticmethod
    def _make_futures(futmap_keys, class_check, make_result_fn):
        """
        Create futures and a futuremap for the keys in futmap_keys,
        and create a request-level future to be bassed to the C API.

        FIXME: use _make_futures_v2 with TypeError in next major release.
        """
        futmap = {}
        for key in futmap_keys:
            if class_check is not None and not isinstance(key, class_check):
                raise ValueError("Expected list of {}".format(repr(class_check)))
            futmap[key] = AdminClient._create_future()

        # Create an internal future for the entire request,
        # this future will trigger _make_..._result() and set result/exception
        # per topic,future in futmap.
        f = AdminClient._create_future()
        f.add_done_callback(lambda f: make_result_fn(f, futmap))

        return f, futmap

    @staticmethod
    def _make_futures_v2(futmap_keys, class_check, make_result_fn):
        """
        Create futures and a futuremap for the keys in futmap_keys,
        and create a request-level future to be bassed to the C API.
        """
        futmap = {}
        for key in futmap_keys:
            if class_check is not None and not isinstance(key, class_check):
                raise TypeError("Expected list of {}".format(repr(class_check)))
            futmap[key] = AdminClient._create_future()

        # Create an internal future for the entire request,
        # this future will trigger _make_..._result() and set result/exception
        # per topic,future in futmap.
        f = AdminClient._create_future()
        f.add_done_callback(lambda f: make_result_fn(f, futmap))

        return f, futmap

    @staticmethod
    def _has_duplicates(items):
        return len(set(items)) != len(items)

    @staticmethod
    def _check_list_consumer_group_offsets_request(request):
        if request is None:
            raise TypeError("request cannot be None")
        if not isinstance(request, list):
            raise TypeError("request must be a list")
        if len(request) != 1:
            raise ValueError("Currently we support listing offsets for a single consumer group only")
        for req in request:
            if not isinstance(req, _ConsumerGroupTopicPartitions):
                raise TypeError("Expected list of 'ConsumerGroupTopicPartitions'")

            if req.group_id is None:
                raise TypeError("'group_id' cannot be None")
            if not isinstance(req.group_id, string_type):
                raise TypeError("'group_id' must be a string")
            if not req.group_id:
                raise ValueError("'group_id' cannot be empty")

            if req.topic_partitions is not None:
                if not isinstance(req.topic_partitions, list):
                    raise TypeError("'topic_partitions' must be a list or None")
                if len(req.topic_partitions) == 0:
                    raise ValueError("'topic_partitions' cannot be empty")
                for topic_partition in req.topic_partitions:
                    if topic_partition is None:
                        raise ValueError("Element of 'topic_partitions' cannot be None")
                    if not isinstance(topic_partition, _TopicPartition):
                        raise TypeError("Element of 'topic_partitions' must be of type TopicPartition")
                    if topic_partition.topic is None:
                        raise TypeError("Element of 'topic_partitions' must not have 'topic' attribute as None")
                    if not topic_partition.topic:
                        raise ValueError("Element of 'topic_partitions' must not have 'topic' attribute as Empty")
                    if topic_partition.partition < 0:
                        raise ValueError("Element of 'topic_partitions' must not have negative 'partition' value")
                    if topic_partition.offset != OFFSET_INVALID:
                        raise ValueError("Element of 'topic_partitions' must not have 'offset' value")

    @staticmethod
    def _check_alter_consumer_group_offsets_request(request):
        if request is None:
            raise TypeError("request cannot be None")
        if not isinstance(request, list):
            raise TypeError("request must be a list")
        if len(request) != 1:
            raise ValueError("Currently we support altering offsets for a single consumer group only")
        for req in request:
            if not isinstance(req, _ConsumerGroupTopicPartitions):
                raise TypeError("Expected list of 'ConsumerGroupTopicPartitions'")
            if req.group_id is None:
                raise TypeError("'group_id' cannot be None")
            if not isinstance(req.group_id, string_type):
                raise TypeError("'group_id' must be a string")
            if not req.group_id:
                raise ValueError("'group_id' cannot be empty")
            if req.topic_partitions is None:
                raise ValueError("'topic_partitions' cannot be null")
            if not isinstance(req.topic_partitions, list):
                raise TypeError("'topic_partitions' must be a list")
            if len(req.topic_partitions) == 0:
                raise ValueError("'topic_partitions' cannot be empty")
            for topic_partition in req.topic_partitions:
                if topic_partition is None:
                    raise ValueError("Element of 'topic_partitions' cannot be None")
                if not isinstance(topic_partition, _TopicPartition):
                    raise TypeError("Element of 'topic_partitions' must be of type TopicPartition")
                if topic_partition.topic is None:
                    raise TypeError("Element of 'topic_partitions' must not have 'topic' attribute as None")
                if not topic_partition.topic:
                    raise ValueError("Element of 'topic_partitions' must not have 'topic' attribute as Empty")
                if topic_partition.partition < 0:
                    raise ValueError(
                        "Element of 'topic_partitions' must not have negative value for 'partition' field")
                if topic_partition.offset < 0:
                    raise ValueError(
                        "Element of 'topic_partitions' must not have negative value for 'offset' field")

    @staticmethod
    def _check_describe_user_scram_credentials_request(users):
        if not isinstance(users, list):
            raise TypeError("Expected input to be list of String")
        for user in users:
            if not isinstance(user, string_type):
                raise TypeError("Each value should be a string")
            if not user:
                raise ValueError("'user' cannot be empty")

    @staticmethod
    def _check_alter_user_scram_credentials_request(alterations):
        if not isinstance(alterations, list):
            raise TypeError("Expected input to be list")
        if len(alterations) == 0:
            raise ValueError("Expected at least one alteration")
        for alteration in alterations:
            if not isinstance(alteration, UserScramCredentialAlteration):
                raise TypeError("Expected each element of list to be subclass of UserScramCredentialAlteration")
            if alteration.user is None:
                raise TypeError("'user' cannot be None")
            if not isinstance(alteration.user, string_type):
                raise TypeError("'user' must be a string")
            if not alteration.user:
                raise ValueError("'user' cannot be empty")

            if isinstance(alteration, UserScramCredentialUpsertion):
                if alteration.password is None:
                    raise TypeError("'password' cannot be None")
                if not isinstance(alteration.password, bytes):
                    raise TypeError("'password' must be bytes")
                if not alteration.password:
                    raise ValueError("'password' cannot be empty")

                if alteration.salt is not None and not alteration.salt:
                    raise ValueError("'salt' can be None but cannot be empty")
                if alteration.salt and not isinstance(alteration.salt, bytes):
                    raise TypeError("'salt' must be bytes")

                if not isinstance(alteration.scram_credential_info, ScramCredentialInfo):
                    raise TypeError("Expected credential_info to be ScramCredentialInfo Type")
                if alteration.scram_credential_info.iterations < 1:
                    raise ValueError("Iterations should be positive")
                if not isinstance(alteration.scram_credential_info.mechanism, ScramMechanism):
                    raise TypeError("Expected the mechanism to be ScramMechanism Type")
            elif isinstance(alteration, UserScramCredentialDeletion):
                if not isinstance(alteration.mechanism, ScramMechanism):
                    raise TypeError("Expected the mechanism to be ScramMechanism Type")
            else:
                raise TypeError("Expected each element of list 'alterations' " +
                                "to be either a UserScramCredentialUpsertion or a " +
                                "UserScramCredentialDeletion")

    @staticmethod
    def _check_list_offsets_request(topic_partition_offsets, kwargs):
        if not isinstance(topic_partition_offsets, dict):
            raise TypeError("Expected topic_partition_offsets to be " +
                            "dict of [TopicPartitions,OffsetSpec] for list offsets request")

        if len(topic_partition_offsets) == 0:
            raise ValueError("At least one partition should be passed")

        for topic_partition, offset_spec in topic_partition_offsets.items():
            if topic_partition is None:
                raise TypeError("partition cannot be None")
            if not isinstance(topic_partition, _TopicPartition):
                raise TypeError("partition must be a TopicPartition")
            if topic_partition.topic is None:
                raise TypeError("partition topic name cannot be None")
            if not isinstance(topic_partition.topic, string_type):
                raise TypeError("partition topic name must be string")
            if not topic_partition.topic:
                raise ValueError("partition topic name cannot be empty")
            if topic_partition.partition < 0:
                raise ValueError("partition index must be non-negative")
            if offset_spec is None:
                raise TypeError("OffsetSpec cannot be None")
            if not isinstance(offset_spec, OffsetSpec):
                raise TypeError("Value must be a OffsetSpec")

        if 'isolation_level' in kwargs:
            if not isinstance(kwargs['isolation_level'], _IsolationLevel):
                raise TypeError("isolation_level argument should be an IsolationLevel")

    def create_topics(self, new_topics, **kwargs):
        """
        Create one or more new topics.

        :param list(NewTopic) new_topics: A list of specifictions (NewTopic) for
                  the topics that should be created.
        :param float operation_timeout: The operation timeout in seconds,
                  controlling how long the CreateTopics request will block
                  on the broker waiting for the topic creation to propagate
                  in the cluster. A value of 0 returns immediately. Default: 0
        :param float request_timeout: The overall request timeout in seconds,
                  including broker lookup, request transmission, operation time
                  on broker, and response. Default: `socket.timeout.ms*1000.0`
        :param bool validate_only: If true, the request is only validated
                  without creating the topic. Default: False

        :returns: A dict of futures for each topic, keyed by the topic name.
                  The future result() method returns None.

        :rtype: dict(<topic_name, future>)

        :raises KafkaException: Operation failed locally or on broker.
        :raises TypeException: Invalid input.
        :raises ValueException: Invalid input.
        """

        f, futmap = AdminClient._make_futures([x.topic for x in new_topics],
                                              None,
                                              AdminClient._make_topics_result)

        super(AdminClient, self).create_topics(new_topics, f, **kwargs)

        return futmap

    def delete_topics(self, topics, **kwargs):
        """
        Delete one or more topics.

        :param list(str) topics: A list of topics to mark for deletion.
        :param float operation_timeout: The operation timeout in seconds,
                  controlling how long the DeleteTopics request will block
                  on the broker waiting for the topic deletion to propagate
                  in the cluster. A value of 0 returns immediately. Default: 0
        :param float request_timeout: The overall request timeout in seconds,
                  including broker lookup, request transmission, operation time
                  on broker, and response. Default: `socket.timeout.ms*1000.0`

        :returns: A dict of futures for each topic, keyed by the topic name.
                  The future result() method returns None.

        :rtype: dict(<topic_name, future>)

        :raises KafkaException: Operation failed locally or on broker.
        :raises TypeException: Invalid input.
        :raises ValueException: Invalid input.
        """

        f, futmap = AdminClient._make_futures(topics, None,
                                              AdminClient._make_topics_result)

        super(AdminClient, self).delete_topics(topics, f, **kwargs)

        return futmap

    def list_topics(self, *args, **kwargs):

        return super(AdminClient, self).list_topics(*args, **kwargs)

    def list_groups(self, *args, **kwargs):

        return super(AdminClient, self).list_groups(*args, **kwargs)

    def create_partitions(self, new_partitions, **kwargs):
        """
        Create additional partitions for the given topics.

        :param list(NewPartitions) new_partitions: New partitions to be created.
        :param float operation_timeout: The operation timeout in seconds,
                  controlling how long the CreatePartitions request will block
                  on the broker waiting for the partition creation to propagate
                  in the cluster. A value of 0 returns immediately. Default: 0
        :param float request_timeout: The overall request timeout in seconds,
                  including broker lookup, request transmission, operation time
                  on broker, and response. Default: `socket.timeout.ms*1000.0`
        :param bool validate_only: If true, the request is only validated
                  without creating the partitions. Default: False

        :returns: A dict of futures for each topic, keyed by the topic name.
                  The future result() method returns None.

        :rtype: dict(<topic_name, future>)

        :raises KafkaException: Operation failed locally or on broker.
        :raises TypeException: Invalid input.
        :raises ValueException: Invalid input.
        """

        f, futmap = AdminClient._make_futures([x.topic for x in new_partitions],
                                              None,
                                              AdminClient._make_topics_result)

        super(AdminClient, self).create_partitions(new_partitions, f, **kwargs)

        return futmap

    def describe_configs(self, resources, **kwargs):
        """
        Get the configuration of the specified resources.

        :warning: Multiple resources and resource types may be requested,
                  but at most one resource of type RESOURCE_BROKER is allowed
                  per call since these resource requests must be sent to the
                  broker specified in the resource.

        :param list(ConfigResource) resources: Resources to get the configuration for.
        :param float request_timeout: The overall request timeout in seconds,
                  including broker lookup, request transmission, operation time
                  on broker, and response. Default: `socket.timeout.ms*1000.0`

        :returns: A dict of futures for each resource, keyed by the ConfigResource.
                  The type of the value returned by the future result() method is
                  dict(<configname, ConfigEntry>).

        :rtype: dict(<ConfigResource, future>)

        :raises KafkaException: Operation failed locally or on broker.
        :raises TypeException: Invalid input.
        :raises ValueException: Invalid input.
        """

        f, futmap = AdminClient._make_futures(resources, ConfigResource,
                                              AdminClient._make_resource_result)

        super(AdminClient, self).describe_configs(resources, f, **kwargs)

        return futmap

    def alter_configs(self, resources, **kwargs):
        """
        .. deprecated:: 2.2.0

        Update configuration properties for the specified resources.
        Updates are not transactional so they may succeed for a subset
        of the provided resources while the others fail.
        The configuration for a particular resource is updated atomically,
        replacing the specified values while reverting unspecified configuration
        entries to their default values.

        :warning: alter_configs() will replace all existing configuration for
                  the provided resources with the new configuration given,
                  reverting all other configuration for the resource back
                  to their default values.

        :warning: Multiple resources and resource types may be specified,
                  but at most one resource of type RESOURCE_BROKER is allowed
                  per call since these resource requests must be sent to the
                  broker specified in the resource.

        :param list(ConfigResource) resources: Resources to update configuration of.
        :param float request_timeout: The overall request timeout in seconds,
                  including broker lookup, request transmission, operation time
                  on broker, and response. Default: `socket.timeout.ms*1000.0`.
        :param bool validate_only: If true, the request is validated only,
                  without altering the configuration. Default: False

        :returns: A dict of futures for each resource, keyed by the ConfigResource.
                  The future result() method returns None or throws a KafkaException.

        :rtype: dict(<ConfigResource, future>)

        :raises KafkaException: Operation failed locally or on broker.
        :raises TypeError: Invalid type.
        :raises ValueError: Invalid value.
        """
        warnings.warn(
            "alter_configs has been deprecated. Use incremental_alter_configs instead.",
            category=DeprecationWarning, stacklevel=2)

        f, futmap = AdminClient._make_futures(resources, ConfigResource,
                                              AdminClient._make_resource_result)

        super(AdminClient, self).alter_configs(resources, f, **kwargs)

        return futmap

    def incremental_alter_configs(self, resources, **kwargs):
        """
        Update configuration properties for the specified resources.
        Updates are incremental, i.e only the values mentioned are changed
        and rest remain as is.

        :param list(ConfigResource) resources: Resources to update configuration of.
        :param float request_timeout: The overall request timeout in seconds,
                  including broker lookup, request transmission, operation time
                  on broker, and response. Default: `socket.timeout.ms*1000.0`.
        :param bool validate_only: If true, the request is validated only,
                  without altering the configuration. Default: False
        :param int broker: Broker id to send the request to. When
                  altering broker configurations, it's ignored because
                  the request needs to go to that broker only.
                  Default: controller broker.

        :returns: A dict of futures for each resource, keyed by the ConfigResource.
                  The future result() method returns None or throws a KafkaException.

        :rtype: dict(<ConfigResource, future>)

        :raises KafkaException: Operation failed locally or on broker.
        :raises TypeError: Invalid type.
        :raises ValueError: Invalid value.
        """
        f, futmap = AdminClient._make_futures_v2(resources, ConfigResource,
                                                 AdminClient._make_resource_result)

        super(AdminClient, self).incremental_alter_configs(resources, f, **kwargs)

        return futmap

    def create_acls(self, acls, **kwargs):
        """
        Create one or more ACL bindings.

        :param list(AclBinding) acls: A list of unique ACL binding specifications (:class:`.AclBinding`)
                         to create.
        :param float request_timeout: The overall request timeout in seconds,
                  including broker lookup, request transmission, operation time
                  on broker, and response. Default: `socket.timeout.ms*1000.0`

        :returns: A dict of futures for each ACL binding, keyed by the :class:`AclBinding` object.
                  The future result() method returns None on success.

        :rtype: dict[AclBinding, future]

        :raises KafkaException: Operation failed locally or on broker.
        :raises TypeException: Invalid input.
        :raises ValueException: Invalid input.
        """
        if AdminClient._has_duplicates(acls):
            raise ValueError("duplicate ACL bindings not allowed")

        f, futmap = AdminClient._make_futures(acls, AclBinding,
                                              AdminClient._make_acls_result)

        super(AdminClient, self).create_acls(acls, f, **kwargs)

        return futmap

    def describe_acls(self, acl_binding_filter, **kwargs):
        """
        Match ACL bindings by filter.

        :param AclBindingFilter acl_binding_filter: a filter with attributes that
                  must match.
                  String attributes match exact values or any string if set to None.
                  Enums attributes match exact values or any value if equal to `ANY`.
                  If :class:`ResourcePatternType` is set to :attr:`ResourcePatternType.MATCH`
                  returns ACL bindings with:
                  :attr:`ResourcePatternType.LITERAL` pattern type with resource name equal
                  to the given resource name;
                  :attr:`ResourcePatternType.LITERAL` pattern type with wildcard resource name
                  that matches the given resource name;
                  :attr:`ResourcePatternType.PREFIXED` pattern type with resource name
                  that is a prefix of the given resource name
        :param float request_timeout: The overall request timeout in seconds,
                  including broker lookup, request transmission, operation time
                  on broker, and response. Default: `socket.timeout.ms*1000.0`

        :returns: A future returning a list(:class:`AclBinding`) as result

        :rtype: future

        :raises KafkaException: Operation failed locally or on broker.
        :raises TypeException: Invalid input.
        :raises ValueException: Invalid input.
        """

        f = AdminClient._create_future()

        super(AdminClient, self).describe_acls(acl_binding_filter, f, **kwargs)

        return f

    def delete_acls(self, acl_binding_filters, **kwargs):
        """
        Delete ACL bindings matching one or more ACL binding filters.

        :param list(AclBindingFilter) acl_binding_filters: a list of unique ACL binding filters
                  to match ACLs to delete.
                  String attributes match exact values or any string if set to None.
                  Enums attributes match exact values or any value if equal to `ANY`.
                  If :class:`ResourcePatternType` is set to :attr:`ResourcePatternType.MATCH`
                  deletes ACL bindings with:
                  :attr:`ResourcePatternType.LITERAL` pattern type with resource name
                  equal to the given resource name;
                  :attr:`ResourcePatternType.LITERAL` pattern type with wildcard resource name
                  that matches the given resource name;
                  :attr:`ResourcePatternType.PREFIXED` pattern type with resource name
                  that is a prefix of the given resource name
        :param float request_timeout: The overall request timeout in seconds,
                  including broker lookup, request transmission, operation time
                  on broker, and response. Default: `socket.timeout.ms*1000.0`

        :returns: A dict of futures for each ACL binding filter, keyed by the :class:`AclBindingFilter` object.
                  The future result() method returns a list of :class:`AclBinding`.

        :rtype: dict[AclBindingFilter, future]

        :raises KafkaException: Operation failed locally or on broker.
        :raises TypeException: Invalid input.
        :raises ValueException: Invalid input.
        """
        if AdminClient._has_duplicates(acl_binding_filters):
            raise ValueError("duplicate ACL binding filters not allowed")

        f, futmap = AdminClient._make_futures(acl_binding_filters, AclBindingFilter,
                                              AdminClient._make_acls_result)

        super(AdminClient, self).delete_acls(acl_binding_filters, f, **kwargs)

        return futmap

    def list_consumer_groups(self, **kwargs):
        """
        List consumer groups.

        :param float request_timeout: The overall request timeout in seconds,
                  including broker lookup, request transmission, operation time
                  on broker, and response. Default: `socket.timeout.ms*1000.0`
        :param set(ConsumerGroupState) states: only list consumer groups which are currently in
                  these states.

        :returns: a future. Result method of the future returns :class:`ListConsumerGroupsResult`.

        :rtype: future

        :raises KafkaException: Operation failed locally or on broker.
        :raises TypeException: Invalid input.
        :raises ValueException: Invalid input.
        """
        if "states" in kwargs:
            states = kwargs["states"]
            if states is not None:
                if not isinstance(states, set):
                    raise TypeError("'states' must be a set")
                for state in states:
                    if not isinstance(state, _ConsumerGroupState):
                        raise TypeError("All elements of states must be of type ConsumerGroupState")
                kwargs["states_int"] = [state.value for state in states]
            kwargs.pop("states")

        f, _ = AdminClient._make_futures([], None, AdminClient._make_list_consumer_groups_result)

        super(AdminClient, self).list_consumer_groups(f, **kwargs)

        return f

    def describe_consumer_groups(self, group_ids, **kwargs):
        """
        Describe consumer groups.

        :param list(str) group_ids: List of group_ids which need to be described.
        :param bool include_authorized_operations: If True, fetches group AclOperations. Default: False
        :param float request_timeout: The overall request timeout in seconds,
                  including broker lookup, request transmission, operation time
                  on broker, and response. Default: `socket.timeout.ms*1000.0`

        :returns: A dict of futures for each group, keyed by the group_id.
                  The future result() method returns :class:`ConsumerGroupDescription`.

        :rtype: dict[str, future]

        :raises KafkaException: Operation failed locally or on broker.
        :raises TypeException: Invalid input.
        :raises ValueException: Invalid input.
        """

        if not isinstance(group_ids, list):
            raise TypeError("Expected input to be list of group ids to be described")

        if len(group_ids) == 0:
            raise ValueError("Expected at least one group to be described")

        f, futmap = AdminClient._make_futures(group_ids, None,
                                              AdminClient._make_consumer_groups_result)

        super(AdminClient, self).describe_consumer_groups(group_ids, f, **kwargs)

        return futmap

    def describe_topics(self, topics, **kwargs):
        """
        Describe topics.

        :param TopicCollection topics: Collection of list of topic names to describe.
        :param bool include_authorized_operations: If True, fetches topic AclOperations. Default: False
        :param float request_timeout: The overall request timeout in seconds,
                  including broker lookup, request transmission, operation time
                  on broker, and response. Default: `socket.timeout.ms*1000.0`

        :returns: A dict of futures for each topic, keyed by the topic.
                  The future result() method returns :class:`TopicDescription`.

        :rtype: dict[str, future]

        :raises KafkaException: Operation failed locally or on broker.
        :raises TypeError: Invalid input type.
        :raises ValueError: Invalid input value.
        """

        if not isinstance(topics, _TopicCollection):
            raise TypeError("Expected input to be instance of TopicCollection")

        topic_names = topics.topic_names

        if not isinstance(topic_names, list):
            raise TypeError("Expected list of topic names to be described")

        if len(topic_names) == 0:
            raise ValueError("Expected at least one topic to be described")

        f, futmap = AdminClient._make_futures(topic_names, None,
                                              AdminClient._make_describe_topics_result)

        super(AdminClient, self).describe_topics(topic_names, f, **kwargs)

        return futmap

    def describe_cluster(self, **kwargs):
        """
        Describe cluster.

        :param bool include_authorized_operations: If True, fetches topic AclOperations. Default: False
        :param float request_timeout: The overall request timeout in seconds,
                  including broker lookup, request transmission, operation time
                  on broker, and response. Default: `socket.timeout.ms*1000.0`

        :returns: A future returning description of the cluster as result

        :rtype: future containing the description of the cluster in result.

        :raises KafkaException: Operation failed locally or on broker.
        :raises TypeError: Invalid input type.
        :raises ValueError: Invalid input value.
        """

        f = AdminClient._create_future()

        super(AdminClient, self).describe_cluster(f, **kwargs)

        return f

    def delete_consumer_groups(self, group_ids, **kwargs):
        """
        Delete the given consumer groups.

        :param list(str) group_ids: List of group_ids which need to be deleted.
        :param float request_timeout: The overall request timeout in seconds,
                  including broker lookup, request transmission, operation time
                  on broker, and response. Default: `socket.timeout.ms*1000.0`

        :returns: A dict of futures for each group, keyed by the group_id.
                  The future result() method returns None.

        :rtype: dict[str, future]

        :raises KafkaException: Operation failed locally or on broker.
        :raises TypeError: Invalid input type.
        :raises ValueError: Invalid input value.
        """
        if not isinstance(group_ids, list):
            raise TypeError("Expected input to be list of group ids to be deleted")

        if len(group_ids) == 0:
            raise ValueError("Expected at least one group to be deleted")

        f, futmap = AdminClient._make_futures(group_ids, string_type, AdminClient._make_consumer_groups_result)

        super(AdminClient, self).delete_consumer_groups(group_ids, f, **kwargs)

        return futmap

    def list_consumer_group_offsets(self, list_consumer_group_offsets_request, **kwargs):
        """
        List offset information for the consumer group and (optional) topic partition provided in the request.

        :note: Currently, the API supports only a single group.

        :param list(ConsumerGroupTopicPartitions) list_consumer_group_offsets_request: List of
                    :class:`ConsumerGroupTopicPartitions` which consist of group name and topic
                    partition information for which offset detail is expected. If only group name is
                    provided, then offset information of all the topic and partition associated with
                    that group is returned.
        :param bool require_stable: If True, fetches stable offsets. Default: False
        :param float request_timeout: The overall request timeout in seconds,
                  including broker lookup, request transmission, operation time
                  on broker, and response. Default: `socket.timeout.ms*1000.0`

        :returns: A dict of futures for each group, keyed by the group id.
                  The future result() method returns :class:`ConsumerGroupTopicPartitions`.

        :rtype: dict[str, future]

        :raises KafkaException: Operation failed locally or on broker.
        :raises TypeException: Invalid input.
        :raises ValueException: Invalid input.
        """

        AdminClient._check_list_consumer_group_offsets_request(list_consumer_group_offsets_request)

        f, futmap = AdminClient._make_futures([request.group_id for request in list_consumer_group_offsets_request],
                                              string_type,
                                              AdminClient._make_consumer_group_offsets_result)

        super(AdminClient, self).list_consumer_group_offsets(list_consumer_group_offsets_request, f, **kwargs)

        return futmap

    def alter_consumer_group_offsets(self, alter_consumer_group_offsets_request, **kwargs):
        """
        Alter offset for the consumer group and topic partition provided in the request.

        :note: Currently, the API supports only a single group.

        :param list(ConsumerGroupTopicPartitions) alter_consumer_group_offsets_request: List of
                    :class:`ConsumerGroupTopicPartitions` which consist of group name and topic
                    partition; and corresponding offset to be updated.
        :param float request_timeout: The overall request timeout in seconds,
                  including broker lookup, request transmission, operation time
                  on broker, and response. Default: `socket.timeout.ms*1000.0`

        :returns: A dict of futures for each group, keyed by the group id.
                  The future result() method returns :class:`ConsumerGroupTopicPartitions`.

        :rtype: dict[ConsumerGroupTopicPartitions, future]

        :raises KafkaException: Operation failed locally or on broker.
        :raises TypeException: Invalid input.
        :raises ValueException: Invalid input.
        """

        AdminClient._check_alter_consumer_group_offsets_request(alter_consumer_group_offsets_request)

        f, futmap = AdminClient._make_futures([request.group_id for request in alter_consumer_group_offsets_request],
                                              string_type,
                                              AdminClient._make_consumer_group_offsets_result)

        super(AdminClient, self).alter_consumer_group_offsets(alter_consumer_group_offsets_request, f, **kwargs)

        return futmap

    def set_sasl_credentials(self, username, password):
        """
        Sets the SASL credentials used for this client.
        These credentials will overwrite the old ones, and will be used the
        next time the client needs to authenticate.
        This method will not disconnect existing broker connections that
        have been established with the old credentials.
        This method is applicable only to SASL PLAIN and SCRAM mechanisms.

        :param str username: The username to set.
        :param str password: The password to set.

        :rtype: None

        :raises KafkaException: Operation failed locally or on broker.
        :raises TypeException: Invalid input.
        """
        super(AdminClient, self).set_sasl_credentials(username, password)

    def describe_user_scram_credentials(self, users, **kwargs):
        """
        Describe user SASL/SCRAM credentials.

        :param list(str) users: List of user names to describe.
               Duplicate users aren't allowed.
        :param float request_timeout: The overall request timeout in seconds,
               including broker lookup, request transmission, operation time
               on broker, and response. Default: `socket.timeout.ms*1000.0`

        :returns: A dict of futures keyed by user name.
                  The future result() method returns the
                  :class:`UserScramCredentialsDescription` or
                  raises KafkaException

        :rtype: dict[str, future]

        :raises TypeError: Invalid input type.
        :raises ValueError: Invalid input value.
        """
        AdminClient._check_describe_user_scram_credentials_request(users)

        f, futmap = AdminClient._make_futures_v2(users, None,
                                                 AdminClient._make_user_scram_credentials_result)

        super(AdminClient, self).describe_user_scram_credentials(users, f, **kwargs)

        return futmap

    def alter_user_scram_credentials(self, alterations, **kwargs):
        """
        Alter user SASL/SCRAM credentials.

        :param list(UserScramCredentialAlteration) alterations: List of
               :class:`UserScramCredentialAlteration` to apply.
               The pair (user, mechanism) must be unique among alterations.
        :param float request_timeout: The overall request timeout in seconds,
               including broker lookup, request transmission, operation time
               on broker, and response. Default: `socket.timeout.ms*1000.0`

        :returns: A dict of futures keyed by user name.
                  The future result() method returns None or
                  raises KafkaException

        :rtype: dict[str, future]

        :raises TypeError: Invalid input type.
        :raises ValueError: Invalid input value.
        """
        AdminClient._check_alter_user_scram_credentials_request(alterations)

        f, futmap = AdminClient._make_futures_v2(set([alteration.user for alteration in alterations]), None,
                                                 AdminClient._make_user_scram_credentials_result)

        super(AdminClient, self).alter_user_scram_credentials(alterations, f, **kwargs)
        return futmap

    def list_offsets(self, topic_partition_offsets, **kwargs):
        """
        Enables to find the beginning offset,
        end offset as well as the offset matching a timestamp
        or the offset with max timestamp in partitions.

        :param dict([TopicPartition, OffsetSpec]) topic_partition_offsets: Dictionary of
               TopicPartition objects associated with the corresponding OffsetSpec to query for.
        :param IsolationLevel isolation_level: The isolation level to use when
               querying.
        :param float request_timeout: The overall request timeout in seconds,
               including broker lookup, request transmission, operation time
               on broker, and response. Default: `socket.timeout.ms*1000.0`

        :returns: A dict of futures keyed by TopicPartition.
                  The future result() method returns ListOffsetsResultInfo
                  raises KafkaException

        :rtype: dict[TopicPartition, future]

        :raises TypeError: Invalid input type.
        :raises ValueError: Invalid input value.
        """
        AdminClient._check_list_offsets_request(topic_partition_offsets, kwargs)

        kwargs['isolation_level'] = kwargs['isolation_level'].value

        topic_partition_offsets_copy = []
        for topic_partition, offset_spec in topic_partition_offsets.items():
            topic_partition_offsets_copy.append(_TopicPartition(topic_partition.topic, int(topic_partition.partition),
                                                int(offset_spec._value)))

        f, futmap = AdminClient._make_futures_v2(topic_partition_offsets_copy,
                                                 _TopicPartition,
                                                 AdminClient._make_futmap_result)

        super(AdminClient, self).list_offsets(topic_partition_offsets_copy, f, **kwargs)
        return futmap<|MERGE_RESOLUTION|>--- conflicted
+++ resolved
@@ -46,17 +46,16 @@
                      ScramCredentialInfo,
                      ScramMechanism,
                      UserScramCredentialsDescription)
-<<<<<<< HEAD
+
+from ._topic import (TopicDescription)  # noqa: F401
+
+from ._cluster import (DescribeClusterResult)  # noqa: F401
+
 from ._listoffsets import (OffsetSpec,  # noqa: F401
                            ListOffsetsResultInfo)
-=======
-from ._topic import (TopicDescription)  # noqa: F401
-
-from ._cluster import (DescribeClusterResult)  # noqa: F401
 
 from .._model import TopicCollection as _TopicCollection
 
->>>>>>> a945782b
 from ..cimpl import (KafkaException,  # noqa: F401
                      KafkaError,
                      _AdminClientImpl,
