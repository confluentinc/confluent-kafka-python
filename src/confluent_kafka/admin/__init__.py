# Copyright 2022 Confluent Inc.
#
# Licensed under the Apache License, Version 2.0 (the "License");
# you may not use this file except in compliance with the License.
# You may obtain a copy of the License at
#
# http://www.apache.org/licenses/LICENSE-2.0
#
# Unless required by applicable law or agreed to in writing, software
# distributed under the License is distributed on an "AS IS" BASIS,
# WITHOUT WARRANTIES OR CONDITIONS OF ANY KIND, either express or implied.
# See the License for the specific language governing permissions and
# limitations under the License.

"""
Kafka admin client: create, view, alter, and delete topics and resources.
"""
import warnings
import concurrent.futures

# Unused imports are keeped to be accessible using this public module
from ._config import (ConfigSource,  # noqa: F401
                      ConfigEntry,
                      ConfigResource,
                      AlterConfigOpType)
from ._resource import (ResourceType,  # noqa: F401
                        ResourcePatternType)
from ._acl import (AclOperation,  # noqa: F401
                   AclPermissionType,
                   AclBinding,
                   AclBindingFilter)
from ._metadata import (BrokerMetadata,  # noqa: F401
                        ClusterMetadata,
                        GroupMember,
                        GroupMetadata,
                        PartitionMetadata,
                        TopicMetadata)
from ._group import (ConsumerGroupListing,  # noqa: F401
                     ListConsumerGroupsResult,
                     ConsumerGroupDescription,
                     MemberAssignment,
                     MemberDescription)
from ._scram import (UserScramCredentialAlteration,  # noqa: F401
                     UserScramCredentialUpsertion,
                     UserScramCredentialDeletion,
                     ScramCredentialInfo,
                     ScramMechanism,
                     UserScramCredentialsDescription)

from ..cimpl import (KafkaException,  # noqa: F401
                     KafkaError,
                     _AdminClientImpl,
                     NewTopic,
                     NewPartitions,
                     TopicPartition as _TopicPartition,
                     CONFIG_SOURCE_UNKNOWN_CONFIG,
                     CONFIG_SOURCE_DYNAMIC_TOPIC_CONFIG,
                     CONFIG_SOURCE_DYNAMIC_BROKER_CONFIG,
                     CONFIG_SOURCE_DYNAMIC_DEFAULT_BROKER_CONFIG,
                     CONFIG_SOURCE_STATIC_BROKER_CONFIG,
                     CONFIG_SOURCE_DEFAULT_CONFIG,
                     RESOURCE_UNKNOWN,
                     RESOURCE_ANY,
                     RESOURCE_TOPIC,
                     RESOURCE_GROUP,
                     RESOURCE_BROKER,
                     OFFSET_INVALID)

from confluent_kafka import ConsumerGroupTopicPartitions \
    as _ConsumerGroupTopicPartitions

from confluent_kafka import ConsumerGroupState \
    as _ConsumerGroupState

<<<<<<< HEAD
=======

try:
    string_type = basestring
except NameError:
    string_type = str
>>>>>>> 67f0084a

try:
    string_type = basestring
except NameError:
    string_type = str


class AdminClient(_AdminClientImpl):
    """
    AdminClient provides admin operations for Kafka brokers, topics, groups,
    and other resource types supported by the broker.

    The Admin API methods are asynchronous and return a dict of
    concurrent.futures.Future objects keyed by the entity.
    The entity is a topic name for create_topics(), delete_topics(), create_partitions(),
    and a ConfigResource for alter_configs() and describe_configs().

    All the futures for a single API call will currently finish/fail at
    the same time (backed by the same protocol request), but this might
    change in future versions of the client.

    See examples/adminapi.py for example usage.

    For more information see the `Java Admin API documentation
    <https://docs.confluent.io/current/clients/javadocs/org/apache/kafka/clients/admin/package-frame.html>`_.

    Requires broker version v0.11.0.0 or later.
    """

    def __init__(self, conf: Dict):
        """
        Create a new AdminClient using the provided configuration dictionary.

        The AdminClient is a standard Kafka protocol client, supporting
        the standard librdkafka configuration properties as specified at
        https://github.com/edenhill/librdkafka/blob/master/CONFIGURATION.md

        At least 'bootstrap.servers' should be configured.
        """
        super(AdminClient, self).__init__(conf)

    @staticmethod
    def _make_topics_result(f: Future, futmap: Dict[str, Future]) -> None:
        """
        Map per-topic results to per-topic futures in futmap.
        The result value of each (successful) future is None.
        """
        try:
            result = f.result()
            assert isinstance(result, Dict)
            for topic, error in result.items():
                fut = futmap.get(topic, None)
                if fut is None:
                    raise RuntimeError("Topic {} not found in future-map: {}".format(topic, futmap))

                if error is not None:
                    # Topic-level exception
                    fut.set_exception(KafkaException(error))
                else:
                    # Topic-level success
                    fut.set_result(None)
        except Exception as e:
            # Request-level exception, raise the same for all topics
            for topic, fut in futmap.items():
                fut.set_exception(e)

    @staticmethod
    def _make_resource_result(f: Future, futmap: Dict[ConfigResource, Future]) -> None:
        """
        Map per-resource results to per-resource futures in futmap.
        The result value of each (successful) future is a ConfigResource.
        """
        try:
            result = f.result()
            assert isinstance(result, Dict)
            for resource, configs in result.items():
                fut = futmap.get(resource, None)
                if fut is None:
                    raise RuntimeError("Resource {} not found in future-map: {}".format(resource, futmap))
                if resource.error is not None:
                    # Resource-level exception
                    fut.set_exception(KafkaException(resource.error))
                else:
                    # Resource-level success
                    # configs will be a dict for describe_configs()
                    # and None for alter_configs()
                    fut.set_result(configs)
        except Exception as e:
            # Request-level exception, raise the same for all resources
            for resource, fut in futmap.items():
                fut.set_exception(e)

    _acl_type = TypeVar("_acl_type", bound=AclBinding)

    @staticmethod
    def _make_list_consumer_groups_result(f, futmap):
        pass

    @staticmethod
    def _make_consumer_groups_result(f, futmap):
        """
        Map per-group results to per-group futures in futmap.
        """
        try:

            results = f.result()
            futmap_values = list(futmap.values())
            len_results = len(results)
            len_futures = len(futmap_values)
            if len_results != len_futures:
                raise RuntimeError(
                    "Results length {} is different from future-map length {}".format(len_results, len_futures))
            for i, result in enumerate(results):
                fut = futmap_values[i]
                if isinstance(result, KafkaError):
                    fut.set_exception(KafkaException(result))
                else:
                    fut.set_result(result)
        except Exception as e:
            # Request-level exception, raise the same for all groups
            for _, fut in futmap.items():
                fut.set_exception(e)

    @staticmethod
    def _make_consumer_group_offsets_result(f, futmap):
        """
        Map per-group results to per-group futures in futmap.
        The result value of each (successful) future is ConsumerGroupTopicPartitions.
        """
        try:

            results = f.result()
            futmap_values = list(futmap.values())
            len_results = len(results)
            len_futures = len(futmap_values)
            if len_results != len_futures:
                raise RuntimeError(
                    "Results length {} is different from future-map length {}".format(len_results, len_futures))
            for i, result in enumerate(results):
                fut = futmap_values[i]
                if isinstance(result, KafkaError):
                    fut.set_exception(KafkaException(result))
                else:
                    fut.set_result(result)
        except Exception as e:
            # Request-level exception, raise the same for all groups
            for _, fut in futmap.items():
                fut.set_exception(e)

    @staticmethod
    def _make_list_consumer_groups_result(f, futmap):
        pass

    @staticmethod
    def _make_consumer_groups_result(f, futmap):
        """
        Map per-group results to per-group futures in futmap.
        """
        try:

            results = f.result()
            futmap_values = list(futmap.values())
            len_results = len(results)
            len_futures = len(futmap_values)
            if len_results != len_futures:
                raise RuntimeError(
                    "Results length {} is different from future-map length {}".format(len_results, len_futures))
            for i, result in enumerate(results):
                fut = futmap_values[i]
                if isinstance(result, KafkaError):
                    fut.set_exception(KafkaException(result))
                else:
                    fut.set_result(result)
        except Exception as e:
            # Request-level exception, raise the same for all groups
            for _, fut in futmap.items():
                fut.set_exception(e)

    @staticmethod
    def _make_consumer_group_offsets_result(f, futmap):
        """
        Map per-group results to per-group futures in futmap.
        The result value of each (successful) future is ConsumerGroupTopicPartitions.
        """
        try:

            results = f.result()
            futmap_values = list(futmap.values())
            len_results = len(results)
            len_futures = len(futmap_values)
            if len_results != len_futures:
                raise RuntimeError(
                    "Results length {} is different from future-map length {}".format(len_results, len_futures))
            for i, result in enumerate(results):
                fut = futmap_values[i]
                if isinstance(result, KafkaError):
                    fut.set_exception(KafkaException(result))
                else:
                    fut.set_result(result)
        except Exception as e:
            # Request-level exception, raise the same for all groups
            for _, fut in futmap.items():
                fut.set_exception(e)

    @staticmethod
    def _make_acls_result(f, futmap):
        """
        Map create ACL binding results to corresponding futures in futmap.
        For create_acls the result value of each (successful) future is None.
        For delete_acls the result value of each (successful) future is the list of deleted AclBindings.
        """
        try:
            results = f.result()
            futmap_values = list(futmap.values())
            len_results = len(results)
            len_futures = len(futmap_values)
            if len_results != len_futures:
                raise RuntimeError(
                    "Results length {} is different from future-map length {}".format(len_results, len_futures))
            for i, result in enumerate(results):
                fut = futmap_values[i]
                if isinstance(result, KafkaError):
                    fut.set_exception(KafkaException(result))
                else:
                    fut.set_result(result)
        except Exception as e:
            # Request-level exception, raise the same for all the AclBindings or AclBindingFilters
            for resource, fut in futmap.items():
                fut.set_exception(e)

    @staticmethod
    def _make_user_scram_credentials_result(f, futmap):
        try:
            results = f.result()
            len_results = len(results)
            len_futures = len(futmap)
            if len(results) != len_futures:
                raise RuntimeError(
                    f"Results length {len_results} is different from future-map length {len_futures}")
            for username, value in results.items():
                fut = futmap.get(username, None)
                if fut is None:
                    raise RuntimeError(
                        f"username {username} not found in future-map: {futmap}")
                if isinstance(value, KafkaError):
                    fut.set_exception(KafkaException(value))
                else:
                    fut.set_result(value)
        except Exception as e:
            for _, fut in futmap.items():
                fut.set_exception(e)

    @staticmethod
    def _create_future():
        f = concurrent.futures.Future()
        if not f.set_running_or_notify_cancel():
            raise RuntimeError("Future was cancelled prematurely")
        return f

    _futures_map_key = TypeVar("_futures_map_key")
    
    @staticmethod
    def _make_futures(futmap_keys: List[_futures_map_key], class_check: Optional[Type], make_result_fn: Callable[[Future, Dict[_futures_map_key, Future]], None]) -> Tuple[Future, Dict[_futures_map_key, Future]]:
        """
        Create futures and a futuremap for the keys in futmap_keys,
        and create a request-level future to be bassed to the C API.

        FIXME: use _make_futures_v2 with TypeError in next major release.
        """
        futmap = {}
        for key in futmap_keys:
            if class_check is not None and not isinstance(key, class_check):
                raise ValueError("Expected list of {}".format(repr(class_check)))
            futmap[key] = AdminClient._create_future()

        # Create an internal future for the entire request,
        # this future will trigger _make_..._result() and set result/exception
        # per topic,future in futmap.
        f = AdminClient._create_future()
        f.add_done_callback(lambda f: make_result_fn(f, futmap))

        return f, futmap

    @staticmethod
    def _make_futures_v2(futmap_keys, class_check, make_result_fn):
        """
        Create futures and a futuremap for the keys in futmap_keys,
        and create a request-level future to be bassed to the C API.
        """
        futmap = {}
        for key in futmap_keys:
            if class_check is not None and not isinstance(key, class_check):
                raise TypeError("Expected list of {}".format(repr(class_check)))
            futmap[key] = AdminClient._create_future()

        # Create an internal future for the entire request,
        # this future will trigger _make_..._result() and set result/exception
        # per topic,future in futmap.
        f = AdminClient._create_future()
        f.add_done_callback(lambda f: make_result_fn(f, futmap))

        return f, futmap

    @staticmethod
    def _has_duplicates(items):
        return len(set(items)) != len(items)

    @staticmethod
    def _check_list_consumer_group_offsets_request(request):
        if request is None:
            raise TypeError("request cannot be None")
        if not isinstance(request, list):
            raise TypeError("request must be a list")
        if len(request) != 1:
            raise ValueError("Currently we support listing offsets for a single consumer group only")
        for req in request:
            if not isinstance(req, _ConsumerGroupTopicPartitions):
                raise TypeError("Expected list of 'ConsumerGroupTopicPartitions'")

            if req.group_id is None:
                raise TypeError("'group_id' cannot be None")
            if not isinstance(req.group_id, string_type):
                raise TypeError("'group_id' must be a string")
            if not req.group_id:
                raise ValueError("'group_id' cannot be empty")

            if req.topic_partitions is not None:
                if not isinstance(req.topic_partitions, list):
                    raise TypeError("'topic_partitions' must be a list or None")
                if len(req.topic_partitions) == 0:
                    raise ValueError("'topic_partitions' cannot be empty")
                for topic_partition in req.topic_partitions:
                    if topic_partition is None:
                        raise ValueError("Element of 'topic_partitions' cannot be None")
                    if not isinstance(topic_partition, _TopicPartition):
                        raise TypeError("Element of 'topic_partitions' must be of type TopicPartition")
                    if topic_partition.topic is None:
                        raise TypeError("Element of 'topic_partitions' must not have 'topic' attribute as None")
                    if not topic_partition.topic:
                        raise ValueError("Element of 'topic_partitions' must not have 'topic' attribute as Empty")
                    if topic_partition.partition < 0:
                        raise ValueError("Element of 'topic_partitions' must not have negative 'partition' value")
                    if topic_partition.offset != OFFSET_INVALID:
                        print(topic_partition.offset)
                        raise ValueError("Element of 'topic_partitions' must not have 'offset' value")

    @staticmethod
    def _check_alter_consumer_group_offsets_request(request):
        if request is None:
            raise TypeError("request cannot be None")
        if not isinstance(request, list):
            raise TypeError("request must be a list")
        if len(request) != 1:
            raise ValueError("Currently we support altering offsets for a single consumer group only")
        for req in request:
            if not isinstance(req, _ConsumerGroupTopicPartitions):
                raise TypeError("Expected list of 'ConsumerGroupTopicPartitions'")
            if req.group_id is None:
                raise TypeError("'group_id' cannot be None")
            if not isinstance(req.group_id, string_type):
                raise TypeError("'group_id' must be a string")
            if not req.group_id:
                raise ValueError("'group_id' cannot be empty")
            if req.topic_partitions is None:
                raise ValueError("'topic_partitions' cannot be null")
            if not isinstance(req.topic_partitions, list):
                raise TypeError("'topic_partitions' must be a list")
            if len(req.topic_partitions) == 0:
                raise ValueError("'topic_partitions' cannot be empty")
            for topic_partition in req.topic_partitions:
                if topic_partition is None:
                    raise ValueError("Element of 'topic_partitions' cannot be None")
                if not isinstance(topic_partition, _TopicPartition):
                    raise TypeError("Element of 'topic_partitions' must be of type TopicPartition")
                if topic_partition.topic is None:
                    raise TypeError("Element of 'topic_partitions' must not have 'topic' attribute as None")
                if not topic_partition.topic:
                    raise ValueError("Element of 'topic_partitions' must not have 'topic' attribute as Empty")
                if topic_partition.partition < 0:
                    raise ValueError(
                        "Element of 'topic_partitions' must not have negative value for 'partition' field")
                if topic_partition.offset < 0:
                    raise ValueError(
                        "Element of 'topic_partitions' must not have negative value for 'offset' field")

    @staticmethod
    def _check_describe_user_scram_credentials_request(users):
        if not isinstance(users, list):
            raise TypeError("Expected input to be list of String")
        for user in users:
            if not isinstance(user, string_type):
                raise TypeError("Each value should be a string")
            if not user:
                raise ValueError("'user' cannot be empty")

    @staticmethod
    def _check_alter_user_scram_credentials_request(alterations):
        if not isinstance(alterations, list):
            raise TypeError("Expected input to be list")
        if len(alterations) == 0:
            raise ValueError("Expected at least one alteration")
        for alteration in alterations:
            if not isinstance(alteration, UserScramCredentialAlteration):
                raise TypeError("Expected each element of list to be subclass of UserScramCredentialAlteration")
            if alteration.user is None:
                raise TypeError("'user' cannot be None")
            if not isinstance(alteration.user, string_type):
                raise TypeError("'user' must be a string")
            if not alteration.user:
                raise ValueError("'user' cannot be empty")

            if isinstance(alteration, UserScramCredentialUpsertion):
                if alteration.password is None:
                    raise TypeError("'password' cannot be None")
                if not isinstance(alteration.password, bytes):
                    raise TypeError("'password' must be bytes")
                if not alteration.password:
                    raise ValueError("'password' cannot be empty")

                if alteration.salt is not None and not alteration.salt:
                    raise ValueError("'salt' can be None but cannot be empty")
                if alteration.salt and not isinstance(alteration.salt, bytes):
                    raise TypeError("'salt' must be bytes")

                if not isinstance(alteration.scram_credential_info, ScramCredentialInfo):
                    raise TypeError("Expected credential_info to be ScramCredentialInfo Type")
                if alteration.scram_credential_info.iterations < 1:
                    raise ValueError("Iterations should be positive")
                if not isinstance(alteration.scram_credential_info.mechanism, ScramMechanism):
                    raise TypeError("Expected the mechanism to be ScramMechanism Type")
            elif isinstance(alteration, UserScramCredentialDeletion):
                if not isinstance(alteration.mechanism, ScramMechanism):
                    raise TypeError("Expected the mechanism to be ScramMechanism Type")
            else:
                raise TypeError("Expected each element of list 'alterations' " +
                                "to be either a UserScramCredentialUpsertion or a " +
                                "UserScramCredentialDeletion")

    def create_topics(self, new_topics, **kwargs):
        """
        Create one or more new topics.

        :param list(NewTopic) new_topics: A list of specifictions (NewTopic) for
                  the topics that should be created.
        :param float operation_timeout: The operation timeout in seconds,
                  controlling how long the CreateTopics request will block
                  on the broker waiting for the topic creation to propagate
                  in the cluster. A value of 0 returns immediately. Default: 0
        :param float request_timeout: The overall request timeout in seconds,
                  including broker lookup, request transmission, operation time
                  on broker, and response. Default: `socket.timeout.ms*1000.0`
        :param bool validate_only: If true, the request is only validated
                  without creating the topic. Default: False

        :returns: A dict of futures for each topic, keyed by the topic name.
                  The future result() method returns None.

        :rtype: dict(<topic_name, future>)

        :raises KafkaException: Operation failed locally or on broker.
        :raises TypeException: Invalid input.
        :raises ValueException: Invalid input.
        """

        f, futmap = AdminClient._make_futures([x.topic for x in new_topics],
                                              None,
                                              AdminClient._make_topics_result)

        super(AdminClient, self).create_topics(new_topics, f, **kwargs)

        return futmap

    def delete_topics(self, topics: List[str], **kwargs: object) -> Dict[str, Future]: # type: ignore[override]
        """
        Delete one or more topics.

        :param list(str) topics: A list of topics to mark for deletion.
        :param float operation_timeout: The operation timeout in seconds,
                  controlling how long the DeleteTopics request will block
                  on the broker waiting for the topic deletion to propagate
                  in the cluster. A value of 0 returns immediately. Default: 0
        :param float request_timeout: The overall request timeout in seconds,
                  including broker lookup, request transmission, operation time
                  on broker, and response. Default: `socket.timeout.ms*1000.0`

        :returns: A dict of futures for each topic, keyed by the topic name.
                  The future result() method returns None.

        :rtype: dict(<topic_name, future>)

        :raises KafkaException: Operation failed locally or on broker.
        :raises TypeException: Invalid input.
        :raises ValueException: Invalid input.
        """

        f, futmap = AdminClient._make_futures(topics, None,
                                              AdminClient._make_topics_result)

        super(AdminClient, self).delete_topics(topics, f, **kwargs)

        return futmap

    def list_topics(self, *args: object, **kwargs: object) -> object:

        return super(AdminClient, self).list_topics(*args, **kwargs)

    def list_groups(self, *args: object, **kwargs: object) -> object:

        return super(AdminClient, self).list_groups(*args, **kwargs)

    def create_partitions(self, new_partitions: List[NewPartitions], **kwargs: object) -> Dict[str, Future]: # type: ignore[override]
        """
        Create additional partitions for the given topics.

        :param list(NewPartitions) new_partitions: New partitions to be created.
        :param float operation_timeout: The operation timeout in seconds,
                  controlling how long the CreatePartitions request will block
                  on the broker waiting for the partition creation to propagate
                  in the cluster. A value of 0 returns immediately. Default: 0
        :param float request_timeout: The overall request timeout in seconds,
                  including broker lookup, request transmission, operation time
                  on broker, and response. Default: `socket.timeout.ms*1000.0`
        :param bool validate_only: If true, the request is only validated
                  without creating the partitions. Default: False

        :returns: A dict of futures for each topic, keyed by the topic name.
                  The future result() method returns None.

        :rtype: dict(<topic_name, future>)

        :raises KafkaException: Operation failed locally or on broker.
        :raises TypeException: Invalid input.
        :raises ValueException: Invalid input.
        """

        f, futmap = AdminClient._make_futures([x.topic for x in new_partitions],
                                              None,
                                              AdminClient._make_topics_result)

        super(AdminClient, self).create_partitions(new_partitions, f, **kwargs)

        return futmap

    def describe_configs(self, resources: List[ConfigResource], **kwargs: object) -> Dict[ConfigResource, Future]: # type: ignore[override]
        """
        Get the configuration of the specified resources.

        :warning: Multiple resources and resource types may be requested,
                  but at most one resource of type RESOURCE_BROKER is allowed
                  per call since these resource requests must be sent to the
                  broker specified in the resource.

        :param list(ConfigResource) resources: Resources to get the configuration for.
        :param float request_timeout: The overall request timeout in seconds,
                  including broker lookup, request transmission, operation time
                  on broker, and response. Default: `socket.timeout.ms*1000.0`

        :returns: A dict of futures for each resource, keyed by the ConfigResource.
                  The type of the value returned by the future result() method is
                  dict(<configname, ConfigEntry>).

        :rtype: dict(<ConfigResource, future>)

        :raises KafkaException: Operation failed locally or on broker.
        :raises TypeException: Invalid input.
        :raises ValueException: Invalid input.
        """

        f, futmap = AdminClient._make_futures(resources, ConfigResource,
                                              AdminClient._make_resource_result)

        super(AdminClient, self).describe_configs(resources, f, **kwargs)

        return futmap

    def alter_configs(self, resources: List[ConfigResource], **kwargs: object) -> Dict[ConfigResource, Future]: # type: ignore[override]
        """
        .. deprecated:: 2.2.0

        Update configuration properties for the specified resources.
        Updates are not transactional so they may succeed for a subset
        of the provided resources while the others fail.
        The configuration for a particular resource is updated atomically,
        replacing the specified values while reverting unspecified configuration
        entries to their default values.

        :warning: alter_configs() will replace all existing configuration for
                  the provided resources with the new configuration given,
                  reverting all other configuration for the resource back
                  to their default values.

        :warning: Multiple resources and resource types may be specified,
                  but at most one resource of type RESOURCE_BROKER is allowed
                  per call since these resource requests must be sent to the
                  broker specified in the resource.

        :param list(ConfigResource) resources: Resources to update configuration of.
        :param float request_timeout: The overall request timeout in seconds,
                  including broker lookup, request transmission, operation time
                  on broker, and response. Default: `socket.timeout.ms*1000.0`.
        :param bool validate_only: If true, the request is validated only,
                  without altering the configuration. Default: False

        :returns: A dict of futures for each resource, keyed by the ConfigResource.
                  The future result() method returns None or throws a KafkaException.

        :rtype: dict(<ConfigResource, future>)

        :raises KafkaException: Operation failed locally or on broker.
        :raises TypeError: Invalid type.
        :raises ValueError: Invalid value.
        """
        warnings.warn(
            "alter_configs has been deprecated. Use incremental_alter_configs instead.",
            category=DeprecationWarning, stacklevel=2)

        f, futmap = AdminClient._make_futures(resources, ConfigResource,
                                              AdminClient._make_resource_result)

        super(AdminClient, self).alter_configs(resources, f, **kwargs)

        return futmap

    def incremental_alter_configs(self, resources, **kwargs):
        """
        Update configuration properties for the specified resources.
        Updates are incremental, i.e only the values mentioned are changed
        and rest remain as is.

        :param list(ConfigResource) resources: Resources to update configuration of.
        :param float request_timeout: The overall request timeout in seconds,
                  including broker lookup, request transmission, operation time
                  on broker, and response. Default: `socket.timeout.ms*1000.0`.
        :param bool validate_only: If true, the request is validated only,
                  without altering the configuration. Default: False
        :param int broker: Broker id to send the request to. When
                  altering broker configurations, it's ignored because
                  the request needs to go to that broker only.
                  Default: controller broker.

        :returns: A dict of futures for each resource, keyed by the ConfigResource.
                  The future result() method returns None or throws a KafkaException.

        :rtype: dict(<ConfigResource, future>)

        :raises KafkaException: Operation failed locally or on broker.
        :raises TypeError: Invalid type.
        :raises ValueError: Invalid value.
        """
        f, futmap = AdminClient._make_futures_v2(resources, ConfigResource,
                                                 AdminClient._make_resource_result)

        super(AdminClient, self).incremental_alter_configs(resources, f, **kwargs)

        return futmap

    def create_acls(self, acls, **kwargs):
        """
        Create one or more ACL bindings.

        :param list(AclBinding) acls: A list of unique ACL binding specifications (:class:`.AclBinding`)
                         to create.
        :param float request_timeout: The overall request timeout in seconds,
                  including broker lookup, request transmission, operation time
                  on broker, and response. Default: `socket.timeout.ms*1000.0`

        :returns: A dict of futures for each ACL binding, keyed by the :class:`AclBinding` object.
                  The future result() method returns None on success.

        :rtype: dict[AclBinding, future]

        :raises KafkaException: Operation failed locally or on broker.
        :raises TypeException: Invalid input.
        :raises ValueException: Invalid input.
        """
        if AdminClient._has_duplicates(acls):
            raise ValueError("duplicate ACL bindings not allowed")

        f, futmap = AdminClient._make_futures(acls, AclBinding,
                                              AdminClient._make_acls_result)

        super(AdminClient, self).create_acls(acls, f, **kwargs)

        return futmap

    def describe_acls(self, acl_binding_filter: List[AclBindingFilter], **kwargs: object) -> Future: # type: ignore[override]
        """
        Match ACL bindings by filter.

        :param AclBindingFilter acl_binding_filter: a filter with attributes that
                  must match.
                  String attributes match exact values or any string if set to None.
                  Enums attributes match exact values or any value if equal to `ANY`.
                  If :class:`ResourcePatternType` is set to :attr:`ResourcePatternType.MATCH`
                  returns ACL bindings with:
                  :attr:`ResourcePatternType.LITERAL` pattern type with resource name equal
                  to the given resource name;
                  :attr:`ResourcePatternType.LITERAL` pattern type with wildcard resource name
                  that matches the given resource name;
                  :attr:`ResourcePatternType.PREFIXED` pattern type with resource name
                  that is a prefix of the given resource name
        :param float request_timeout: The overall request timeout in seconds,
                  including broker lookup, request transmission, operation time
                  on broker, and response. Default: `socket.timeout.ms*1000.0`

        :returns: A future returning a list(:class:`AclBinding`) as result

        :rtype: future

        :raises KafkaException: Operation failed locally or on broker.
        :raises TypeException: Invalid input.
        :raises ValueException: Invalid input.
        """

        f = AdminClient._create_future()

        super(AdminClient, self).describe_acls(acl_binding_filter, f, **kwargs)

        return f

    def delete_acls(self, acl_binding_filters: List[AclBindingFilter], **kwargs: object) -> Dict[AclBindingFilter, Future]: # type: ignore[override]
        """
        Delete ACL bindings matching one or more ACL binding filters.

        :param list(AclBindingFilter) acl_binding_filters: a list of unique ACL binding filters
                  to match ACLs to delete.
                  String attributes match exact values or any string if set to None.
                  Enums attributes match exact values or any value if equal to `ANY`.
                  If :class:`ResourcePatternType` is set to :attr:`ResourcePatternType.MATCH`
                  deletes ACL bindings with:
                  :attr:`ResourcePatternType.LITERAL` pattern type with resource name
                  equal to the given resource name;
                  :attr:`ResourcePatternType.LITERAL` pattern type with wildcard resource name
                  that matches the given resource name;
                  :attr:`ResourcePatternType.PREFIXED` pattern type with resource name
                  that is a prefix of the given resource name
        :param float request_timeout: The overall request timeout in seconds,
                  including broker lookup, request transmission, operation time
                  on broker, and response. Default: `socket.timeout.ms*1000.0`

        :returns: A dict of futures for each ACL binding filter, keyed by the :class:`AclBindingFilter` object.
                  The future result() method returns a list of :class:`AclBinding`.

        :rtype: dict[AclBindingFilter, future]

        :raises KafkaException: Operation failed locally or on broker.
        :raises TypeException: Invalid input.
        :raises ValueException: Invalid input.
        """
        if AdminClient._has_duplicates(acl_binding_filters):
            raise ValueError("duplicate ACL binding filters not allowed")

        f, futmap = AdminClient._make_futures(acl_binding_filters, AclBindingFilter,
                                              AdminClient._make_acls_result)

        super(AdminClient, self).delete_acls(acl_binding_filters, f, **kwargs)

        return futmap

    def list_consumer_groups(self, **kwargs):
        """
        List consumer groups.

        :param float request_timeout: The overall request timeout in seconds,
                  including broker lookup, request transmission, operation time
                  on broker, and response. Default: `socket.timeout.ms*1000.0`
        :param set(ConsumerGroupState) states: only list consumer groups which are currently in
                  these states.

        :returns: a future. Result method of the future returns :class:`ListConsumerGroupsResult`.

        :rtype: future

        :raises KafkaException: Operation failed locally or on broker.
        :raises TypeException: Invalid input.
        :raises ValueException: Invalid input.
        """
        if "states" in kwargs:
            states = kwargs["states"]
            if states is not None:
                if not isinstance(states, set):
                    raise TypeError("'states' must be a set")
                for state in states:
                    if not isinstance(state, _ConsumerGroupState):
                        raise TypeError("All elements of states must be of type ConsumerGroupState")
                kwargs["states_int"] = [state.value for state in states]
            kwargs.pop("states")

        f, _ = AdminClient._make_futures([], None, AdminClient._make_list_consumer_groups_result)

        super(AdminClient, self).list_consumer_groups(f, **kwargs)

        return f

    def describe_consumer_groups(self, group_ids, **kwargs):
        """
        Describe consumer groups.

        :param list(str) group_ids: List of group_ids which need to be described.
        :param float request_timeout: The overall request timeout in seconds,
                  including broker lookup, request transmission, operation time
                  on broker, and response. Default: `socket.timeout.ms*1000.0`

        :returns: A dict of futures for each group, keyed by the group_id.
                  The future result() method returns :class:`ConsumerGroupDescription`.

        :rtype: dict[str, future]

        :raises KafkaException: Operation failed locally or on broker.
        :raises TypeException: Invalid input.
        :raises ValueException: Invalid input.
        """

        if not isinstance(group_ids, list):
            raise TypeError("Expected input to be list of group ids to be described")

        if len(group_ids) == 0:
            raise ValueError("Expected at least one group to be described")

        f, futmap = AdminClient._make_futures(group_ids, None,
                                              AdminClient._make_consumer_groups_result)

        super(AdminClient, self).describe_consumer_groups(group_ids, f, **kwargs)

        return futmap

    def delete_consumer_groups(self, group_ids, **kwargs):
        """
        Delete the given consumer groups.

        :param list(str) group_ids: List of group_ids which need to be deleted.
        :param float request_timeout: The overall request timeout in seconds,
                  including broker lookup, request transmission, operation time
                  on broker, and response. Default: `socket.timeout.ms*1000.0`

        :returns: A dict of futures for each group, keyed by the group_id.
                  The future result() method returns None.

        :rtype: dict[str, future]

        :raises KafkaException: Operation failed locally or on broker.
        :raises TypeException: Invalid input.
        :raises ValueException: Invalid input.
        """
        if not isinstance(group_ids, list):
            raise TypeError("Expected input to be list of group ids to be deleted")

        if len(group_ids) == 0:
            raise ValueError("Expected at least one group to be deleted")

        f, futmap = AdminClient._make_futures(group_ids, string_type, AdminClient._make_consumer_groups_result)

        super(AdminClient, self).delete_consumer_groups(group_ids, f, **kwargs)

        return futmap

    def list_consumer_group_offsets(self, list_consumer_group_offsets_request, **kwargs):
        """
        List offset information for the consumer group and (optional) topic partition provided in the request.

        :note: Currently, the API supports only a single group.

        :param list(ConsumerGroupTopicPartitions) list_consumer_group_offsets_request: List of
                    :class:`ConsumerGroupTopicPartitions` which consist of group name and topic
                    partition information for which offset detail is expected. If only group name is
                    provided, then offset information of all the topic and partition associated with
                    that group is returned.
        :param bool require_stable: If True, fetches stable offsets. Default: False
        :param float request_timeout: The overall request timeout in seconds,
                  including broker lookup, request transmission, operation time
                  on broker, and response. Default: `socket.timeout.ms*1000.0`

        :returns: A dict of futures for each group, keyed by the group id.
                  The future result() method returns :class:`ConsumerGroupTopicPartitions`.

        :rtype: dict[str, future]

        :raises KafkaException: Operation failed locally or on broker.
        :raises TypeException: Invalid input.
        :raises ValueException: Invalid input.
        """

        AdminClient._check_list_consumer_group_offsets_request(list_consumer_group_offsets_request)

        f, futmap = AdminClient._make_futures([request.group_id for request in list_consumer_group_offsets_request],
                                              string_type,
                                              AdminClient._make_consumer_group_offsets_result)

        super(AdminClient, self).list_consumer_group_offsets(list_consumer_group_offsets_request, f, **kwargs)

        return futmap

    def alter_consumer_group_offsets(self, alter_consumer_group_offsets_request, **kwargs):
        """
        Alter offset for the consumer group and topic partition provided in the request.

        :note: Currently, the API supports only a single group.

        :param list(ConsumerGroupTopicPartitions) alter_consumer_group_offsets_request: List of
                    :class:`ConsumerGroupTopicPartitions` which consist of group name and topic
                    partition; and corresponding offset to be updated.
        :param float request_timeout: The overall request timeout in seconds,
                  including broker lookup, request transmission, operation time
                  on broker, and response. Default: `socket.timeout.ms*1000.0`

        :returns: A dict of futures for each group, keyed by the group id.
                  The future result() method returns :class:`ConsumerGroupTopicPartitions`.

        :rtype: dict[ConsumerGroupTopicPartitions, future]

        :raises KafkaException: Operation failed locally or on broker.
        :raises TypeException: Invalid input.
        :raises ValueException: Invalid input.
        """

        AdminClient._check_alter_consumer_group_offsets_request(alter_consumer_group_offsets_request)

        f, futmap = AdminClient._make_futures([request.group_id for request in alter_consumer_group_offsets_request],
                                              string_type,
                                              AdminClient._make_consumer_group_offsets_result)

        super(AdminClient, self).alter_consumer_group_offsets(alter_consumer_group_offsets_request, f, **kwargs)

        return futmap

    def set_sasl_credentials(self, username, password):
        """
        Sets the SASL credentials used for this client.
        These credentials will overwrite the old ones, and will be used the
        next time the client needs to authenticate.
        This method will not disconnect existing broker connections that
        have been established with the old credentials.
        This method is applicable only to SASL PLAIN and SCRAM mechanisms.

        :param str username: The username to set.
        :param str password: The password to set.

        :rtype: None

        :raises KafkaException: Operation failed locally or on broker.
        :raises TypeException: Invalid input.
        """
        super(AdminClient, self).set_sasl_credentials(username, password)

    def describe_user_scram_credentials(self, users, **kwargs):
        """
        Describe user SASL/SCRAM credentials.

        :param list(str) users: List of user names to describe.
               Duplicate users aren't allowed.
        :param float request_timeout: The overall request timeout in seconds,
               including broker lookup, request transmission, operation time
               on broker, and response. Default: `socket.timeout.ms*1000.0`

        :returns: A dict of futures keyed by user name.
                  The future result() method returns the
                  :class:`UserScramCredentialsDescription` or
                  raises KafkaException

        :rtype: dict[str, future]

        :raises TypeError: Invalid input type.
        :raises ValueError: Invalid input value.
        """
        AdminClient._check_describe_user_scram_credentials_request(users)

        f, futmap = AdminClient._make_futures_v2(users, None,
                                                 AdminClient._make_user_scram_credentials_result)

        super(AdminClient, self).describe_user_scram_credentials(users, f, **kwargs)

        return futmap

    def alter_user_scram_credentials(self, alterations, **kwargs):
        """
        Alter user SASL/SCRAM credentials.

        :param list(UserScramCredentialAlteration) alterations: List of
               :class:`UserScramCredentialAlteration` to apply.
               The pair (user, mechanism) must be unique among alterations.
        :param float request_timeout: The overall request timeout in seconds,
               including broker lookup, request transmission, operation time
               on broker, and response. Default: `socket.timeout.ms*1000.0`

        :returns: A dict of futures keyed by user name.
                  The future result() method returns None or
                  raises KafkaException

        :rtype: dict[str, future]

        :raises TypeError: Invalid input type.
        :raises ValueError: Invalid input value.
        """
        AdminClient._check_alter_user_scram_credentials_request(alterations)

        f, futmap = AdminClient._make_futures_v2(set([alteration.user for alteration in alterations]), None,
                                                 AdminClient._make_user_scram_credentials_result)

        super(AdminClient, self).alter_user_scram_credentials(alterations, f, **kwargs)

        return futmap<|MERGE_RESOLUTION|>--- conflicted
+++ resolved
@@ -72,14 +72,6 @@
 from confluent_kafka import ConsumerGroupState \
     as _ConsumerGroupState
 
-<<<<<<< HEAD
-=======
-
-try:
-    string_type = basestring
-except NameError:
-    string_type = str
->>>>>>> 67f0084a
 
 try:
     string_type = basestring
