--- conflicted
+++ resolved
@@ -101,12 +101,8 @@
                         and the standard Kafka client configuration (``bootstrap.servers`` et.al)
     :param optional a read schema for the messages
     """
-<<<<<<< HEAD
     def __init__(self, config, schema_registry=None, read_schema=None):
-=======
-    def __init__(self, config, schema_registry=None):
 
->>>>>>> 20b58100
         schema_registry_url = config.pop("schema.registry.url", None)
         schema_registry_ca_location = config.pop("schema.registry.ssl.ca.location", None)
         schema_registry_certificate_location = config.pop("schema.registry.ssl.certificate.location", None)
