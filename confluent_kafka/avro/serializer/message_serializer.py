--- conflicted
+++ resolved
@@ -69,12 +69,8 @@
     All decode_* methods expect a buffer received from kafka.
     """
 
-<<<<<<< HEAD
-    def __init__(self, registry_client,
+    def __init__(self, registry_client, reader_key_schema=None, reader_value_schema=None,
                  key_subject_name_strategy=topic_name_strategy, value_subject_name_strategy=topic_name_strategy):
-=======
-    def __init__(self, registry_client, reader_key_schema=None, reader_value_schema=None):
->>>>>>> 7efa9267
         self.registry_client = registry_client
         self.key_subject_name_strategy = key_subject_name_strategy
         self.value_subject_name_strategy = value_subject_name_strategy
@@ -96,22 +92,13 @@
         Given a parsed avro schema, encode a record for the given topic.  The
         record is expected to be a dictionary.
 
-<<<<<<< HEAD
         The schema is registered with the subject name as returned by the provided subject_name_strategy
-        @:param topic : Topic name
-        @:param schema : Avro Schema
-        @:param record : An object to serialize
-        @:param is_key : If the record is a key
-        @:returns : Encoded record with schema ID as bytes
-=======
-        The schema is registered with the subject of 'topic-value'
         :param str topic: Topic name
         :param schema schema: Avro Schema
         :param dict record: An object to serialize
         :param bool is_key: If the record is a key
         :returns: Encoded record with schema ID as bytes
         :rtype: bytes
->>>>>>> 7efa9267
         """
         serialize_err = KeySerializerError if is_key else ValueSerializerError
 
