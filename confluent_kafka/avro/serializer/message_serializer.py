--- conflicted
+++ resolved
@@ -110,21 +110,14 @@
         """
         serialize_err = KeySerializerError if is_key else ValueSerializerError
 
-<<<<<<< HEAD
         subject = self._get_subject(topic, schema, is_key)
 
-        # register it
-        schema_id = self.registry_client.register(subject, schema)
-=======
-        subject_suffix = ('-key' if is_key else '-value')
-        # get the latest schema for the subject
-        subject = topic + subject_suffix
         if self.registry_client.auto_register_schemas:
             # register it
             schema_id = self.registry_client.register(subject, schema)
         else:
             schema_id = self.registry_client.check_registration(subject, schema)
->>>>>>> e575850e
+
         if not schema_id:
             message = "Unable to retrieve schema id for subject %s" % (subject)
             raise serialize_err(message)
