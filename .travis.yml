--- conflicted
+++ resolved
@@ -1,63 +1,26 @@
 matrix:
  include:
-  # Source package verification with Python 2.7 and librdkafka v0.11.6-RC3
+  # Source package verification with Python 2.7 and librdkafka v0.11.5
   - os: linux
     language: python
     dist: trusty
     python: "2.7"
-<<<<<<< HEAD
-    env: LD_LIBRARY_PATH="$PWD/tmp-build/lib" LIBRDKAFKA_VERSION=v0.11.6-RC3
-  # Source package verification with Python 3.6 and librdkafka v0.11.6-RC3
-=======
     services: docker
     env: LD_LIBRARY_PATH="$PWD/tmp-build/lib" LIBRDKAFKA_VERSION=master
   # Source package verification with Python 3.6 and librdkafka master
 
->>>>>>> 39a3fba5
   - os: linux
     language: python
     dist: trusty
     python: "3.6"
-<<<<<<< HEAD
-    env: LD_LIBRARY_PATH="$PWD/tmp-build/lib" LIBRDKAFKA_VERSION=v0.11.6-RC3
-  # Source package verification with Python 2.7 and librdkafka v0.11.6-RC3
-  - os: osx
-    python: "2.7"
-    env: LD_LIBRARY_PATH="$PWD/tmp-build/lib" LIBRDKAFKA_VERSION=v0.11.6-RC3
-    before_install:
-        - pip install -U pip && pip install virtualenv
-        - brew update && brew upgrade pyenv
-        - pyenv install -f 2.7.15
-        - pip install virtualenv
-        - virtualenv -p ~/.pyenv/versions/2.7.15/bin/python ./env
-        - source env/bin/activate
-  # Source package verification with Python 3.6 and librdkafka v0.11.6-RC3
-  - os: osx
-    python: "3.6"
-    env: LD_LIBRARY_PATH="$PWD/tmp-build/lib" LIBRDKAFKA_VERSION=v0.11.6-RC3
-    before_install:
-        - pip install -U pip && pip install virtualenv
-        - brew update && brew upgrade pyenv
-        - pyenv install -f 3.6.5
-        - pip install virtualenv
-        - virtualenv -p ~/.pyenv/versions/3.6.5/bin/python ./env
-        - source env/bin/activate
-  # cibuildwheel for osx
-  - os: osx
-    env: CIBW_BEFORE_BUILD="tools/bootstrap-librdkafka.sh --require-ssl v0.11.6-RC3 tmp" CFLAGS="-Itmp/include" LDFLAGS="-Ltmp/lib"
-    before_install:
-        - brew update && brew upgrade pyenv
-        - pip install virtualenv
-=======
     services: docker
     env: LD_LIBRARY_PATH="$PWD/tmp-build/lib" LIBRDKAFKA_VERSION=master
 
->>>>>>> 39a3fba5
   # cibuildwheel for manylinux
   - os: linux
     dist: trusty
     sudo: required
-    env: CIBW_BEFORE_BUILD="tools/prepare-cibuildwheel-linux.sh v0.11.6-RC3"
+    env: CIBW_BEFORE_BUILD="tools/prepare-cibuildwheel-linux.sh v0.11.5"
     language: python
     python: "2.7"
     services: docker
@@ -67,9 +30,8 @@
  - docker run -d -p 2181:2181 -p 3030:3030 -p 8081:8081 -p 8082:8082 -p 8083:8083 -p 9092:9092 -e ADV_HOST=127.0.0.1 landoop/fast-data-dev
 
 install:
- - pip install -U pip && pip install virtualenv
  - if [[ $TRAVIS_OS_NAME == "osx" ]]; then python -m ensurepip && virtualenv /tmp/venv && source /tmp/venv/bin/activate ; fi
- - if [[ $TRAVIS_OS_NAME == "osx" ]]; then rvm get stable; fi 
+ - pip install -U pip
  - if [[ -z $CIBW_BEFORE_BUILD ]]; then pip install pytest-timeout flake8 ; fi
  - if [[ -z $CIBW_BEFORE_BUILD ]]; then rm -rf tmp-build ; tools/bootstrap-librdkafka.sh --require-ssl ${LIBRDKAFKA_VERSION} tmp-build ; fi
  - if [[ -n $TRAVIS_TAG && -n $CIBW_BEFORE_BUILD ]]; then pip install cibuildwheel; fi
@@ -79,11 +41,7 @@
  - if [[ -z $CIBW_BEFORE_BUILD ]]; then pip install -v --global-option=build_ext --global-option="-Itmp-build/include/" --global-option="-Ltmp-build/lib" . .[avro] ; fi
  - if [[ -z $CIBW_BEFORE_BUILD ]]; then flake8 ; fi
  - if [[ -z $CIBW_BEFORE_BUILD ]]; then py.test -v --timeout 20 --ignore=tmp-build --import-mode append ; fi
-<<<<<<< HEAD
- - if [[ -z $CIBW_BEFORE_BUILD ]]; then python examples/integration_test.py localhost:9092 confluent-kafka-testing http://localhost:8080; fi
-=======
  - if [[ -z $CIBW_BEFORE_BUILD ]]; then python examples/integration_test.py localhost:9092 confluent-kafka-testing http://localhost:8081; fi
->>>>>>> 39a3fba5
  - if [[ -n $TRAVIS_TAG && -n $CIBW_BEFORE_BUILD ]]; then cibuildwheel --output-dir wheelhouse ; ls -la wheelhouse/ ; fi
  - if [[ -n $TRAVIS_TAG && $TRAVIS_OS_NAME == linux && -n $CIBW_BEFORE_BUILD ]]; then tools/test-manylinux.sh ; fi
 
