matrix:
 include:
  # Source package verification with Python 2.7 and librdkafka v0.11.5
  - os: linux
    language: python
    dist: trusty
    python: "2.7"
<<<<<<< HEAD
    services: docker
    env: LD_LIBRARY_PATH="$PWD/tmp-build/lib" LIBRDKAFKA_VERSION=master
  # Source package verification with Python 3.6 and librdkafka master
=======
    env: LD_LIBRARY_PATH="$PWD/tmp-build/lib" LIBRDKAFKA_VERSION=v0.11.5
  # Source package verification with Python 3.6 and librdkafka v0.11.5
>>>>>>> 20b58100
  - os: linux
    language: python
    dist: trusty
    python: "3.6"
<<<<<<< HEAD
    services: docker
    env: LD_LIBRARY_PATH="$PWD/tmp-build/lib" LIBRDKAFKA_VERSION=master
=======
    env: LD_LIBRARY_PATH="$PWD/tmp-build/lib" LIBRDKAFKA_VERSION=v0.11.5
  # Source package verification with Python 2.7 and librdkafka v0.11.5
  - os: osx
    python: "2.7"
    env: LD_LIBRARY_PATH="$PWD/tmp-build/lib" LIBRDKAFKA_VERSION=v0.11.5
    before_install:
        - brew update && brew upgrade pyenv
        - pyenv install -f 2.7.15
        - virtualenv -p ~/.pyenv/versions/2.7.15/bin/python ./env
        - source env/bin/activate
  # Source package verification with Python 3.6 and librdkafka v0.11.5
  - os: osx
    python: "3.6"
    env: LD_LIBRARY_PATH="$PWD/tmp-build/lib" LIBRDKAFKA_VERSION=v0.11.5
    before_install:
        - brew update && brew upgrade pyenv
        - pyenv install -f 3.6.5
        - virtualenv -p ~/.pyenv/versions/3.6.5/bin/python ./env
        - source env/bin/activate
  # cibuildwheel for osx
  - os: osx
    env: CIBW_BEFORE_BUILD="tools/bootstrap-librdkafka.sh --require-ssl v0.11.5 tmp" CFLAGS="-Itmp/include" LDFLAGS="-Ltmp/lib"
>>>>>>> 20b58100
  # cibuildwheel for manylinux
  - os: linux
    dist: trusty
    sudo: required
    env: CIBW_BEFORE_BUILD="tools/prepare-cibuildwheel-linux.sh v0.11.5"
    language: python
    python: "2.7"
    services: docker

before_install:
 - docker pull landoop/fast-data-dev
 - docker run -d -p 2181:2181 -p 3030:3030 -p 8081:8081 -p 8082:8082 -p 8083:8083 -p 9092:9092 -e ADV_HOST=127.0.0.1 landoop/fast-data-dev

install:
 - if [[ $TRAVIS_OS_NAME == "osx" ]]; then python -m ensurepip && virtualenv /tmp/venv && source /tmp/venv/bin/activate ; fi
 - pip install -U pip
 - if [[ -z $CIBW_BEFORE_BUILD ]]; then pip install pytest-timeout flake8 ; fi
 - if [[ -z $CIBW_BEFORE_BUILD ]]; then rm -rf tmp-build ; tools/bootstrap-librdkafka.sh --require-ssl ${LIBRDKAFKA_VERSION} tmp-build ; fi
 - if [[ -n $TRAVIS_TAG && -n $CIBW_BEFORE_BUILD ]]; then pip install cibuildwheel; fi


script:
 - if [[ -z $CIBW_BEFORE_BUILD ]]; then pip install -v --global-option=build_ext --global-option="-Itmp-build/include/" --global-option="-Ltmp-build/lib" . .[avro] ; fi
 - if [[ -z $CIBW_BEFORE_BUILD ]]; then flake8 ; fi
 - if [[ -z $CIBW_BEFORE_BUILD ]]; then py.test -v --timeout 20 --ignore=tmp-build --import-mode append ; fi
 - if [[ -z $CIBW_BEFORE_BUILD ]]; then python examples/integration_test.py localhost:9092 confluent-kafka-testing http://localhost:8081; fi
 - if [[ -n $TRAVIS_TAG && -n $CIBW_BEFORE_BUILD ]]; then cibuildwheel --output-dir wheelhouse ; ls -la wheelhouse/ ; fi
 - if [[ -n $TRAVIS_TAG && $TRAVIS_OS_NAME == linux && -n $CIBW_BEFORE_BUILD ]]; then tools/test-manylinux.sh ; fi

deploy:
 provider: s3
 access_key_id:
  secure: "T0hDlPMFjEliYnd9WjoKAvine5X7zLRLYzH5e2enzog747AveJJGU+I8Plgf+kfMj0hhin0tUWvuvfqEaRV5suSOLuO37Q+bmJRLHPf0ktpTZijXIVXGCw2X34LPyeOqv1XxbtJMD1p7FHEif9wHvUs3pwdBWE/iAwZTUr5B+pCTM02LrrskH1MA83rR/h98+ZK2G2yW+vJttRPIE4GDhG4ekOqkmho3fU2n7uCkEdnboGT/Kq5HkUcEyC9AjpnlLYzcJmgOPDNOKDMwb2pFjkRg1MfXcvaBoQT5bSSQyaS1WIqP9VfDi6oTl1vxuvg1AVLcXvZy9FzWFMjmghDxI/TLVAz0Tnh7RKL6WKqwFxyMRBJhxn81UkkG6c1kOlGDBABEySgAwKG01MkkwbPTaGU0mizxyvqj5JQNxZiS6vn0ZQHb3Y1YVeShdwkg2kb+G8MLKTAs9KYPQPdA5n91/g44BTTlMmy1JKNuBPfagrxyWdz9rDNG1l48HDnmSsERws8grJQh2kCCtON25GU7emtkjsBdfgZuZeVxKPdoW6CT5TUlh4Lo148Mm0OGIKgxsbQLJfRx3MGSBcCOYgYp0zdUDO5UKbli7Mv8A4kEgwXpGZGon20b5DD2O0e/DJWh9APnR/cfUN97OYqukmbk5SG9vt17MAtiVVDwj6UbrNE="
 secret_access_key:
  secure: "imC8TwsarAxKhS7yMPNCwbvIhHmDhZB/NfWDLUToySP8ZQDWQMdlpiRlEA4RlNP8KOBGBShCX7dMXTC9nGFnbLhDKnpkZaQ3RIkXthjbcmsXiTAWNndVkCrgxDPpFwMHEs1Eu00AgJrELzDlKfhRls1txQO2N5wvVZFa1zyzlm46q4guesVakPVl3bZhx0gImYsJohXNVjvD3cks7+c6hFPDdMIEchgG+0amgCNNdK8ewZGfMMim5nvuHH00h8oJsIxQKOEzgz+JXwCi7hgd5UYn6DRFNyjmIK4iMphjC4pdKKp7r+m6Yj/s/Kc/YMVmRo3Zce4mM66KvmLSnnGGiewGRIkjyZ9UcvbrwkfudSMdPmWjnn0MKs7Vnfaej0xBZ9WN5c1QB6JzsLxStNp7gULfaZyqb7+zNtvYvbHYrFa80/RBpMbSBg6GSslsFmqEtsS9WInzTQYfNeSzrq5QU11ZKdsoQ53kruAtSxDJXFe1TKMSMnH/QWqvjwdrDoaJJZkJuMgNkznKuxorf7syF+mr9O63UKs72fHhEWBNOPfE+pwVlHUuBSE95jr5gu1Nxyyy5GV/sU+x/ik5a5Uytq9pcxhn4v3614VlG6t3Wy29BDDO54Sng0n12XXL2UaTYT6aIPTU1N8XQe66YjVvi7ms8Yt6HCA5+MMJdaSnkoI="
 bucket: librdkafka-ci-packages
 region: us-west-1
 local-dir: wheelhouse
 upload-dir: confluent-kafka-python/p-confluent-kafka-python__bld-travis__plat-${TRAVIS_OS_NAME}__tag-${TRAVIS_TAG}__sha-${TRAVIS_COMMIT}__bid-${TRAVIS_BUILD_ID}__
 acl: public_read
 skip_cleanup: true
 on:
  repo: martintaraz/confluent-kafka-python
  tags: true
  condition: "-n $CIBW_BEFORE_BUILD"<|MERGE_RESOLUTION|>--- conflicted
+++ resolved
@@ -5,45 +5,17 @@
     language: python
     dist: trusty
     python: "2.7"
-<<<<<<< HEAD
     services: docker
     env: LD_LIBRARY_PATH="$PWD/tmp-build/lib" LIBRDKAFKA_VERSION=master
   # Source package verification with Python 3.6 and librdkafka master
-=======
-    env: LD_LIBRARY_PATH="$PWD/tmp-build/lib" LIBRDKAFKA_VERSION=v0.11.5
-  # Source package verification with Python 3.6 and librdkafka v0.11.5
->>>>>>> 20b58100
+
   - os: linux
     language: python
     dist: trusty
     python: "3.6"
-<<<<<<< HEAD
     services: docker
     env: LD_LIBRARY_PATH="$PWD/tmp-build/lib" LIBRDKAFKA_VERSION=master
-=======
-    env: LD_LIBRARY_PATH="$PWD/tmp-build/lib" LIBRDKAFKA_VERSION=v0.11.5
-  # Source package verification with Python 2.7 and librdkafka v0.11.5
-  - os: osx
-    python: "2.7"
-    env: LD_LIBRARY_PATH="$PWD/tmp-build/lib" LIBRDKAFKA_VERSION=v0.11.5
-    before_install:
-        - brew update && brew upgrade pyenv
-        - pyenv install -f 2.7.15
-        - virtualenv -p ~/.pyenv/versions/2.7.15/bin/python ./env
-        - source env/bin/activate
-  # Source package verification with Python 3.6 and librdkafka v0.11.5
-  - os: osx
-    python: "3.6"
-    env: LD_LIBRARY_PATH="$PWD/tmp-build/lib" LIBRDKAFKA_VERSION=v0.11.5
-    before_install:
-        - brew update && brew upgrade pyenv
-        - pyenv install -f 3.6.5
-        - virtualenv -p ~/.pyenv/versions/3.6.5/bin/python ./env
-        - source env/bin/activate
-  # cibuildwheel for osx
-  - os: osx
-    env: CIBW_BEFORE_BUILD="tools/bootstrap-librdkafka.sh --require-ssl v0.11.5 tmp" CFLAGS="-Itmp/include" LDFLAGS="-Ltmp/lib"
->>>>>>> 20b58100
+
   # cibuildwheel for manylinux
   - os: linux
     dist: trusty
