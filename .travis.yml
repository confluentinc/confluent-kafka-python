env:
 global:
<<<<<<< HEAD
  - LIBRDKAFKA_VERSION=v1.9.0
=======
  - LIBRDKAFKA_VERSION=v1.8.2
>>>>>>> e7e06612

jobs:
 include:
  - name: "Source package verification with Python 2.7 (Linux)"
    if: false
    os: linux
    language: python
    dist: xenial
    python: "2.7"
    env: LD_LIBRARY_PATH="$PWD/tmp-build/lib"
    services: docker

  - name: "Source package verification with Python 3.6 (Linux)"
    os: linux
    language: python
    dist: xenial
    python: "3.6"
    env: LD_LIBRARY_PATH="$PWD/tmp-build/lib"
    services: docker

  - name: "Source package verification with Python 2.7 (OSX)"
    if: false
    os: osx
    python: "2.7"
    env: DYLD_LIBRARY_PATH="$PWD/tmp-build/lib" INTERPRETER_VERSION="2.7.17"

  - name: "Source package verification with Python 3.6 (OSX) +docs"
    os: osx
    python: "3.6"
    env: DYLD_LIBRARY_PATH="$PWD/tmp-build/lib" MK_DOCS="y" INTERPRETER_VERSION="3.6.5"

  - name: "Wheels: Windows x64"
    if: tag is present
    os: windows
    language: shell
    env: BUILD_WHEELS=1
    before_install:
      - choco install python --version 3.8.0
      - export PATH="/c/Python38:/c/Python38/Scripts:$PATH"
      # make sure it's on PATH as 'python3'
      - ln -s /c/Python38/python.exe /c/Python38/python3.exe
    install:
      - bash tools/wheels/install-librdkafka.sh ${LIBRDKAFKA_VERSION#v} dest
    script:
      - tools/wheels/build-wheels.bat x64 win_amd64 dest wheelhouse

  - name: "Wheels: Windows x86"
    if: tag is present
    os: windows
    language: shell
    env: BUILD_WHEELS=1
    before_install:
      - choco install python --version 3.8.0
      - export PATH="/c/Python38:/c/Python38/Scripts:$PATH"
      # make sure it's on PATH as 'python3'
      - ln -s /c/Python38/python.exe /c/Python38/python3.exe
    install:
      - bash tools/wheels/install-librdkafka.sh ${LIBRDKAFKA_VERSION#v} dest
    script:
      - tools/wheels/build-wheels.bat x86 win32 dest wheelhouse

  - name: "Wheels: Linux x64"
    if: tag is present
    language: python
    python: "3.8"
    services: docker
    env: BUILD_WHEELS=1
    script: tools/wheels/build-wheels.sh ${LIBRDKAFKA_VERSION#v} wheelhouse

  - name: "Wheels: MacOSX x64"
    if: tag is present
    os: osx
    language: shell
    env: BUILD_WHEELS=1
    script: tools/wheels/build-wheels.sh ${LIBRDKAFKA_VERSION#v} wheelhouse

  - name: "Wheels: Linux Arm64"
    if: tag is present
    language: python
    python: "3.8"
    arch: arm64
    services: docker
    env:
      - BUILD_WHEELS=1
      - PLAT=aarch64
    script: tools/wheels/build-wheels.sh ${LIBRDKAFKA_VERSION#v} wheelhouse


# Install test dependencies unconditionally
# Travis OSX envs requires some setup; see tools/prepare-osx.sh
# Install cibuildwheel if this is a tagged PR
before_install:
  - if [[ $TRAVIS_OS_NAME == "osx" && $BUILD_WHEELS != 1 ]]; then tools/prepare-osx.sh ${INTERPRETER_VERSION} /tmp/venv && source /tmp/venv/bin/activate; fi

install:
  # Install interceptors
 - if [[ $PLAT != "aarch64" ]]; then tools/install-interceptors.sh; fi
 - if [[ $BUILD_WHEELS != 1 ]]; then pip install -r tests/requirements.txt ; fi
 - if [[ $MK_DOCS == y ]]; then pip install -r docs/requirements.txt; fi
 # Install librdkafka and confluent_kafka[avro] if not building wheels
 - if [[ $BUILD_WHEELS != 1 ]]; then pip install -U protobuf && tools/bootstrap-librdkafka.sh --require-ssl ${LIBRDKAFKA_VERSION} tmp-build ; fi



# Note: Will not be run for wheel builds.
script:
 - flake8
 # Build package
 -  pip install --global-option=build_ext --global-option="-Itmp-build/include/" --global-option="-Ltmp-build/lib" . .[avro] .[schema-registry] .[json] .[protobuf]
 - ldd staging/libs/* || otool -L staging/libs/* || true
 # Run tests
 - if [[ $TRAVIS_OS_NAME == "linux" ]]; then LD_LIBRARY_PATH=$LD_LIBRARY_PATH:staging/libs DYLD_LIBRARY_PATH=$DYLD_LIBRARY_PATH:staging/libs python -m pytest --timeout 600 --ignore=tmp-build || travis_terminate 1; fi
 # Build docs
 - if [[ $MK_DOCS == y ]]; then make docs; fi
 # Checksum artifacts to build log
 - sha256sum wheelhouse/* || true

deploy:
 provider: s3
 edge: true
 access_key_id:
  secure: "HGz8fJ0DLM0T7BddjuSBpPw+mRAmp1vP1xbl+gfhPsPTmXfjeAczj1YekfH6yrro7I3JwwNfXtUIofgRSeVW3Hl6rCI+ODnF82TFdjo/7yA3owUaVc4rx1qau6oMBCYWFCoHrQo+qHJ+bMpG1ppZvRR+pgaY+YBCTkki4p3q0MKYppnZmC89pvJkOBZatNUxzhZLcyMykShN+cdp3z7o2oED9/IJ8m30g0mkt/jIUZFdTiK/mQ2NxcZn667AAsSnyOud1pdXeg+UMvjR6U2thESw7DJpKyWJqv2eU/8SWGQyzvom+W44ZWdgjtqHo1ObTcKR2PHB3yYx6kixo5Wp9PUP/c0jAj78k+BURs/XXKj5fk/mM9FDlJpFv4FUDbhl1tTLdKNEltRYfjPfNApb963QEx0VyXWSxnBEVdOoi3SSdlx80EnYxPX3OfMKvIeYFTIURow7E1YMHl4kvBuYxRAUPjiuNn43jfqkgRhkdY7YaofJvu2hDw/togD1uUemP49QoCP9aC0TJ3aF/qfpcpoc8g8K6sF0cu5uOGyU2LGtYK0uYVZzkMKTX6QBP8I8SJU0Zw2Xprtwl7/qtZri47N83f5/WrWMNIVLOKdbLxPC2piT6N3M3aBt5l07dkEDmnzen585mQrNNbuXg/Din3D1XpGPWUxAZjw/LfcOR+A="
 secret_access_key:
  secure: "YBAWciQ0WIhFJw/V72iERmukozz1hxd3HVbrhedHiNotYa53kQMd9qz9p6c4aJUF/y6xPrctCRVK1fUYlKVFJzCyPp5TOdqHcv56q9X9ip4Mt+oVwzbtdeHxGX+AYkr6sSn6xNlE6uNFaTVPzQ1EAL9WfhVkcuYDdponr8yc/HnCOIjafa7LZmtefnEpwhU1sAlyJFVeJkQfagZlmrz7cMiDpsvI10GXydJGWmwLoUTEKQiUf1ZKSlVd92bAWmALyCXmUZ0aS7SisO54580AsOR1TdWNIKZJ21n7PYY08GtoJtb9593CLgK0Z3FtTo2GZQbd2jehWA7ag8ku4e8rYNb78dSalKcN86kFH7GR6UJL+pL1c8O4LIJMzKALFcqpHYlxmyhPIzCCfVlCIWxwk/qTloa7dNBODb0vqAJJEbZ3q950Ig93gyU1kxiE8dwHkrQzlJCyufNtPY51Kv8MGa7n+/tI9z4LK4VVz+w4CrCzzl8T7SpWV4w+BKMKkymR4hL4JrpLnB8egpRqIL/V3E61qA1x9ik5Ck2AP+wEshiou3oJZ7BU0cGmp0ttVidwZ96sp2wxStulouQDwuT1A6jkvcCt5s3pM3eYIrucYk/mtBwHoz8DyYZH1Ds1JmTffCe4ZeEfFzIC5RIzpbj90t03aTd4oYVgYETPPyfdqhU="
 bucket: librdkafka-ci-packages
 region: us-west-1
 local-dir: wheelhouse
 upload_dir: confluent-kafka-python/p-confluent-kafka-python__bld-travis__plat-${TRAVIS_OS_NAME}__tag-${TRAVIS_TAG}__sha-${TRAVIS_COMMIT}__bid-${TRAVIS_BUILD_ID}__
 acl: public_read
 cleanup: false
 on:
  repo: confluentinc/confluent-kafka-python
  tags: true
  condition: "$BUILD_WHEELS == 1"<|MERGE_RESOLUTION|>--- conflicted
+++ resolved
@@ -1,10 +1,6 @@
 env:
  global:
-<<<<<<< HEAD
   - LIBRDKAFKA_VERSION=v1.9.0
-=======
-  - LIBRDKAFKA_VERSION=v1.8.2
->>>>>>> e7e06612
 
 jobs:
  include:
