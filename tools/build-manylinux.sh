#!/bin/bash
#
#
# Builds autonomous Python packages including all dependencies
# using the excellent manylinux docker images and the equally awesome
# auditwheel tool.
#
# This script should be run in a docker image where the confluent-kafka-python
# directory is mapped as /io .
#
# Usage on host:
#  tools/build-manylinux.sh <librdkafka_tag>
#
# Usage in container:
#  docker run -t -v $(pwd):/io quay.io/pypa/manylinux2010_x86_64:latest  /io/tools/build-manylinux.sh <librdkafka_tag>

LIBRDKAFKA_VERSION=$1
PYTHON_VERSIONS=("cp36" "cp37" "cp38" "cp39" "cp310" "cp311" "cp312")

if [[ -z "$LIBRDKAFKA_VERSION" ]]; then
    echo "Usage: $0 <librdkafka_tag>"
    exit 1
fi

set -ex

if [[ ! -f /.dockerenv ]]; then
    #
    # Running on host, fire up a docker container a run it.
    #

    if [[ ! -f tools/$(basename $0) ]]; then
        echo "Must be called from confluent-kafka-python root directory"
        exit 1
    fi

    if [[ $ARCH == arm64* ]]; then
        docker_image=quay.io/pypa/manylinux_2_28_aarch64:latest
    else
        docker_image=quay.io/pypa/manylinux_2_28_x86_64:latest
    fi

    docker run -t -v $(pwd):/io $docker_image  /io/tools/build-manylinux.sh "v${LIBRDKAFKA_VERSION}"

    exit $?
fi


#
# Running in container
#

echo "# Installing basic system dependencies"
yum install -y zlib-devel gcc-c++ python3 curl-devel perl-IPC-Cmd perl-Pod-Html

echo "# Building librdkafka ${LIBRDKAFKA_VERSION}"
$(dirname $0)/bootstrap-librdkafka.sh --require-ssl ${LIBRDKAFKA_VERSION} /usr

# Compile wheels
echo "# Compile"
for PYBIN in /opt/python/cp*/bin; do
    for PYTHON_VERSION in "${PYTHON_VERSIONS[@]}"; do
        if [[ $PYBIN == *"$PYTHON_VERSION"* ]]; then
            echo "## Compiling $PYBIN"
            CFLAGS="-Werror -Wno-strict-aliasing -Wno-parentheses" \
            "${PYBIN}/pip" wheel /io/ -w unrepaired-wheelhouse/
            break
        fi
    done
done

# Bundle external shared libraries into the wheels
echo "# auditwheel repair"
mkdir -p /io/wheelhouse
for whl in unrepaired-wheelhouse/*.whl; do
    echo "## Repairing $whl"
    auditwheel repair "$whl" -w /io/wheelhouse
done

echo "# Repaired wheels"
for whl in /io/wheelhouse/*.whl; do
    echo "## Repaired wheel $whl"
    auditwheel show "$whl"
done

# Install packages and test
echo "# Installing wheels"
<<<<<<< HEAD
for PYBIN in /opt/python/cp*/bin/; do
    echo "## Installing $PYBIN"
    "${PYBIN}/pip" install confluent_kafka -f /io/wheelhouse
    "${PYBIN}/python" -c 'import confluent_kafka; print(confluent_kafka.libversion())'
    "${PYBIN}/pip" install -r /io/tests/requirements.txt
    "${PYBIN}/pytest" /io/tests/test_Producer.py
    echo "## Uninstalling $PYBIN"
    "${PYBIN}/pip" uninstall -y confluent_kafka
=======
for PYBIN in /opt/python/cp*/bin; do
    for PYTHON_VERSION in "${PYTHON_VERSIONS[@]}"; do
        if [[ $PYBIN == *"$PYTHON_VERSION"* ]]; then
            echo "## Installing $PYBIN"
            "${PYBIN}/pip" -V
            "${PYBIN}/pip" install --no-index -f /io/wheelhouse confluent_kafka 
            "${PYBIN}/python" -c 'import confluent_kafka; print(confluent_kafka.libversion())'
            "${PYBIN}/pip" install -r /io/tests/requirements.txt
            "${PYBIN}/pytest" /io/tests/test_Producer.py
            echo "## Uninstalling $PYBIN"
            "${PYBIN}/pip" uninstall -y confluent_kafka
            break
        fi
    done
>>>>>>> a27d1135
done<|MERGE_RESOLUTION|>--- conflicted
+++ resolved
@@ -85,16 +85,6 @@
 
 # Install packages and test
 echo "# Installing wheels"
-<<<<<<< HEAD
-for PYBIN in /opt/python/cp*/bin/; do
-    echo "## Installing $PYBIN"
-    "${PYBIN}/pip" install confluent_kafka -f /io/wheelhouse
-    "${PYBIN}/python" -c 'import confluent_kafka; print(confluent_kafka.libversion())'
-    "${PYBIN}/pip" install -r /io/tests/requirements.txt
-    "${PYBIN}/pytest" /io/tests/test_Producer.py
-    echo "## Uninstalling $PYBIN"
-    "${PYBIN}/pip" uninstall -y confluent_kafka
-=======
 for PYBIN in /opt/python/cp*/bin; do
     for PYTHON_VERSION in "${PYTHON_VERSIONS[@]}"; do
         if [[ $PYBIN == *"$PYTHON_VERSION"* ]]; then
@@ -109,5 +99,4 @@
             break
         fi
     done
->>>>>>> a27d1135
 done