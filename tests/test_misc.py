--- conflicted
+++ resolved
@@ -8,7 +8,7 @@
 import pytest
 
 import confluent_kafka
-from confluent_kafka import Consumer, Producer, KafkaException
+from confluent_kafka import Consumer, KafkaException, Producer
 from confluent_kafka.admin import AdminClient
 from tests.common import TestConsumer
 
@@ -154,7 +154,6 @@
         assert oauth_config == 'oauth_cb'
         return 'token', time.time() + 300.0, oauth_config, {"extone": "extoneval", "exttwo": "exttwoval"}
 
-<<<<<<< HEAD
     conf = {'group.id': 'test',
             'security.protocol': 'sasl_plaintext',
             'sasl.mechanisms': 'OAUTHBEARER',
@@ -162,16 +161,6 @@
             'sasl.oauthbearer.config': 'oauth_cb',
             'oauth_cb': oauth_cb
             }
-=======
-    conf = {
-        'group.id': 'test',
-        'security.protocol': 'sasl_plaintext',
-        'sasl.mechanisms': 'OAUTHBEARER',
-        'session.timeout.ms': 100,  # Avoid close() blocking too long
-        'sasl.oauthbearer.config': 'oauth_cb',
-        'oauth_cb': oauth_cb,
-    }
->>>>>>> 921eb15b
 
     kc = TestConsumer(conf)
     assert seen_oauth_cb  # callback is expected to happen during client init
@@ -179,7 +168,6 @@
 
 
 def test_oauth_cb_failure():
-<<<<<<< HEAD
     """
     Tests oauth_cb for a case when it fails to return a token.
     We expect the client init to fail
@@ -238,9 +226,6 @@
     """
     Tests whether oauth callback gets called again if token refresh failed in one of the calls after init
     """
-=======
-    """Tests oauth_cb."""
->>>>>>> 921eb15b
     oauth_cb_count = 0
 
     def oauth_cb(oauth_config):
