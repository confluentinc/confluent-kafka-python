# Ducktape Producer Tests

Ducktape-based producer tests for the Confluent Kafka Python client with comprehensive performance metrics.

## Prerequisites

- `pip install ducktape confluent-kafka psutil`
- Kafka running on `localhost:9092`

## Running Tests

```bash
# Run all tests with integrated performance metrics
./tests/ducktape/run_ducktape_test.py

<<<<<<< HEAD
# Run all tests in a file
./tests/ducktape/run_ducktape_test.py test.producer.py

# Run a specific test
./tests/ducktape/run_ducktape_test.py test.producer.py SimpleProducerTest.test_basic_produce
=======
# Run specific test with metrics
./tests/ducktape/run_ducktape_test.py SimpleProducerTest.test_basic_produce
>>>>>>> 858e77cd
```

## Test Cases

<<<<<<< HEAD
- **test_basic_produce**: Basic message production with callbacks
- **test_produce_multiple_batches**: Parameterized tests (5, 10, 50 messages)
- **test_produce_with_compression**: Matrix tests (none, gzip, snappy)
=======
- **test_basic_produce**: Basic message production with integrated metrics tracking
- **test_produce_multiple_batches**: Parameterized tests (2s, 5s, 10s durations) with metrics
- **test_produce_with_compression**: Matrix tests (none, gzip, snappy) with compression-aware metrics

## Integrated Performance Metrics Features

Every test automatically includes:

- **Latency Tracking**: P50, P95, P99 percentiles with real-time calculation
- **Per-Topic/Partition Metrics**: Detailed breakdown by topic and partition
- **Memory Monitoring**: Peak memory usage and growth tracking with psutil
- **Batch Efficiency**: Messages per poll and buffer utilization analysis
- **Throughput Validation**: Messages/sec and MB/sec with configurable bounds checking
- **Comprehensive Reporting**: Detailed performance reports with pass/fail validation
- **Automatic Bounds Validation**: Performance assertions against configurable thresholds

## Configuration

Performance bounds are loaded from a JSON config file. By default, it loads `benchmark_bounds.json`, but you can override this with the `BENCHMARK_BOUNDS_CONFIG` environment variable:

```json
{
  "min_throughput_msg_per_sec": 1500.0,
  "max_p95_latency_ms": 1500.0,
  "max_error_rate": 0.01,
  "min_success_rate": 0.99,
  "max_p99_latency_ms": 2500.0,
  "max_memory_growth_mb": 600.0,
  "max_buffer_full_rate": 0.03,
  "min_messages_per_poll": 15.0
}
```

Usage:
```bash
# Use default config file
./run_ducktape_test.py

# Use different configs for different environments
BENCHMARK_BOUNDS_CONFIG=ci_bounds.json ./run_ducktape_test.py
BENCHMARK_BOUNDS_CONFIG=production_bounds.json ./run_ducktape_test.py
```

```python
from benchmark_metrics import MetricsBounds

# Loads from BENCHMARK_BOUNDS_CONFIG env var, or benchmark_bounds.json if not set
bounds = MetricsBounds()

# Or load from a specific config file
bounds = MetricsBounds.from_config_file("my_bounds.json")
```
>>>>>>> 858e77cd
<|MERGE_RESOLUTION|>--- conflicted
+++ resolved
@@ -13,25 +13,15 @@
 # Run all tests with integrated performance metrics
 ./tests/ducktape/run_ducktape_test.py
 
-<<<<<<< HEAD
 # Run all tests in a file
-./tests/ducktape/run_ducktape_test.py test.producer.py
+./tests/ducktape/run_ducktape_test.py test_producer.py
 
-# Run a specific test
-./tests/ducktape/run_ducktape_test.py test.producer.py SimpleProducerTest.test_basic_produce
-=======
-# Run specific test with metrics
-./tests/ducktape/run_ducktape_test.py SimpleProducerTest.test_basic_produce
->>>>>>> 858e77cd
+# Run a specific test with metrics
+./tests/ducktape/run_ducktape_test.py test_producer.py SimpleProducerTest.test_basic_produce
 ```
 
 ## Test Cases
 
-<<<<<<< HEAD
-- **test_basic_produce**: Basic message production with callbacks
-- **test_produce_multiple_batches**: Parameterized tests (5, 10, 50 messages)
-- **test_produce_with_compression**: Matrix tests (none, gzip, snappy)
-=======
 - **test_basic_produce**: Basic message production with integrated metrics tracking
 - **test_produce_multiple_batches**: Parameterized tests (2s, 5s, 10s durations) with metrics
 - **test_produce_with_compression**: Matrix tests (none, gzip, snappy) with compression-aware metrics
@@ -83,5 +73,4 @@
 
 # Or load from a specific config file
 bounds = MetricsBounds.from_config_file("my_bounds.json")
-```
->>>>>>> 858e77cd
+```