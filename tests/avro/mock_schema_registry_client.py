#!/usr/bin/env python
#
# Copyright 2016 Confluent Inc.
#
# Licensed under the Apache License, Version 2.0 (the "License");
# you may not use this file except in compliance with the License.
# You may obtain a copy of the License at
#
# http://www.apache.org/licenses/LICENSE-2.0
#
# Unless required by applicable law or agreed to in writing, software
# distributed under the License is distributed on an "AS IS" BASIS,
# WITHOUT WARRANTIES OR CONDITIONS OF ANY KIND, either express or implied.
# See the License for the specific language governing permissions and
# limitations under the License.
#


#
# derived from https://github.com/verisign/python-confluent-schemaregistry.git
#

from confluent_kafka.avro import ClientError
from confluent_kafka.avro.cached_schema_registry_client import topic_name_strategy


class MockSchemaRegistryClient(object):
    """
    A client that acts as a schema registry locally.

    Compatibiity related methods are not implemented at this time.
    """

    def __init__(self, max_schemas_per_subject=1000):
        self.max_schemas_per_subject = max_schemas_per_subject
        # subj => { schema => id }
        self.subject_to_schema_ids = {}
        # id => avro_schema
        self.id_to_schema = {}
        # subj => { schema => version }
        self.subject_to_schema_versions = {}

        self.subject_to_latest_schema = {}

        # counters
        self.next_id = 1
        self.schema_to_id = {}

<<<<<<< HEAD
        self.key_subject_name_strategy_func = topic_name_strategy
        self.value_subject_name_strategy_func = topic_name_strategy
=======
        self.auto_register_schemas = True
>>>>>>> e575850e

    def _get_next_id(self, schema):
        if schema in self.schema_to_id:
            return self.schema_to_id[schema]
        result = self.next_id
        self.next_id += 1
        self.schema_to_id[schema] = result
        return result

    def _get_next_version(self, subject):
        if subject not in self.subject_to_schema_versions:
            self.subject_to_schema_versions[subject] = {}
        return len(self.subject_to_schema_versions[subject])

    def _get_all_versions(self, subject):
        versions = self.subject_to_schema_versions.get(subject, {})
        return sorted(versions)

    def _add_to_cache(self, cache, subject, schema, value):
        if subject not in cache:
            cache[subject] = {}
        sub_cache = cache[subject]
        sub_cache[schema] = value

    def _cache_schema(self, schema, schema_id, subject, version):
        # don't overwrite anything
        if schema_id in self.id_to_schema:
            schema = self.id_to_schema[schema_id]
        else:
            self.id_to_schema[schema_id] = schema

        self._add_to_cache(self.subject_to_schema_ids,
                           subject, schema, schema_id)

        self._add_to_cache(self.subject_to_schema_versions,
                           subject, schema, version)

        if subject in self.subject_to_latest_schema:
            si, s, v = self.subject_to_latest_schema[subject]
            if v > version:
                return
        self.subject_to_latest_schema[subject] = (schema_id, schema, version)

    def register(self, subject, avro_schema):
        """
        Register a schema with the registry under the given subject
        and receive a schema id.

        avro_schema must be a parsed schema from the python avro library

        Multiple instances of the same schema will result in inconsistencies.
        """
        schemas_to_id = self.subject_to_schema_ids.get(subject, {})
        schema_id = schemas_to_id.get(avro_schema, -1)
        if schema_id != -1:
            return schema_id

        # add it
        version = self._get_next_version(subject)
        schema_id = self._get_next_id(avro_schema)

        # cache it
        self._cache_schema(avro_schema, schema_id, subject, version)
        return schema_id

    def check_registration(self, subject, avro_schema):
        """
        Check if a schema has already been registered under the specified subject.
        If so, returns the schema id. Otherwise, raises a ClientError.

        avro_schema must be a parsed schema from the python avro library

        Multiple instances of the same schema will result in inconsistencies.
        """
        schemas_to_id = self.subject_to_schema_ids.get(subject, {})
        schema_id = schemas_to_id.get(avro_schema, -1)
        if schema_id != -1:
            return schema_id

        version = self._get_next_version(subject) - 1

        # cache it
        self._cache_schema(avro_schema, schema_id, subject, version)
        return schema_id

    def get_by_id(self, schema_id):
        """Retrieve a parsed avro schema by id or None if not found"""
        return self.id_to_schema.get(schema_id, None)

    def get_latest_schema(self, subject):
        """
        Return the latest 3-tuple of:
        (the schema id, the parsed avro schema, the schema version)
        for a particular subject.

        If the subject is not found, (None,None,None) is returned.
        """
        return self.subject_to_latest_schema.get(subject, (None, None, None))

    def get_version(self, subject, avro_schema):
        """
        Get the version of a schema for a given subject.

        Returns -1 if not found.
        """
        schemas_to_version = self.subject_to_schema_versions.get(subject, {})
        return schemas_to_version.get(avro_schema, -1)

    def get_id_for_schema(self, subject, avro_schema):
        """
        Get the ID of a parsed schema
        """
        schemas_to_id = self.subject_to_schema_ids.get(subject, {})
        return schemas_to_id.get(avro_schema, -1)

    def test_compatibility(self, subject, avro_schema, version='latest'):
        raise ClientError("not implemented")

    def update_compatibility(self, level, subject=None):
        raise ClientError("not implemented")

    def get_compatibility(self, subject=None):
        raise ClientError("not implemented")<|MERGE_RESOLUTION|>--- conflicted
+++ resolved
@@ -46,12 +46,9 @@
         self.next_id = 1
         self.schema_to_id = {}
 
-<<<<<<< HEAD
         self.key_subject_name_strategy_func = topic_name_strategy
         self.value_subject_name_strategy_func = topic_name_strategy
-=======
         self.auto_register_schemas = True
->>>>>>> e575850e
 
     def _get_next_id(self, schema):
         if schema in self.schema_to_id:
