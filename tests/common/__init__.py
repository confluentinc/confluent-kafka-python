--- conflicted
+++ resolved
@@ -23,15 +23,12 @@
 _TRIVUP_CLUSTER_TYPE_ENV = 'TEST_TRIVUP_CLUSTER_TYPE'
 
 
-<<<<<<< HEAD
 def _update_conf_group_protocol(conf=None):
     if conf is not None and 'group.id' in conf and TestUtils.use_group_protocol_consumer():
         if 'group.protocol' not in conf:
             conf['group.protocol'] = 'consumer'
 
 
-=======
->>>>>>> 69926797
 def _trivup_cluster_type_kraft():
     return _TRIVUP_CLUSTER_TYPE_ENV in os.environ and os.environ[_TRIVUP_CLUSTER_TYPE_ENV] == 'kraft'
 
