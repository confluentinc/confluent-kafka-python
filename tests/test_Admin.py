#!/usr/bin/env python
import pytest

from confluent_kafka.admin import AdminClient, NewTopic, NewPartitions, \
    ConfigResource, ConfigEntry, AclBinding, AclBindingFilter, ResourceType, \
    ResourcePatternType, AclOperation, AclPermissionType, AlterConfigOpType, \
    ScramCredentialInfo, ScramMechanism, \
    UserScramCredentialAlteration, UserScramCredentialDeletion, \
    UserScramCredentialUpsertion, OffsetSpec
from confluent_kafka import KafkaException, KafkaError, libversion, \
    TopicPartition, ConsumerGroupTopicPartitions, ConsumerGroupState, \
<<<<<<< HEAD
    IsolationLevel
=======
    TopicCollection
>>>>>>> a945782b
import concurrent.futures


def test_types():
    ConfigResource(ResourceType.BROKER, "2")
    ConfigResource("broker", "2")
    ConfigResource(ResourceType.GROUP, "mygroup")
    ConfigResource(ResourceType.TOPIC, "")
    with pytest.raises(ValueError):
        ConfigResource("doesnt exist", "hi")
    with pytest.raises(ValueError):
        ConfigResource(ResourceType.TOPIC, None)


def test_acl_binding_type():
    attrs = [ResourceType.TOPIC, "topic", ResourcePatternType.LITERAL,
             "User:u1", "*", AclOperation.WRITE, AclPermissionType.ALLOW]

    attrs_nullable_acl_binding_filter = [1, 3, 4]

    # at first it creates correctly
    AclBinding(*attrs)
    for i, _ in enumerate(attrs):

        # no attribute is nullable
        attrs_copy = list(attrs)
        attrs_copy[i] = None
        with pytest.raises(ValueError):
            AclBinding(*attrs_copy)

        # string attributes of AclBindingFilter are nullable
        if i in attrs_nullable_acl_binding_filter:
            AclBindingFilter(*attrs_copy)
        else:
            with pytest.raises(ValueError):
                AclBindingFilter(*attrs_copy)

    for (attr_num, attr_value) in [
        (0, ResourceType.ANY),
        (2, ResourcePatternType.ANY),
        (2, ResourcePatternType.MATCH),
        (5, AclOperation.ANY),
        (6, AclPermissionType.ANY),
    ]:
        attrs_copy = list(attrs)
        attrs_copy[attr_num] = attr_value
        # forbidden enums in AclBinding
        with pytest.raises(ValueError):
            AclBinding(*attrs_copy)

        # AclBindingFilter can hold all the enum values
        AclBindingFilter(*attrs_copy)

    # UNKNOWN values are not forbidden, for received values
    for (attr_num, attr_value) in [
        (0, ResourceType.UNKNOWN),
        (2, ResourcePatternType.UNKNOWN),
        (2, ResourcePatternType.UNKNOWN),
        (5, AclOperation.UNKNOWN),
        (6, AclPermissionType.UNKNOWN),
    ]:
        attrs_copy = list(attrs)
        attrs_copy[attr_num] = attr_value
        AclBinding(*attrs_copy)


@pytest.mark.skipif(libversion()[1] < 0x000b0500,
                    reason="AdminAPI requires librdkafka >= v0.11.5")
def test_basic_api():
    """ Basic API tests, these wont really do anything since there is no
        broker configured. """

    with pytest.raises(TypeError):
        a = AdminClient()

    a = AdminClient({"socket.timeout.ms": 10})

    a.poll(0.001)

    try:
        a.list_topics(timeout=0.2)
    except KafkaException as e:
        assert e.args[0].code() in (KafkaError._TIMED_OUT, KafkaError._TRANSPORT)

    try:
        a.list_groups(timeout=0.2)
    except KafkaException as e:
        assert e.args[0].code() in (KafkaError._TIMED_OUT, KafkaError._TRANSPORT)


@pytest.mark.skipif(libversion()[1] < 0x000b0500,
                    reason="AdminAPI requires librdkafka >= v0.11.5")
def test_create_topics_api():
    """ create_topics() tests, these wont really do anything since there is no
        broker configured. """

    a = AdminClient({"socket.timeout.ms": 10})
    f = a.create_topics([NewTopic("mytopic", 3, 2)],
                        validate_only=True)
    # ignore the result

    with pytest.raises(Exception):
        a.create_topics(None)

    with pytest.raises(Exception):
        a.create_topics("mytopic")

    with pytest.raises(Exception):
        a.create_topics(["mytopic"])

    with pytest.raises(Exception):
        a.create_topics([None, "mytopic"])

    with pytest.raises(Exception):
        a.create_topics([None, NewTopic("mytopic", 1, 2)])

    try:
        a.create_topics([NewTopic("mytopic")])
    except Exception as err:
        assert False, f"When none of the partitions, \
            replication and assignment is present, the request should not fail, but it does with error {err}"
    fs = a.create_topics([NewTopic("mytopic", 3, 2)])
    with pytest.raises(KafkaException):
        for f in concurrent.futures.as_completed(iter(fs.values())):
            f.result(timeout=1)

    fs = a.create_topics([NewTopic("mytopic", 3,
                                   replica_assignment=[[10, 11], [0, 1, 2], [15, 20]],
                                   config={"some": "config"})])
    with pytest.raises(KafkaException):
        for f in concurrent.futures.as_completed(iter(fs.values())):
            f.result(timeout=1)

    fs = a.create_topics([NewTopic("mytopic", 3, 2),
                          NewTopic("othertopic", 1, 10),
                          NewTopic("third", 500, 1, config={"more": "config",
                                                            "anint": 13,
                                                            "config2": "val"})],
                         validate_only=True,
                         request_timeout=0.5,
                         operation_timeout=300.1)

    for f in concurrent.futures.as_completed(iter(fs.values())):
        e = f.exception(timeout=1)
        assert isinstance(e, KafkaException)
        assert e.args[0].code() == KafkaError._TIMED_OUT

    with pytest.raises(TypeError):
        a.create_topics([NewTopic("mytopic", 3, 2)],
                        validate_only="maybe")

    with pytest.raises(ValueError):
        a.create_topics([NewTopic("mytopic", 3, 2)],
                        validate_only=False,
                        request_timeout=-5)

    with pytest.raises(ValueError):
        a.create_topics([NewTopic("mytopic", 3, 2)],
                        operation_timeout=-4.12345678)

    with pytest.raises(TypeError):
        a.create_topics([NewTopic("mytopic", 3, 2)],
                        unknown_operation="it is")

    with pytest.raises(TypeError):
        a.create_topics([NewTopic("mytopic", 3, 2,
                                  config=["fails", "because not a dict"])])


@pytest.mark.skipif(libversion()[1] < 0x000b0500,
                    reason="AdminAPI requires librdkafka >= v0.11.5")
def test_delete_topics_api():
    """ delete_topics() tests, these wont really do anything since there is no
        broker configured. """

    a = AdminClient({"socket.timeout.ms": 10})
    fs = a.delete_topics(["mytopic"])
    # ignore the result

    with pytest.raises(Exception):
        a.delete_topics(None)

    with pytest.raises(Exception):
        a.delete_topics("mytopic")

    with pytest.raises(Exception):
        a.delete_topics([])

    with pytest.raises(ValueError):
        a.delete_topics([None, "mytopic"])

    fs = a.delete_topics(["mytopic", "other"])
    with pytest.raises(KafkaException):
        for f in concurrent.futures.as_completed(iter(fs.values())):
            f.result(timeout=1)

    fs = a.delete_topics(["mytopic", "othertopic", "third"],
                         request_timeout=0.5,
                         operation_timeout=300.1)
    for f in concurrent.futures.as_completed(iter(fs.values())):
        e = f.exception(timeout=1)
        assert isinstance(e, KafkaException)
        assert e.args[0].code() == KafkaError._TIMED_OUT

    with pytest.raises(TypeError):
        a.delete_topics(["mytopic"],
                        validate_only="maybe")


@pytest.mark.skipif(libversion()[1] < 0x000b0500,
                    reason="AdminAPI requires librdkafka >= v0.11.5")
def test_create_partitions_api():
    """ create_partitions() tests, these wont really do anything since there
        is no broker configured. """

    a = AdminClient({"socket.timeout.ms": 10})
    fs = a.create_partitions([NewPartitions("mytopic", 50)])
    # ignore the result

    with pytest.raises(TypeError):
        a.create_partitions(None)

    with pytest.raises(Exception):
        a.create_partitions("mytopic")

    with pytest.raises(Exception):
        a.create_partitions([])

    with pytest.raises(Exception):
        a.create_partitions([None, NewPartitions("mytopic", 2)])

    fs = a.create_partitions([NewPartitions("mytopic", 100),
                              NewPartitions("other", 3,
                                            replica_assignment=[[10, 11], [15, 20]])])
    with pytest.raises(KafkaException):
        for f in concurrent.futures.as_completed(iter(fs.values())):
            f.result(timeout=1)

    fs = a.create_partitions([NewPartitions("mytopic", 2),
                              NewPartitions("othertopic", 10),
                              NewPartitions("third", 55,
                                            replica_assignment=[[1, 2, 3, 4, 5, 6, 7], [2]])],
                             validate_only=True,
                             request_timeout=0.5,
                             operation_timeout=300.1)

    for f in concurrent.futures.as_completed(iter(fs.values())):
        e = f.exception(timeout=1)
        assert isinstance(e, KafkaException)
        assert e.args[0].code() == KafkaError._TIMED_OUT


@pytest.mark.skipif(libversion()[1] < 0x000b0500,
                    reason="AdminAPI requires librdkafka >= v0.11.5")
def test_describe_configs_api():
    """ describe_configs() tests, these wont really do anything since there
        is no broker configured. """

    a = AdminClient({"socket.timeout.ms": 10})
    fs = a.describe_configs([ConfigResource(ResourceType.BROKER, "3")])
    # ignore the result

    with pytest.raises(Exception):
        a.describe_configs(None)

    with pytest.raises(Exception):
        a.describe_configs("something")

    with pytest.raises(Exception):
        a.describe_configs([])

    with pytest.raises(ValueError):
        a.describe_configs([None, ConfigResource(ResourceType.TOPIC, "mytopic")])

    fs = a.describe_configs([ConfigResource(ResourceType.TOPIC, "mytopic"),
                             ConfigResource(ResourceType.GROUP, "mygroup")],
                            request_timeout=0.123)
    with pytest.raises(KafkaException):
        for f in concurrent.futures.as_completed(iter(fs.values())):
            f.result(timeout=1)


@pytest.mark.skipif(libversion()[1] < 0x000b0500,
                    reason="AdminAPI requires librdkafka >= v0.11.5")
def test_alter_configs_api():
    """ alter_configs() tests, these wont really do anything since there
        is no broker configured. """

    a = AdminClient({"socket.timeout.ms": 10})
    fs = a.alter_configs([ConfigResource(ResourceType.BROKER, "3",
                                         set_config={"some": "config"})])
    # ignore the result

    with pytest.raises(Exception):
        a.alter_configs(None)

    with pytest.raises(Exception):
        a.alter_configs("something")

    with pytest.raises(ValueError):
        a.alter_configs([])

    fs = a.alter_configs([ConfigResource("topic", "mytopic",
                                         set_config={"set": "this",
                                                     "and": "this"}),
                          ConfigResource(ResourceType.GROUP,
                                         "mygroup")],
                         request_timeout=0.123)

    with pytest.raises(KafkaException):
        for f in concurrent.futures.as_completed(iter(fs.values())):
            f.result(timeout=1)


def verify_incremental_alter_configs_api_call(a,
                                              restype, resname,
                                              incremental_configs,
                                              error,
                                              constructor_param=True):
    if constructor_param:
        resources = [ConfigResource(restype, resname,
                                    incremental_configs=incremental_configs)]
    else:
        resources = [ConfigResource(restype, resname)]
        for config_entry in incremental_configs:
            resources[0].add_incremental_config(config_entry)

    if error:
        with pytest.raises(error):
            fs = a.incremental_alter_configs(resources)
            for f in concurrent.futures.as_completed(iter(fs.values())):
                f.result(timeout=1)
    else:
        fs = a.incremental_alter_configs(resources)
        for f in concurrent.futures.as_completed(iter(fs.values())):
            f.result(timeout=1)


def test_incremental_alter_configs_api():
    a = AdminClient({"socket.timeout.ms": 10})

    with pytest.raises(TypeError):
        a.incremental_alter_configs(None)

    with pytest.raises(TypeError):
        a.incremental_alter_configs("something")

    with pytest.raises(ValueError):
        a.incremental_alter_configs([])

    for use_constructor in [True, False]:
        # incremental_operation not of type AlterConfigOpType
        verify_incremental_alter_configs_api_call(a, ResourceType.BROKER, "1",
                                                  [
                                                      ConfigEntry("advertised.listeners",
                                                                  "host1",
                                                                  incremental_operation="NEW_OPERATION")
                                                  ],
                                                  TypeError,
                                                  use_constructor)
        # None name
        verify_incremental_alter_configs_api_call(a, ResourceType.BROKER, "1",
                                                  [
                                                      ConfigEntry(None,
                                                                  "host1",
                                                                  incremental_operation=AlterConfigOpType.APPEND)
                                                  ],
                                                  TypeError,
                                                  use_constructor)

        # name type
        verify_incremental_alter_configs_api_call(a, ResourceType.BROKER, "1",
                                                  [
                                                      ConfigEntry(5,
                                                                  "host1",
                                                                  incremental_operation=AlterConfigOpType.APPEND)
                                                  ],
                                                  TypeError,
                                                  use_constructor)

        # Empty list
        verify_incremental_alter_configs_api_call(a, ResourceType.BROKER, "1",
                                                  [],
                                                  ValueError,
                                                  use_constructor)

        # String instead of ConfigEntry list, treated as an iterable
        verify_incremental_alter_configs_api_call(a, ResourceType.BROKER, "1",
                                                  "something",
                                                  TypeError,
                                                  use_constructor)

        # Duplicate ConfigEntry found
        verify_incremental_alter_configs_api_call(a, ResourceType.BROKER, "1",
                                                  [
                                                      ConfigEntry(
                                                          name="advertised.listeners",
                                                          value="host1:9092",
                                                          incremental_operation=AlterConfigOpType.APPEND
                                                      ),
                                                      ConfigEntry(
                                                          name="advertised.listeners",
                                                          value=None,
                                                          incremental_operation=AlterConfigOpType.DELETE
                                                      )
                                                  ],
                                                  KafkaException,
                                                  use_constructor)

        # Request timeout
        verify_incremental_alter_configs_api_call(a, ResourceType.BROKER, "1",
                                                  [
                                                      ConfigEntry(
                                                          name="advertised.listeners",
                                                          value="host1:9092",
                                                          incremental_operation=AlterConfigOpType.APPEND
                                                      ),
                                                      ConfigEntry(
                                                          name="background.threads",
                                                          value=None,
                                                          incremental_operation=AlterConfigOpType.DELETE
                                                      )
                                                  ],
                                                  KafkaException,
                                                  use_constructor)

    # Positive test that times out
    resources = [ConfigResource(ResourceType.BROKER, "1"),
                 ConfigResource(ResourceType.TOPIC, "test2")]

    resources[0].add_incremental_config(
        ConfigEntry("advertised.listeners", "host:9092",
                    incremental_operation=AlterConfigOpType.SUBTRACT))
    resources[0].add_incremental_config(
        ConfigEntry("background.threads", None,
                    incremental_operation=AlterConfigOpType.DELETE))
    resources[1].add_incremental_config(
        ConfigEntry("cleanup.policy", "compact",
                    incremental_operation=AlterConfigOpType.APPEND))
    resources[1].add_incremental_config(
        ConfigEntry("retention.ms", "10000",
                    incremental_operation=AlterConfigOpType.SET))

    fs = a.incremental_alter_configs(resources)

    with pytest.raises(KafkaException):
        for f in concurrent.futures.as_completed(iter(fs.values())):
            f.result(timeout=1)


def test_create_acls_api():
    """ create_acls() tests, these wont really do anything since there is no
        broker configured. """

    a = AdminClient({"socket.timeout.ms": 10})

    acl_binding1 = AclBinding(ResourceType.TOPIC, "topic1", ResourcePatternType.LITERAL,
                              "User:u1", "*", AclOperation.WRITE, AclPermissionType.ALLOW)
    acl_binding2 = AclBinding(ResourceType.TOPIC, "topic2", ResourcePatternType.LITERAL,
                              "User:u2", "*", AclOperation.READ, AclPermissionType.DENY)

    f = a.create_acls([acl_binding1],
                      request_timeout=10.0)
    # ignore the result

    with pytest.raises(TypeError):
        a.create_acls(None)

    with pytest.raises(ValueError):
        a.create_acls("topic")

    with pytest.raises(ValueError):
        a.create_acls([])

    with pytest.raises(ValueError):
        a.create_acls(["topic"])

    with pytest.raises(ValueError):
        a.create_acls([None, "topic"])

    with pytest.raises(ValueError):
        a.create_acls([None, acl_binding1])

    with pytest.raises(ValueError):
        a.create_acls([acl_binding1, acl_binding1])

    fs = a.create_acls([acl_binding1, acl_binding2])
    with pytest.raises(KafkaException):
        for f in fs.values():
            f.result(timeout=1)

    fs = a.create_acls([acl_binding1, acl_binding2],
                       request_timeout=0.5)
    for f in concurrent.futures.as_completed(iter(fs.values())):
        e = f.exception(timeout=1)
        assert isinstance(e, KafkaException)
        assert e.args[0].code() == KafkaError._TIMED_OUT

    with pytest.raises(ValueError):
        a.create_acls([acl_binding1],
                      request_timeout=-5)

    with pytest.raises(TypeError):
        a.create_acls([acl_binding1],
                      unknown_operation="it is")


def test_delete_acls_api():
    """ delete_acls() tests, these wont really do anything since there is no
        broker configured. """

    a = AdminClient({"socket.timeout.ms": 10})

    acl_binding_filter1 = AclBindingFilter(ResourceType.ANY, None, ResourcePatternType.ANY,
                                           None, None, AclOperation.ANY, AclPermissionType.ANY)
    acl_binding_filter2 = AclBindingFilter(ResourceType.ANY, "topic2", ResourcePatternType.MATCH,
                                           None, "*", AclOperation.WRITE, AclPermissionType.ALLOW)

    fs = a.delete_acls([acl_binding_filter1])
    # ignore the result

    with pytest.raises(TypeError):
        a.delete_acls(None)

    with pytest.raises(ValueError):
        a.delete_acls([])

    with pytest.raises(ValueError):
        a.delete_acls([None, acl_binding_filter1])

    with pytest.raises(ValueError):
        a.delete_acls([acl_binding_filter1, acl_binding_filter1])

    fs = a.delete_acls([acl_binding_filter1, acl_binding_filter2])
    with pytest.raises(KafkaException):
        for f in concurrent.futures.as_completed(iter(fs.values())):
            f.result(timeout=1)

    fs = a.delete_acls([acl_binding_filter1, acl_binding_filter2],
                       request_timeout=0.5)
    for f in concurrent.futures.as_completed(iter(fs.values())):
        e = f.exception(timeout=1)
        assert isinstance(e, KafkaException)
        assert e.args[0].code() == KafkaError._TIMED_OUT

    with pytest.raises(ValueError):
        a.create_acls([acl_binding_filter1],
                      request_timeout=-5)

    with pytest.raises(TypeError):
        a.delete_acls([acl_binding_filter1],
                      unknown_operation="it is")


def test_describe_acls_api():
    """ describe_acls() tests, these wont really do anything since there is no
        broker configured. """

    a = AdminClient({"socket.timeout.ms": 10})

    acl_binding_filter1 = AclBindingFilter(ResourceType.ANY, None, ResourcePatternType.ANY,
                                           None, None, AclOperation.ANY, AclPermissionType.ANY)
    acl_binding1 = AclBinding(ResourceType.TOPIC, "topic1", ResourcePatternType.LITERAL,
                              "User:u1", "*", AclOperation.WRITE, AclPermissionType.ALLOW)

    a.describe_acls(acl_binding_filter1)
    # ignore the result

    with pytest.raises(TypeError):
        a.describe_acls(None)

    with pytest.raises(TypeError):
        a.describe_acls(acl_binding1)

    f = a.describe_acls(acl_binding_filter1)
    with pytest.raises(KafkaException):
        f.result(timeout=1)

    f = a.describe_acls(acl_binding_filter1,
                        request_timeout=0.5)
    e = f.exception(timeout=1)
    assert isinstance(e, KafkaException)
    assert e.args[0].code() == KafkaError._TIMED_OUT

    with pytest.raises(ValueError):
        a.describe_acls(acl_binding_filter1,
                        request_timeout=-5)

    with pytest.raises(TypeError):
        a.describe_acls(acl_binding_filter1,
                        unknown_operation="it is")


def test_list_consumer_groups_api():
    a = AdminClient({"socket.timeout.ms": 10})

    a.list_consumer_groups()

    a.list_consumer_groups(states={ConsumerGroupState.EMPTY, ConsumerGroupState.STABLE})

    with pytest.raises(TypeError):
        a.list_consumer_groups(states="EMPTY")

    with pytest.raises(TypeError):
        a.list_consumer_groups(states=["EMPTY"])

    with pytest.raises(TypeError):
        a.list_consumer_groups(states=[ConsumerGroupState.EMPTY, ConsumerGroupState.STABLE])


def test_describe_consumer_groups_api():
    a = AdminClient({"socket.timeout.ms": 10})

    group_ids = ["test-group-1", "test-group-2"]

    a.describe_consumer_groups(group_ids)

    with pytest.raises(TypeError):
        a.describe_consumer_groups("test-group-1")

    with pytest.raises(ValueError):
        a.describe_consumer_groups([])


def test_describe_topics_api():
    a = AdminClient({"socket.timeout.ms": 10})

    topic_names = ["test-topic-1", "test-topic-2"]

    a.describe_topics(TopicCollection(topic_names))

    with pytest.raises(TypeError):
        a.describe_topics(topic_names)

    with pytest.raises(TypeError):
        a.describe_topics("test-topic-1")

    with pytest.raises(ValueError):
        a.describe_topics(TopicCollection([]))


def test_describe_cluster():
    a = AdminClient({"socket.timeout.ms": 10})

    a.describe_cluster(include_authorized_operations=True)

    with pytest.raises(TypeError):
        a.describe_cluster(unknown_operation="it is")


def test_delete_consumer_groups_api():
    a = AdminClient({"socket.timeout.ms": 10})

    group_ids = ["test-group-1", "test-group-2"]

    a.delete_consumer_groups(group_ids)

    with pytest.raises(TypeError):
        a.delete_consumer_groups("test-group-1")

    with pytest.raises(ValueError):
        a.delete_consumer_groups([])


def test_list_consumer_group_offsets_api():

    a = AdminClient({"socket.timeout.ms": 10})

    only_group_id_request = ConsumerGroupTopicPartitions("test-group1")
    request_with_group_and_topic_partition = ConsumerGroupTopicPartitions(
        "test-group2", [TopicPartition("test-topic1", 1)])
    same_name_request = ConsumerGroupTopicPartitions("test-group2", [TopicPartition("test-topic1", 3)])

    a.list_consumer_group_offsets([only_group_id_request])

    with pytest.raises(TypeError):
        a.list_consumer_group_offsets(None)

    with pytest.raises(TypeError):
        a.list_consumer_group_offsets(1)

    with pytest.raises(TypeError):
        a.list_consumer_group_offsets("")

    with pytest.raises(ValueError):
        a.list_consumer_group_offsets([])

    with pytest.raises(ValueError):
        a.list_consumer_group_offsets([only_group_id_request,
                                       request_with_group_and_topic_partition])

    with pytest.raises(ValueError):
        a.list_consumer_group_offsets([request_with_group_and_topic_partition,
                                       same_name_request])

    fs = a.list_consumer_group_offsets([only_group_id_request])
    with pytest.raises(KafkaException):
        for f in fs.values():
            f.result(timeout=10)

    fs = a.list_consumer_group_offsets([only_group_id_request],
                                       request_timeout=0.5)
    for f in concurrent.futures.as_completed(iter(fs.values())):
        e = f.exception(timeout=1)
        assert isinstance(e, KafkaException)
        assert e.args[0].code() == KafkaError._TIMED_OUT

    with pytest.raises(ValueError):
        a.list_consumer_group_offsets([only_group_id_request],
                                      request_timeout=-5)

    with pytest.raises(TypeError):
        a.list_consumer_group_offsets([ConsumerGroupTopicPartitions()])

    with pytest.raises(TypeError):
        a.list_consumer_group_offsets([ConsumerGroupTopicPartitions(1)])

    with pytest.raises(TypeError):
        a.list_consumer_group_offsets([ConsumerGroupTopicPartitions(None)])

    with pytest.raises(TypeError):
        a.list_consumer_group_offsets([ConsumerGroupTopicPartitions([])])

    with pytest.raises(ValueError):
        a.list_consumer_group_offsets([ConsumerGroupTopicPartitions("")])

    with pytest.raises(TypeError):
        a.list_consumer_group_offsets([ConsumerGroupTopicPartitions("test-group1", "test-topic")])

    with pytest.raises(ValueError):
        a.list_consumer_group_offsets([ConsumerGroupTopicPartitions("test-group1", [])])

    with pytest.raises(ValueError):
        a.list_consumer_group_offsets([ConsumerGroupTopicPartitions("test-group1", [None])])

    with pytest.raises(TypeError):
        a.list_consumer_group_offsets([ConsumerGroupTopicPartitions("test-group1", ["test"])])

    with pytest.raises(TypeError):
        a.list_consumer_group_offsets([ConsumerGroupTopicPartitions("test-group1", [TopicPartition(None)])])

    with pytest.raises(ValueError):
        a.list_consumer_group_offsets([ConsumerGroupTopicPartitions("test-group1", [TopicPartition("")])])

    with pytest.raises(ValueError):
        a.list_consumer_group_offsets([ConsumerGroupTopicPartitions(
            "test-group1", [TopicPartition("test-topic", -1)])])

    with pytest.raises(ValueError):
        a.list_consumer_group_offsets([ConsumerGroupTopicPartitions(
            "test-group1", [TopicPartition("test-topic", 1, 1)])])

    a.list_consumer_group_offsets([ConsumerGroupTopicPartitions("test-group1")])
    a.list_consumer_group_offsets([ConsumerGroupTopicPartitions("test-group2", [TopicPartition("test-topic1", 1)])])


def test_alter_consumer_group_offsets_api():

    a = AdminClient({"socket.timeout.ms": 10})

    request_with_group_and_topic_partition_offset1 = ConsumerGroupTopicPartitions(
        "test-group1", [TopicPartition("test-topic1", 1, 5)])
    same_name_request = ConsumerGroupTopicPartitions("test-group1", [TopicPartition("test-topic2", 4, 3)])
    request_with_group_and_topic_partition_offset2 = ConsumerGroupTopicPartitions(
        "test-group2", [TopicPartition("test-topic2", 1, 5)])

    a.alter_consumer_group_offsets([request_with_group_and_topic_partition_offset1])

    with pytest.raises(TypeError):
        a.alter_consumer_group_offsets(None)

    with pytest.raises(TypeError):
        a.alter_consumer_group_offsets(1)

    with pytest.raises(TypeError):
        a.alter_consumer_group_offsets("")

    with pytest.raises(ValueError):
        a.alter_consumer_group_offsets([])

    with pytest.raises(ValueError):
        a.alter_consumer_group_offsets([request_with_group_and_topic_partition_offset1,
                                       request_with_group_and_topic_partition_offset2])

    with pytest.raises(ValueError):
        a.alter_consumer_group_offsets([request_with_group_and_topic_partition_offset1,
                                        same_name_request])

    fs = a.alter_consumer_group_offsets([request_with_group_and_topic_partition_offset1])
    with pytest.raises(KafkaException):
        for f in fs.values():
            f.result(timeout=10)

    fs = a.alter_consumer_group_offsets([request_with_group_and_topic_partition_offset1],
                                        request_timeout=0.5)
    for f in concurrent.futures.as_completed(iter(fs.values())):
        e = f.exception(timeout=1)
        assert isinstance(e, KafkaException)
        assert e.args[0].code() == KafkaError._TIMED_OUT

    with pytest.raises(ValueError):
        a.alter_consumer_group_offsets([request_with_group_and_topic_partition_offset1],
                                       request_timeout=-5)

    with pytest.raises(TypeError):
        a.alter_consumer_group_offsets([ConsumerGroupTopicPartitions()])

    with pytest.raises(TypeError):
        a.alter_consumer_group_offsets([ConsumerGroupTopicPartitions(1)])

    with pytest.raises(TypeError):
        a.alter_consumer_group_offsets([ConsumerGroupTopicPartitions(None)])

    with pytest.raises(TypeError):
        a.alter_consumer_group_offsets([ConsumerGroupTopicPartitions([])])

    with pytest.raises(ValueError):
        a.alter_consumer_group_offsets([ConsumerGroupTopicPartitions("")])

    with pytest.raises(ValueError):
        a.alter_consumer_group_offsets([ConsumerGroupTopicPartitions("test-group1")])

    with pytest.raises(TypeError):
        a.alter_consumer_group_offsets([ConsumerGroupTopicPartitions("test-group1", "test-topic")])

    with pytest.raises(ValueError):
        a.alter_consumer_group_offsets([ConsumerGroupTopicPartitions("test-group1", [])])

    with pytest.raises(ValueError):
        a.alter_consumer_group_offsets([ConsumerGroupTopicPartitions("test-group1", [None])])

    with pytest.raises(TypeError):
        a.alter_consumer_group_offsets([ConsumerGroupTopicPartitions("test-group1", ["test"])])

    with pytest.raises(TypeError):
        a.alter_consumer_group_offsets([ConsumerGroupTopicPartitions("test-group1", [TopicPartition(None)])])

    with pytest.raises(ValueError):
        a.alter_consumer_group_offsets([ConsumerGroupTopicPartitions("test-group1", [TopicPartition("")])])

    with pytest.raises(ValueError):
        a.alter_consumer_group_offsets([ConsumerGroupTopicPartitions("test-group1", [TopicPartition("test-topic")])])

    with pytest.raises(ValueError):
        a.alter_consumer_group_offsets([ConsumerGroupTopicPartitions(
            "test-group1", [TopicPartition("test-topic", -1)])])

    with pytest.raises(ValueError):
        a.alter_consumer_group_offsets([ConsumerGroupTopicPartitions(
            "test-group1", [TopicPartition("test-topic", 1, -1001)])])

    a.alter_consumer_group_offsets([ConsumerGroupTopicPartitions(
        "test-group2", [TopicPartition("test-topic1", 1, 23)])])


def test_describe_user_scram_credentials_api():
    # Describe User Scram API
    a = AdminClient({"socket.timeout.ms": 10})

    with pytest.raises(TypeError):
        a.describe_user_scram_credentials(10)
    with pytest.raises(TypeError):
        a.describe_user_scram_credentials(None)
    with pytest.raises(TypeError):
        a.describe_user_scram_credentials([None])
    with pytest.raises(ValueError):
        a.describe_user_scram_credentials([""])
    with pytest.raises(KafkaException) as ex:
        futmap = a.describe_user_scram_credentials(["sam", "sam"])
        futmap["sam"].result(timeout=3)
        assert "Duplicate users" in str(ex.value)

    fs = a.describe_user_scram_credentials(["user1", "user2"])
    for f in concurrent.futures.as_completed(iter(fs.values())):
        e = f.exception(timeout=1)
        assert isinstance(e, KafkaException)
        assert e.args[0].code() == KafkaError._TIMED_OUT


def test_alter_user_scram_credentials_api():
    # Alter User Scram API
    a = AdminClient({"socket.timeout.ms": 10})

    scram_credential_info = ScramCredentialInfo(ScramMechanism.SCRAM_SHA_512, 10000)
    upsertion = UserScramCredentialUpsertion("sam", scram_credential_info, b"password", b"salt")
    upsertion_without_salt = UserScramCredentialUpsertion("sam", scram_credential_info, b"password")
    upsertion_with_none_salt = UserScramCredentialUpsertion("sam", scram_credential_info, b"password", None)
    deletion = UserScramCredentialDeletion("sam", ScramMechanism.SCRAM_SHA_512)
    alterations = [upsertion, upsertion_without_salt, upsertion_with_none_salt, deletion]

    fs = a.alter_user_scram_credentials(alterations)
    for f in concurrent.futures.as_completed(iter(fs.values())):
        e = f.exception(timeout=1)
        assert isinstance(e, KafkaException)
        assert e.args[0].code() == KafkaError._TIMED_OUT

    # Request type tests
    with pytest.raises(TypeError):
        a.alter_user_scram_credentials(None)
    with pytest.raises(TypeError):
        a.alter_user_scram_credentials(234)
    with pytest.raises(TypeError):
        a.alter_user_scram_credentials("test")

    # Individual request tests
    with pytest.raises(ValueError):
        a.alter_user_scram_credentials([])
    with pytest.raises(TypeError):
        a.alter_user_scram_credentials([None])
    with pytest.raises(TypeError):
        a.alter_user_scram_credentials(["test"])

    # User tests
    with pytest.raises(TypeError):
        a.alter_user_scram_credentials([UserScramCredentialAlteration(None)])
    with pytest.raises(TypeError):
        a.alter_user_scram_credentials([UserScramCredentialAlteration(123)])
    with pytest.raises(ValueError):
        a.alter_user_scram_credentials([UserScramCredentialAlteration("")])

    # Upsertion request user test
    with pytest.raises(TypeError):
        a.alter_user_scram_credentials([UserScramCredentialUpsertion(None,
                                                                     scram_credential_info,
                                                                     b"password",
                                                                     b"salt")])
    with pytest.raises(TypeError):
        a.alter_user_scram_credentials([UserScramCredentialUpsertion(123,
                                                                     scram_credential_info,
                                                                     b"password",
                                                                     b"salt")])
    with pytest.raises(ValueError):
        a.alter_user_scram_credentials([UserScramCredentialUpsertion("",
                                                                     scram_credential_info,
                                                                     b"password",
                                                                     b"salt")])

    # Upsertion password user test
    with pytest.raises(ValueError):
        a.alter_user_scram_credentials([UserScramCredentialUpsertion("sam", scram_credential_info, b"", b"salt")])
    with pytest.raises(TypeError):
        a.alter_user_scram_credentials([UserScramCredentialUpsertion("sam", scram_credential_info, None, b"salt")])
    with pytest.raises(TypeError):
        a.alter_user_scram_credentials([UserScramCredentialUpsertion("sam",
                                                                     scram_credential_info,
                                                                     "password",
                                                                     b"salt")])
    with pytest.raises(TypeError):
        a.alter_user_scram_credentials([UserScramCredentialUpsertion("sam", scram_credential_info, 123, b"salt")])

    # Upsertion salt user test
    with pytest.raises(ValueError):
        a.alter_user_scram_credentials([UserScramCredentialUpsertion("sam", scram_credential_info, b"password", b"")])
    with pytest.raises(TypeError):
        a.alter_user_scram_credentials([UserScramCredentialUpsertion("sam",
                                                                     scram_credential_info,
                                                                     b"password",
                                                                     "salt")])
    with pytest.raises(TypeError):
        a.alter_user_scram_credentials([UserScramCredentialUpsertion("sam", scram_credential_info, b"password", 123)])

    # Upsertion scram_credential_info tests
    sci_incorrect_mechanism_type = ScramCredentialInfo("string type", 10000)
    sci_incorrect_iteration_type = ScramCredentialInfo(ScramMechanism.SCRAM_SHA_512, "string type")
    sci_negative_iteration = ScramCredentialInfo(ScramMechanism.SCRAM_SHA_512, -1)
    sci_zero_iteration = ScramCredentialInfo(ScramMechanism.SCRAM_SHA_512, 0)

    with pytest.raises(TypeError):
        a.alter_user_scram_credentials([UserScramCredentialUpsertion("sam", None, b"password", b"salt")])
    with pytest.raises(TypeError):
        a.alter_user_scram_credentials([UserScramCredentialUpsertion("sam", "string type", b"password", b"salt")])
    with pytest.raises(TypeError):
        a.alter_user_scram_credentials([UserScramCredentialUpsertion("sam",
                                                                     sci_incorrect_mechanism_type,
                                                                     b"password",
                                                                     b"salt")])
    with pytest.raises(TypeError):
        a.alter_user_scram_credentials([UserScramCredentialUpsertion("sam",
                                                                     sci_incorrect_iteration_type,
                                                                     b"password",
                                                                     b"salt")])
    with pytest.raises(ValueError):
        a.alter_user_scram_credentials([UserScramCredentialUpsertion("sam",
                                                                     sci_negative_iteration,
                                                                     b"password",
                                                                     b"salt")])
    with pytest.raises(ValueError):
        a.alter_user_scram_credentials([UserScramCredentialUpsertion("sam", sci_zero_iteration, b"password", b"salt")])

    # Deletion user tests
    with pytest.raises(TypeError):
        a.alter_user_scram_credentials([UserScramCredentialDeletion(None, ScramMechanism.SCRAM_SHA_256)])
    with pytest.raises(TypeError):
        a.alter_user_scram_credentials([UserScramCredentialDeletion(123, ScramMechanism.SCRAM_SHA_256)])
    with pytest.raises(ValueError):
        a.alter_user_scram_credentials([UserScramCredentialDeletion("", ScramMechanism.SCRAM_SHA_256)])

    # Deletion mechanism tests
    with pytest.raises(TypeError):
        a.alter_user_scram_credentials([UserScramCredentialDeletion("sam", None)])
    with pytest.raises(TypeError):
        a.alter_user_scram_credentials([UserScramCredentialDeletion("sam", "string type")])
    with pytest.raises(TypeError):
        a.alter_user_scram_credentials([UserScramCredentialDeletion("sam", 123)])


def test_list_offsets_api():
    a = AdminClient({"socket.timeout.ms": 10})
    requests = {}
    requests[TopicPartition("topic1", -1, 10)] = OffsetSpec.earliest()
    with pytest.raises(ValueError):
        a.list_offsets(requests, isolation_level=IsolationLevel.READ_COMMITTED)
    requests = {}
    requests[TopicPartition("topic1", 0, 10)] = OffsetSpec.earliest()
    with pytest.raises(TypeError):
        a.list_offsets(requests, isolation_level=10)
    requests = {}
    requests["not-topic-partition"] = OffsetSpec.latest()
    with pytest.raises(TypeError):
        a.list_offsets(requests, isolation_level=IsolationLevel.READ_COMMITTED)<|MERGE_RESOLUTION|>--- conflicted
+++ resolved
@@ -9,11 +9,7 @@
     UserScramCredentialUpsertion, OffsetSpec
 from confluent_kafka import KafkaException, KafkaError, libversion, \
     TopicPartition, ConsumerGroupTopicPartitions, ConsumerGroupState, \
-<<<<<<< HEAD
-    IsolationLevel
-=======
-    TopicCollection
->>>>>>> a945782b
+    IsolationLevel, TopicCollection
 import concurrent.futures
 
 
