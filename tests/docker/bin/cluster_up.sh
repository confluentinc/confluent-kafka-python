--- conflicted
+++ resolved
@@ -32,20 +32,11 @@
 echo "Generating SSL certs..."
 ${PY_DOCKER_BIN}/certify.sh
 
-echo ${DOCKER_FILE}
-
 echo "Deploying cluster..."
-<<<<<<< HEAD
-docker-compose -f ${DOCKER_FILE} up -d
-
-echo "Setting throttle for throttle test..."
-docker-compose -f ${DOCKER_FILE} exec kafka sh -c "
-=======
 docker-compose -f $PY_DOCKER_COMPOSE_FILE up -d
 
 echo "Setting throttle for throttle test..."
 docker-compose -f $PY_DOCKER_COMPOSE_FILE exec kafka sh -c "
->>>>>>> 8069f260
         /usr/bin/kafka-configs  --zookeeper zookeeper:2181 \
                 --alter --add-config 'producer_byte_rate=1,consumer_byte_rate=1,request_percentage=001' \
                 --entity-name throttled_client --entity-type clients"
