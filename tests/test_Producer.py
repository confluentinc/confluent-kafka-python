#!/usr/bin/env python
# -*- coding: utf-8 -*-
import gc
import pytest
import threading
import time
from struct import pack

from confluent_kafka import Producer, KafkaError, KafkaException, \
    TopicPartition, libversion

from tests.common import TestConsumer

# Additional imports for batch integration tests
from confluent_kafka.serialization import StringSerializer
from confluent_kafka import SerializingProducer
from confluent_kafka.avro import AvroProducer


def error_cb(err):
    print('error_cb', err)


def test_basic_api():
    """ Basic API tests, these wont really do anything since there is no
        broker configured. """

    with pytest.raises(TypeError) as ex:
        p = Producer()
    assert ex.match('expected configuration dict')

    p = Producer({'socket.timeout.ms': 10,
                  'error_cb': error_cb,
                  'message.timeout.ms': 10})

    p.produce('mytopic')
    p.produce('mytopic', value='somedata', key='a key')

    def on_delivery(err, msg):
        print('delivery', err, msg)
        # Since there is no broker, produced messages should time out.
        assert err.code() == KafkaError._MSG_TIMED_OUT
        print('message latency', msg.latency())

    p.produce(topic='another_topic', value='testing', partition=9,
              callback=on_delivery)

    p.poll(0.001)

    p.flush(0.002)
    p.flush()

    try:
        p.list_topics(timeout=0.2)
    except KafkaException as e:
        assert e.args[0].code() in (KafkaError._TIMED_OUT, KafkaError._TRANSPORT)


def test_produce_timestamp():
    """ Test produce() with timestamp arg """
    p = Producer({'socket.timeout.ms': 10,
                  'error_cb': error_cb,
                  'message.timeout.ms': 10})

    # Requires librdkafka >=v0.9.4

    try:
        p.produce('mytopic', timestamp=1234567)
    except NotImplementedError:
        # Should only fail on non-supporting librdkafka
        if libversion()[1] >= 0x00090400:
            raise

    p.flush()


# Should be updated to 0.11.4 when it is released
@pytest.mark.skipif(libversion()[1] < 0x000b0400,
                    reason="requires librdkafka >=0.11.4")
def test_produce_headers():
    """ Test produce() with timestamp arg """
    p = Producer({'socket.timeout.ms': 10,
                  'error_cb': error_cb,
                  'message.timeout.ms': 10})

    binval = pack('hhl', 1, 2, 3)

    headers_to_test = [
        [('headerkey', 'headervalue')],
        [('dupkey', 'dupvalue'), ('empty', ''), ('dupkey', 'dupvalue')],
        [('dupkey', 'dupvalue'), ('dupkey', 'diffvalue')],
        [('key_with_null_value', None)],
        [('binaryval', binval)],
        [('alreadyutf8', u'Småland'.encode('utf-8'))],
        [('isunicode', 'Jämtland')],

        {'headerkey': 'headervalue'},
        {'dupkey': 'dupvalue', 'empty': '', 'dupkey': 'dupvalue'},  # noqa: F601
        {'dupkey': 'dupvalue', 'dupkey': 'diffvalue'},  # noqa: F601
        {'key_with_null_value': None},
        {'binaryval': binval},
        {'alreadyutf8': u'Småland'.encode('utf-8')},
        {'isunicode': 'Jämtland'}
        ]

    for headers in headers_to_test:
        print('headers', type(headers), headers)
        p.produce('mytopic', value='somedata', key='a key', headers=headers)
        p.produce('mytopic', value='somedata', headers=headers)

    with pytest.raises(TypeError):
        p.produce('mytopic', value='somedata', key='a key', headers=('a', 'b'))

    with pytest.raises(TypeError):
        p.produce('mytopic', value='somedata', key='a key', headers=[('malformed_header')])

    with pytest.raises(TypeError):
        p.produce('mytopic', value='somedata', headers={'anint': 1234})

    p.flush()


# Should be updated to 0.11.4 when it is released
@pytest.mark.skipif(libversion()[1] >= 0x000b0400,
                    reason="Old versions should fail when using headers")
def test_produce_headers_should_fail():
    """ Test produce() with timestamp arg """
    p = Producer({'socket.timeout.ms': 10,
                  'error_cb': error_cb,
                  'message.timeout.ms': 10})

    with pytest.raises(NotImplementedError) as ex:
        p.produce('mytopic', value='somedata', key='a key', headers=[('headerkey', 'headervalue')])
    assert ex.match('Producer message headers requires confluent-kafka-python built for librdkafka version >=v0.11.4')


def test_subclassing():
    class SubProducer(Producer):
        def __init__(self, conf, topic):
            super(SubProducer, self).__init__(conf)
            self.topic = topic

        def produce_hi(self):
            super(SubProducer, self).produce(self.topic, value='hi')

    sp = SubProducer(dict(), 'atopic')
    assert isinstance(sp, SubProducer)

    # Invalid config should fail
    with pytest.raises(KafkaException):
        sp = SubProducer({'should.fail': False}, 'mytopic')

    sp = SubProducer({'log.thread.name': True}, 'mytopic')
    sp.produce('someother', value='not hello')
    sp.produce_hi()


def test_dr_msg_errstr():
    """
    Test that the error string for failed messages works (issue #129).
    The underlying problem is that librdkafka reuses the message payload
    for error value on Consumer messages, but on Producer messages the
    payload is the original payload and no rich error string exists.
    """
    p = Producer({"message.timeout.ms": 10})

    def handle_dr(err, msg):
        # Neither message payloads must not affect the error string.
        assert err is not None
        assert err.code() == KafkaError._MSG_TIMED_OUT
        assert "Message timed out" in err.str()

    # Unicode safe string
    p.produce('mytopic', "This is the message payload", on_delivery=handle_dr)

    # Invalid unicode sequence
    p.produce('mytopic', "\xc2\xc2", on_delivery=handle_dr)

    p.flush()


def test_set_partitioner_murmur2():
    """
    Test ability to set built-in partitioner type murmur
    """
    Producer({'partitioner': 'murmur2'})


def test_set_partitioner_murmur2_random():
    """
    Test ability to set built-in partitioner type murmur2_random
    """
    Producer({'partitioner': 'murmur2_random'})


def test_set_invalid_partitioner_murmur():
    """
    Assert invalid partitioner raises KafkaException
    """
    with pytest.raises(KafkaException) as ex:
        Producer({'partitioner': 'murmur'})
    assert ex.match('Invalid value for configuration property "partitioner": murmur')


def test_transaction_api():
    """ Excercise the transactional API """
    p = Producer({"transactional.id": "test"})

    with pytest.raises(KafkaException) as ex:
        p.init_transactions(0.5)
    assert ex.value.args[0].code() == KafkaError._TIMED_OUT
    assert ex.value.args[0].retriable() is True
    assert ex.value.args[0].fatal() is False
    assert ex.value.args[0].txn_requires_abort() is False

    # Any subsequent APIs will fail since init did not succeed.
    with pytest.raises(KafkaException) as ex:
        p.begin_transaction()
    assert ex.value.args[0].code() == KafkaError._CONFLICT
    assert ex.value.args[0].retriable() is True
    assert ex.value.args[0].fatal() is False
    assert ex.value.args[0].txn_requires_abort() is False

    consumer = TestConsumer({"group.id": "testgroup"})
    group_metadata = consumer.consumer_group_metadata()
    consumer.close()

    with pytest.raises(KafkaException) as ex:
        p.send_offsets_to_transaction([TopicPartition("topic", 0, 123)],
                                      group_metadata)
    assert ex.value.args[0].code() == KafkaError._CONFLICT
    assert ex.value.args[0].retriable() is True
    assert ex.value.args[0].fatal() is False
    assert ex.value.args[0].txn_requires_abort() is False

    with pytest.raises(KafkaException) as ex:
        p.commit_transaction(0.5)
    assert ex.value.args[0].code() == KafkaError._CONFLICT
    assert ex.value.args[0].retriable() is True
    assert ex.value.args[0].fatal() is False
    assert ex.value.args[0].txn_requires_abort() is False

    with pytest.raises(KafkaException) as ex:
        p.abort_transaction(0.5)
    assert ex.value.args[0].code() == KafkaError._CONFLICT
    assert ex.value.args[0].retriable() is True
    assert ex.value.args[0].fatal() is False
    assert ex.value.args[0].txn_requires_abort() is False


def test_purge():
    """
    Verify that when we have a higher message.timeout.ms timeout, we can use purge()
    to stop waiting for messages and get delivery reports
    """
    p = Producer(
        {"socket.timeout.ms": 10, "error_cb": error_cb, "message.timeout.ms": 30000}
    )  # 30 seconds

    # Hack to detect on_delivery was called because inner functions can modify nonlocal objects.
    # When python2 support is dropped, we can use the "nonlocal" keyword instead
    cb_detector = {"on_delivery_called": False}

    def on_delivery(err, msg):
        cb_detector["on_delivery_called"] = True
        # Because we are purging messages, we should see a PURGE_QUEUE kafka error
        assert err.code() == KafkaError._PURGE_QUEUE

    # Our message won't be delivered, but also won't timeout yet because our timeout is 30s.
    p.produce(topic="some_topic", value="testing", partition=9, callback=on_delivery)
    p.flush(0.002)
    assert not cb_detector["on_delivery_called"]

    # When in_queue set to false, we won't purge the message and get delivery callback
    p.purge(in_queue=False)
    p.flush(0.002)
    assert not cb_detector["on_delivery_called"]

    # When we purge including the queue, the message should have delivered a delivery report
    # with a PURGE_QUEUE error
    p.purge()
    p.flush(0.002)
    assert cb_detector["on_delivery_called"]


def test_producer_bool_value():
    """
    Make sure producer has a truth-y bool value
    See https://github.com/confluentinc/confluent-kafka-python/issues/1427
    """

    p = Producer({})
    assert bool(p)


<<<<<<< HEAD
def test_produce_batch_basic_functionality():
    """Comprehensive test of basic produce_batch functionality"""
    producer = Producer({'bootstrap.servers': 'localhost:9092'})
    
    # Test 1: Basic batch with mixed data types
    messages = [
        {'value': b'bytes_message', 'key': b'bytes_key'},
        {'value': 'string_message', 'key': 'string_key'},
        {'value': 'unicode: 你好', 'key': b'mixed_key'},
        {'value': None, 'key': None},  # None values
        {'value': b'', 'key': ''},     # Empty values
        {}  # Empty dict
    ]
    
    count = producer.produce_batch('test-topic', messages)
    assert count == 6
    
    # Verify no errors were added
    for msg in messages:
        assert '_error' not in msg
    
    # Test 2: Partition handling
=======
def test_produce_batch_basic_types_and_data():
    """Test basic data types, None/empty handling, and partition functionality."""
    producer = Producer({'bootstrap.servers': 'localhost:9092'})

    basic_messages = [
        {'value': b'bytes_message', 'key': b'bytes_key'},
        {'value': 'string_message', 'key': 'string_key'},
        {'value': 'unicode: 你好', 'key': b'mixed_key'},
        {'value': None, 'key': None},
        {'value': b'', 'key': ''},
        {}
    ]
    count = producer.produce_batch('test-topic', basic_messages)
    assert count == 6
    for msg in basic_messages:
        assert '_error' not in msg

    zero_vs_none_messages = [
        {'value': b'', 'key': b''},
        {'value': '', 'key': ''},
        {'value': None, 'key': None},
        {'value': b'data', 'key': None},
        {'value': None, 'key': b'key'},
    ]
    count = producer.produce_batch('test-topic', zero_vs_none_messages)
    assert count == 5

    binary_messages = [
        {'value': b'\x00' * 100, 'key': b'null_bytes'},
        {'value': bytes(range(256)), 'key': b'all_bytes'},
        {'value': b'\xff' * 100, 'key': b'high_bytes'},
    ]
    count = producer.produce_batch('test-topic', binary_messages)
    assert count == 3

>>>>>>> e7caedcc
    partition_messages = [
        {'value': b'default_partition'},
        {'value': b'specific_partition', 'partition': 1},
        {'value': b'another_partition', 'partition': 2}
    ]
<<<<<<< HEAD
    
    count = producer.produce_batch('test-topic', partition_messages, partition=0)
    assert count == 3
    
    # Test 3: Empty batch
    count = producer.produce_batch('test-topic', [])
    assert count == 0
    
    # Test 4: Single message batch
    count = producer.produce_batch('test-topic', [{'value': b'single'}])
    assert count == 1
    
    # Test 5: Large batch
=======
    count = producer.produce_batch('test-topic', partition_messages, partition=0)
    assert count == 3

    count = producer.produce_batch('test-topic', [])
    assert count == 0

    count = producer.produce_batch('test-topic', [{'value': b'single'}])
    assert count == 1


def test_produce_batch_encoding_and_unicode():
    """Test advanced encoding, Unicode handling, and large message scenarios."""
    producer = Producer({'bootstrap.servers': 'localhost:9092'})

    encoding_messages = [
        {'value': 'UTF-8: café', 'key': 'utf8'},
        {'value': 'Emoji: 🚀🎉', 'key': '🔑'},
        {'value': 'Latin chars: áéíóú', 'key': 'latin'},
        {'value': 'Cyrillic: Здравствуй', 'key': 'cyrillic'},
        {'value': 'CJK: 中文日本語한국어', 'key': 'cjk'},
    ]
    count = producer.produce_batch('test-topic', encoding_messages)
    assert count == 5

    unicode_messages = [
        {'value': '🚀 emoji', 'key': '🔑 key'},
        {'value': '中文消息', 'key': '中文键'},
        {'value': 'Ñoño español', 'key': 'clave'},
        {'value': 'Здравствуй', 'key': 'ключ'},
        {'value': '\x00\x01\x02', 'key': 'control'},
        {'value': 'UTF-8: 你好'.encode('utf-8'), 'key': b'bytes_utf8'},
        {'value': b'\x80\x81\x82', 'key': 'binary'}
    ]
    count = producer.produce_batch('test-topic', unicode_messages)
    assert count == len(unicode_messages)


def test_produce_batch_scalability_and_limits():
    """Test batch scalability, large messages, and API limitations."""
    producer = Producer({'bootstrap.servers': 'localhost:9092'})

>>>>>>> e7caedcc
    large_messages = [{'value': f'msg_{i}'.encode()} for i in range(100)]
    count = producer.produce_batch('test-topic', large_messages)
    assert count == 100

<<<<<<< HEAD
=======
    large_payload = b'x' * (100 * 1024)
    large_messages = [
        {'value': large_payload, 'key': b'large1'},
        {'value': b'small', 'key': b'small1'},
        {'value': large_payload, 'key': b'large2'}
    ]
    count = producer.produce_batch('test-topic', large_messages)
    assert count >= 0

    long_string = 'x' * (1024 * 1024)
    long_string_messages = [
        {'value': long_string, 'key': 'long_value'},
        {'value': 'short', 'key': long_string},
    ]
    count = producer.produce_batch('test-topic', long_string_messages)
    assert count >= 0

    batch_sizes = [1, 10, 100, 500]
    for size in batch_sizes:
        messages = [{'value': f'scale_{size}_{i}'.encode()} for i in range(size)]
        count = producer.produce_batch('test-topic', messages)
        assert count == size, f"Failed for batch size {size}"

    messages_with_timestamp = [{'value': b'msg', 'timestamp': 1234567890}]
    with pytest.raises(NotImplementedError, match="Message timestamps are not currently supported"):
        producer.produce_batch('test-topic', messages_with_timestamp)

    messages_with_headers = [{'value': b'msg', 'headers': {'key': b'value'}}]
    count = producer.produce_batch('test-topic', messages_with_headers)
    assert count == 1

>>>>>>> e7caedcc

@pytest.mark.parametrize("invalid_input,expected_error", [
    ("not_a_list", "messages must be a list"),
    ({'not': 'list'}, "messages must be a list"),
    ([{'value': b'good'}, "not_dict", {'value': b'good2'}], "Message at index 1 must be a dict"),
    ([{'value': 123}], "Message value at index 0 must be bytes or str"),
    ([{'value': b'good', 'key': ['invalid']}], "Message key at index 0 must be bytes or str"),
    ([{'value': b'good', 'partition': "invalid"}], "Message partition at index 0 must be int"),
<<<<<<< HEAD
])
def test_produce_batch_input_validation(invalid_input, expected_error):
    """Test input validation with various invalid inputs"""
    producer = Producer({'bootstrap.servers': 'localhost:9092'})
    
    with pytest.raises((TypeError, ValueError), match=expected_error):
        producer.produce_batch('test-topic', invalid_input)


def test_produce_batch_partial_failures():
    """Test handling of partial batch failures"""
    # Configure small queue to trigger failures
    producer = Producer({
        'bootstrap.servers': 'localhost:9092',
        'queue.buffering.max.messages': 5
    })
    
    # Fill up the queue first to cause some failures
    try:
        for i in range(10):
            producer.produce('test-topic', f'filler_{i}')
    except BufferError:
        pass  # Expected when queue fills up
    
    # Now try batch produce
    messages = [{'value': f'batch_msg_{i}'.encode()} for i in range(10)]
    count = producer.produce_batch('test-topic', messages)
    
    # Some should succeed, some should fail
    assert 0 <= count <= len(messages)
    
    # Check error annotations on failed messages
    failed_messages = [msg for msg in messages if '_error' in msg]
    successful_count = len(messages) - len(failed_messages)
    
    assert successful_count == count
    assert len(failed_messages) == len(messages) - count
    
    # Verify error objects are properly created
    for msg in failed_messages:
        error = msg['_error']
        assert hasattr(error, 'code')
        assert hasattr(error, 'name')
        assert str(error)  # Should be convertible to string


def test_produce_batch_unsupported_features():
    """Test currently unsupported features (timestamps, headers limitations)"""
    producer = Producer({'bootstrap.servers': 'localhost:9092'})
    
    # Test 1: Timestamps not supported in batch mode
    messages_with_timestamp = [
        {'value': b'msg', 'timestamp': 1234567890}
    ]
    
    with pytest.raises(NotImplementedError, match="Message timestamps are not currently supported"):
        producer.produce_batch('test-topic', messages_with_timestamp)
    
    # Test 2: Headers are parsed but ignored (should not fail)
    messages_with_headers = [
        {'value': b'msg', 'headers': {'key': b'value'}}
    ]
    
    count = producer.produce_batch('test-topic', messages_with_headers)
    assert count == 1  # Should succeed but headers are ignored


def test_produce_batch_callback_mechanisms():
    """Test all callback-related functionality in one comprehensive test"""
    producer = Producer({'bootstrap.servers': 'localhost:9092'})
    
    # Callback tracking
=======
    ([{'value': b'test', 'partition': -2}], None),  # Negative partition
    ([{'value': b'test', 'partition': 2147483647}], None),  # Max int32
    ([{'value': b'test', 'partition': 999999}], None),  # Very large partition
])
def test_produce_batch_input_validation(invalid_input, expected_error):
    """Test input validation and message field validation."""
    producer = Producer({'bootstrap.servers': 'localhost:9092'})

    if expected_error is None:
        count = producer.produce_batch('test-topic', invalid_input)
        assert count >= 0
    else:
        with pytest.raises((TypeError, ValueError), match=expected_error):
            producer.produce_batch('test-topic', invalid_input)

    messages_with_extras = [{
        'value': b'normal', 'key': b'normal', 'partition': 0,
        'callback': lambda err, msg: None,
        'extra_field': 'should_be_ignored', 'another_extra': 123, '_private': 'user_private_field',
    }]
    count = producer.produce_batch('test-topic', messages_with_extras)
    assert count == 1

    special_topics = ["topic-with-dashes", "topic_with_underscores", "topic.with.dots", "topic123numbers"]
    for topic in special_topics:
        try:
            count = producer.produce_batch(topic, [{'value': b'test'}])
            assert count >= 0
        except (KafkaException, ValueError, TypeError):
            assert True


def test_produce_batch_argument_validation():
    """Test function argument validation and topic name handling."""
    producer = Producer({'bootstrap.servers': 'localhost:9092'})

    with pytest.raises(TypeError):
        producer.produce_batch()

    with pytest.raises(TypeError):
        producer.produce_batch(123, [{'value': b'test'}])

    with pytest.raises((TypeError, ValueError)):
        producer.produce_batch('topic', [{'value': b'test'}], partition="invalid")

    try:
        producer.produce_batch("", [{'value': b'test'}])
        assert True
    except (TypeError, ValueError, KafkaException):
        assert True

    very_long_topic = "a" * 300
    try:
        count = producer.produce_batch(very_long_topic, [{'value': b'test'}])
        assert count >= 0
    except (TypeError, ValueError, KafkaException):
        assert True

    with pytest.raises(TypeError):
        producer.produce_batch(None, [{'value': b'test'}])

    try:
        producer.produce_batch('topic', [{'value': b'test'}], callback="not_callable")
        assert True
    except (TypeError, AttributeError):
        assert True


def test_produce_batch_partial_failures():
    """Test partial failure scenarios and error annotation."""
    small_queue_producer = Producer({
        'bootstrap.servers': 'localhost:9092',
        'queue.buffering.max.messages': 5
    })

    try:
        for i in range(10):
            small_queue_producer.produce('test-topic', f'filler_{i}')
    except BufferError:
        assert True

    messages = [{'value': f'batch_msg_{i}'.encode()} for i in range(10)]
    count = small_queue_producer.produce_batch('test-topic', messages)
    assert 0 <= count <= len(messages)

    failed_messages = [msg for msg in messages if '_error' in msg]
    successful_count = len(messages) - len(failed_messages)
    assert successful_count == count

    restrictive_producer = Producer({
        'bootstrap.servers': 'localhost:9092',
        'queue.buffering.max.messages': 1,
        'message.max.bytes': 1000
    })

    mixed_size_messages = [
        {'value': b'small'},
        {'value': b'x' * 2000},
        {'value': b'tiny'},
    ]
    count = restrictive_producer.produce_batch('test-topic', mixed_size_messages)
    assert 0 <= count <= 3

    all_fail_messages = [{'value': b'x' * 10000} for _ in range(3)]
    count = restrictive_producer.produce_batch('test-topic', all_fail_messages)
    assert count == 0
    assert all('_error' in msg for msg in all_fail_messages)


def test_produce_batch_callback_mechanisms():
    """Test basic callback mechanisms and distribution."""
    producer = Producer({'bootstrap.servers': 'localhost:9092'})

>>>>>>> e7caedcc
    global_calls = []
    callback1_calls = []
    callback2_calls = []
    exception_calls = []
<<<<<<< HEAD
    
    def global_callback(err, msg):
        global_calls.append((err, msg.value() if msg else None))
    
    def callback1(err, msg):
        callback1_calls.append(msg.value())
    
    def callback2(err, msg):
        callback2_calls.append(msg.value())
    
    def exception_callback(err, msg):
        exception_calls.append(msg.value())
        raise ValueError("Test callback exception")
    
    # Test 1: Mixed callback scenarios
    messages = [
        {'value': b'msg1', 'callback': callback1},      # Per-message callback
        {'value': b'msg2'},                             # Uses global callback
        {'value': b'msg3', 'callback': callback2},      # Different per-message callback
        {'value': b'msg4'},                             # Uses global callback
        {'value': b'msg5', 'callback': exception_callback}  # Callback that throws
    ]
    
    count = producer.produce_batch('test-topic', messages, on_delivery=global_callback)
    assert count == 5
    
    # Flush to trigger all callbacks
    producer.flush()
    
    # Verify callback distribution
    assert callback1_calls == [b'msg1']
    assert callback2_calls == [b'msg3']
    assert exception_calls == [b'msg5']
    
    # Global callback should handle msg2 and msg4
    global_values = [msg for err, msg in global_calls]
    assert set(global_values) == {b'msg2', b'msg4'}
    
    # Test 2: No callbacks (should not crash)
    no_callback_messages = [{'value': b'no_cb_msg'}]
    count = producer.produce_batch('test-topic', no_callback_messages)
    assert count == 1
    producer.flush()  # Should not crash
    
    # Test 3: Callback parameter aliases
    alias_calls = []
    def alias_callback(err, msg):
        alias_calls.append(msg.value())
    
    # Test both 'callback' and 'on_delivery' work
    count1 = producer.produce_batch('test-topic', [{'value': b'alias1'}], callback=alias_callback)
    count2 = producer.produce_batch('test-topic', [{'value': b'alias2'}], on_delivery=alias_callback)
    
    assert count1 == 1
    assert count2 == 1
    
    producer.flush()
    assert set(alias_calls) == {b'alias1', b'alias2'}


def test_produce_batch_edge_cases():
    """Test edge cases, Unicode handling, and boundary conditions"""
    producer = Producer({'bootstrap.servers': 'localhost:9092'})
    
    # Test 1: Unicode and encoding edge cases
    unicode_messages = [
        {'value': '🚀 emoji', 'key': '🔑 key'},
        {'value': '中文消息', 'key': '中文键'},
        {'value': 'Ñoño español', 'key': 'clave'},
        {'value': 'Здравствуй', 'key': 'ключ'},
        {'value': '\x00\x01\x02', 'key': 'control'},
        {'value': 'UTF-8: 你好'.encode('utf-8'), 'key': b'bytes_utf8'},
        {'value': b'\x80\x81\x82', 'key': 'binary'}  # Non-UTF8 bytes
    ]
    
    count = producer.produce_batch('test-topic', unicode_messages)
    assert count == len(unicode_messages)
    
    # Test 2: Large messages
    large_payload = b'x' * (100 * 1024)  # 100KB message
    large_messages = [
        {'value': large_payload, 'key': b'large1'},
        {'value': b'small', 'key': b'small1'},
        {'value': large_payload, 'key': b'large2'}
    ]
    
    count = producer.produce_batch('test-topic', large_messages)
    assert count >= 0  # May succeed or fail based on broker config
    
    # Test 3: Batch size scalability
    batch_sizes = [1, 10, 100, 500]
    for size in batch_sizes:
        messages = [{'value': f'scale_{size}_{i}'.encode()} for i in range(size)]
        count = producer.produce_batch('test-topic', messages)
        assert count == size, f"Failed for batch size {size}"
    
    # Test 4: Memory cleanup verification (basic check)
    import gc
    
    # Create and process many batches
    for batch_num in range(10):
        messages = [{'value': f'mem_test_{batch_num}_{i}'.encode()} for i in range(50)]
        count = producer.produce_batch('test-topic', messages)
        assert count == 50
    
    producer.flush()
    gc.collect()  # Force garbage collection
    
    # If we get here without memory errors, cleanup is working
    assert True
=======

    def global_callback(err, msg):
        global_calls.append((err, msg.value() if msg else None))

    def callback1(err, msg):
        callback1_calls.append(msg.value())

    def callback2(err, msg):
        callback2_calls.append(msg.value())

    def exception_callback(err, msg):
        exception_calls.append(msg.value())
        raise ValueError("Test callback exception")

    messages = [
        {'value': b'msg1', 'callback': callback1},
        {'value': b'msg2'},
        {'value': b'msg3', 'callback': callback2},
        {'value': b'msg4'},
        {'value': b'msg5', 'callback': exception_callback}
    ]

    count = producer.produce_batch('test-topic', messages, on_delivery=global_callback)
    assert count == 5

    try:
        producer.flush(0.1)
    except ValueError as e:
        assert "Test callback exception" in str(e)
    except BaseException:
        pass
    # Check callback correctness if they executed
    if callback1_calls:
        assert callback1_calls == [b'msg1']
    if callback2_calls:
        assert callback2_calls == [b'msg3']
    if exception_calls:
        assert exception_calls == [b'msg5']
    if global_calls:
        global_values = [msg for err, msg in global_calls]
        assert set(global_values).issubset({b'msg2', b'msg4'})

    no_callback_messages = [{'value': b'no_cb_msg'}]
    count = producer.produce_batch('test-topic', no_callback_messages)
    assert count == 1
    producer.flush(0.1)

    alias_calls = []

    def alias_callback(err, msg):
        alias_calls.append(msg.value())

    count1 = producer.produce_batch('test-topic', [{'value': b'alias1'}], callback=alias_callback)
    count2 = producer.produce_batch('test-topic', [{'value': b'alias2'}], on_delivery=alias_callback)
    assert count1 == 1 and count2 == 1
    producer.flush(0.1)
    if alias_calls:
        assert set(alias_calls) == {b'alias1', b'alias2'}


def test_produce_batch_callback_advanced():
    """Test advanced callback scenarios and edge cases."""
    producer = Producer({'bootstrap.servers': 'localhost:9092'})

    circular_calls = []

    def circular_callback(err, msg):
        circular_callback.self_ref = circular_callback
        circular_calls.append(msg.value() if msg else None)

    messages = [{'value': b'circular', 'callback': circular_callback}]
    count = producer.produce_batch('test-topic', messages)
    assert count == 1
    producer.flush(0.1)

    slow_calls = []

    def slow_callback(err, msg):
        slow_calls.append(msg.value() if msg else None)

    slow_messages = [{'value': f'slow_{i}'.encode(), 'callback': slow_callback} for i in range(5)]
    count = producer.produce_batch('test-topic', slow_messages)
    producer.flush(0.1)
    assert count == 5


def test_produce_batch_exception_propagation():
    """Test exception handling and propagation from callbacks."""
    producer = Producer({'bootstrap.servers': 'localhost:9092'})

    exception_calls_2 = []

    def exception_callback_2(err, msg):
        exception_calls_2.append(msg.value() if msg else None)
        raise RuntimeError("Critical callback error")

    messages = [
        {'value': b'normal_msg'},
        {'value': b'exception_msg', 'callback': exception_callback_2},
        {'value': b'another_normal_msg'}
    ]
    count = producer.produce_batch('test-topic', messages)
    assert count == 3

    try:
        producer.flush(0.1)
    except RuntimeError as e:
        assert "Critical callback error" in str(e)
        assert len(exception_calls_2) == 1
    except BaseException:
        pass

    multi_exception_calls = []

    def multi_exception_callback(err, msg):
        multi_exception_calls.append(msg.value() if msg else None)
        raise ValueError(f"Error from {msg.value()}")

    multi_messages = [
        {'value': b'error1', 'callback': multi_exception_callback},
        {'value': b'error2', 'callback': multi_exception_callback}
    ]
    count = producer.produce_batch('test-topic', multi_messages)
    assert count == 2

    try:
        producer.flush(0.1)
    except (RuntimeError, ValueError):
        assert True
    except BaseException:
        pass


def test_produce_batch_threading_basic():
    """Test basic threading and producer configurations."""
    configs = [
        {'bootstrap.servers': 'localhost:9092', 'acks': 'all'},
        {'bootstrap.servers': 'localhost:9092', 'acks': '0'},
        {'bootstrap.servers': 'localhost:9092', 'compression.type': 'gzip'},
        {'bootstrap.servers': 'localhost:9092', 'batch.size': 1000},
        {'bootstrap.servers': 'localhost:9092', 'linger.ms': 100},
    ]

    for i, config in enumerate(configs):
        producer = Producer(config)
        messages = [{'value': f'config_{i}_msg_{j}'.encode()} for j in range(5)]
        count = producer.produce_batch('test-topic', messages)
        assert count == 5, f"Failed with config {config}"

    producer = Producer({'bootstrap.servers': 'localhost:9092'})
    results = []
    errors = []
    shared_counter = {'value': 0}

    def produce_worker(thread_id):
        try:
            for batch_num in range(4):
                shared_counter['value'] += 1
                messages = [
                    {'value': f'thread_{thread_id}_batch_{batch_num}_msg_{i}_{shared_counter["value"]}'.encode()}
                    for i in range(5)
                ]
                count = producer.produce_batch('test-topic', messages)
                results.append((thread_id, batch_num, count))
        except Exception as e:
            errors.append((thread_id, e))

    # Start multiple threads
    threads = []
    for i in range(5):
        t = threading.Thread(target=produce_worker, args=(i,))
        threads.append(t)
        t.start()

    for t in threads:
        t.join()

    # Verify results
    assert len(results) == 20, f"Expected 20 results, got {len(results)}"
    assert len(errors) == 0, f"Unexpected errors: {errors}"

    for thread_id, batch_num, count in results:
        assert count == 5, f"Thread {thread_id} batch {batch_num} failed: {count}/5"

    rapid_producer = Producer({'bootstrap.servers': 'localhost:9092'})
    total_count = 0
    for batch_num in range(10):
        messages = [{'value': f'rapid_{batch_num}_{i}'.encode()} for i in range(10)]
        count = rapid_producer.produce_batch('test-topic', messages)
        total_count += count
    assert total_count == 100


def test_produce_batch_race_conditions():
    """Test advanced race conditions and resource contention."""
    race_producer = Producer({'bootstrap.servers': 'localhost:9092'})
    race_results = []
    race_errors = []
    contention_data = {'counter': 0, 'messages': []}

    def racing_producer(thread_id):
        try:
            for batch_num in range(3):
                contention_data['counter'] += 1
                shared_value = contention_data['counter']

                messages = [
                    {'value': f'race_t{thread_id}_b{batch_num}_m{i}_{shared_value}'.encode()}
                    for i in range(3)
                ]

                contention_data['messages'].extend(messages)
                count = race_producer.produce_batch('test-topic', messages)
                race_results.append((thread_id, batch_num, count))
                time.sleep(0.001)

        except Exception as e:
            race_errors.append((thread_id, e))

    race_threads = []
    for i in range(4):
        t = threading.Thread(target=racing_producer, args=(i,))
        race_threads.append(t)
        t.start()

    for t in race_threads:
        t.join()

    assert len(race_results) == 12, f"Expected 12 results, got {len(race_results)}"
    assert len(race_errors) == 0, f"Unexpected errors: {race_errors}"


def test_produce_batch_memory_stress():
    """Test memory stress scenarios and cleanup verification."""
    producer = Producer({'bootstrap.servers': 'localhost:9092'})

    max_messages = [{'value': f'msg_{i}'.encode()} for i in range(5000)]
    count = producer.produce_batch('test-topic', max_messages)
    assert 0 <= count <= len(max_messages)

    nested_messages = []
    for i in range(500):
        nested_messages.append({
            'value': f'nested_{i}'.encode(),
            'key': f'key_{i}'.encode(),
            'partition': i % 10,
            'callback': lambda err, msg: None
        })
    count = producer.produce_batch('test-topic', nested_messages)
    assert count >= 0

    for batch_num in range(10):
        messages = [{'value': f'mem_test_{batch_num}_{i}'.encode()} for i in range(50)]
        count = producer.produce_batch('test-topic', messages)
        assert count >= 0

        if batch_num % 3 == 0:
            gc.collect()

    producer.flush(0.1)
    gc.collect()


def test_produce_batch_memory_critical():
    """Test critical memory scenarios and producer lifecycle."""
    producer = Producer({'bootstrap.servers': 'localhost:9092'})

    destruction_calls = []

    def destruction_callback(err, msg):
        destruction_calls.append(msg.value() if msg else None)

    temp_producer = Producer({'bootstrap.servers': 'localhost:9092'})

    messages = [
        {'value': b'destruction_test_1', 'callback': destruction_callback},
        {'value': b'destruction_test_2', 'callback': destruction_callback}
    ]
    count = temp_producer.produce_batch('test-topic', messages)
    assert count == 2

    temp_producer.flush(0.01)
    del temp_producer
    gc.collect()
    time.sleep(0.05)

    memory_pressure_batches = []
    try:
        for i in range(5):
            large_messages = [
                {'value': b'x' * 5000}
                for j in range(50)
            ]
            count = producer.produce_batch(f'memory-pressure-topic-{i}', large_messages)
            memory_pressure_batches.append(count)

            if i % 2 == 0:
                gc.collect()

    except (MemoryError, BufferError) as e:
        assert isinstance(e, (MemoryError, BufferError))

    assert len(memory_pressure_batches) > 0
    assert sum(memory_pressure_batches) > 0


def test_produce_batch_resource_management():
    """Test resource management and handle lifecycle."""
    producers = []
    try:
        for i in range(10):
            p = Producer({'bootstrap.servers': 'localhost:9092'})
            producers.append(p)

            messages = [{'value': f'producer_{i}_msg_{j}'.encode()} for j in range(5)]
            count = p.produce_batch('test-topic', messages)
            assert count >= 0
    finally:
        for p in producers:
            try:
                p.flush(0.1)
            except Exception:
                continue

    for i in range(20):
        temp_messages = [{'value': f'temp_{i}_{j}'.encode()} for j in range(3)]
        temp_producer = Producer({'bootstrap.servers': 'localhost:9092'})
        count = temp_producer.produce_batch('test-topic', temp_messages)
        assert count >= 0
        temp_producer.flush(0.01)

    gc.collect()

    handles = []
    for i in range(50):
        try:
            messages = [{'value': f'handle_test_{i}'.encode()}]
            temp_producer = Producer({'bootstrap.servers': 'localhost:9092'})
            count = temp_producer.produce_batch('test-topic', messages)
            handles.append(temp_producer)
            assert count >= 0
        except Exception as e:
            print(f"System limits reached at iteration {i}: {type(e).__name__}: {e}")
            break

    for handle in handles:
        try:
            handle.flush(0.01)
        except Exception:
            continue


def test_produce_batch_client_side_limits():
    """Test client-side queue limits and message handling."""
    # Test queue buffer limits (client-side behavior)
    producer_small_queue = Producer({
        'bootstrap.servers': 'localhost:9092',
        'queue.buffering.max.messages': 2
    })

    # Fill up the queue first
    try:
        for i in range(5):
            producer_small_queue.produce('test-topic', f'filler_{i}')
    except BufferError:
        pass  # Expected when queue is full

    # Test batch behavior with limited queue
    large_batch = [{'value': f'msg_{i}'.encode()} for i in range(10)]
    count = producer_small_queue.produce_batch('test-topic', large_batch)
    assert 0 <= count <= len(large_batch)

    # Test very large batch handling (client-side limits)
    producer = Producer({'bootstrap.servers': 'localhost:9092'})
    very_large_batch = [{'value': f'large_msg_{i}'.encode()} for i in range(1000)]
    count = producer.produce_batch('test-topic', very_large_batch)
    assert count >= 0

    # Test large message handling
    huge_message = {'value': b'x' * (1024 * 1024)}
    count = producer.produce_batch('test-topic', [huge_message])
    assert count >= 0

    # Test error annotation on failed messages
    messages_for_annotation = [
        {'value': b'test1'},
        {'value': b'test2'},
        {'value': b'test3'},
    ]
    count = producer.produce_batch('test-topic', messages_for_annotation)
    assert count >= 0

    # Verify error annotation works (messages get _error field when they fail)
    failed_count = sum(1 for msg in messages_for_annotation if '_error' in msg)
    success_count = len(messages_for_annotation) - failed_count
    assert success_count == count


def test_produce_batch_api_compatibility():
    """Test API compatibility with different producer types."""
    # Test that produce_batch exists on basic Producer
    basic_producer = Producer({'bootstrap.servers': 'localhost:9092'})
    assert hasattr(basic_producer, 'produce_batch')

    # Test basic functionality works
    basic_messages = [{'value': b'test1'}, {'value': b'test2'}]
    count = basic_producer.produce_batch('test-topic', basic_messages)
    assert count == 2

    # Test SerializingProducer compatibility (API presence)
    serializing_producer = SerializingProducer({
        'bootstrap.servers': 'localhost:9092',
        'value.serializer': StringSerializer('utf_8')
    })

    # Test if produce_batch method exists and behaves consistently
    if hasattr(serializing_producer, 'produce_batch'):
        # Test that method exists and accepts parameters correctly
        try:
            serialized_messages = [{'value': f'test_msg_{i}'} for i in range(3)]
            count = serializing_producer.produce_batch('test-topic', serialized_messages)
            assert count >= 0
        except (TypeError, AttributeError):
            # If method signature is incompatible, that's also valid information
            pass

    # Test AvroProducer API compatibility
    try:
        avro_producer = AvroProducer({
            'bootstrap.servers': 'localhost:9092',
            'schema.registry.url': 'http://localhost:8081'
        })

        # Just test that the method exists and can be called
        has_batch_method = hasattr(avro_producer, 'produce_batch')
        if has_batch_method:
            # Test method signature compatibility
            try:
                test_messages = [{'value': b'test_value'}]
                count = avro_producer.produce_batch('test-topic', test_messages)
                assert count >= 0
            except (TypeError, AttributeError, KafkaException):
                # Method exists but may have different requirements - that's OK
                pass
    except ImportError:
        # AvroProducer not available - skip this part
        pytest.skip("AvroProducer not available")
>>>>>>> e7caedcc
<|MERGE_RESOLUTION|>--- conflicted
+++ resolved
@@ -293,30 +293,6 @@
     assert bool(p)
 
 
-<<<<<<< HEAD
-def test_produce_batch_basic_functionality():
-    """Comprehensive test of basic produce_batch functionality"""
-    producer = Producer({'bootstrap.servers': 'localhost:9092'})
-    
-    # Test 1: Basic batch with mixed data types
-    messages = [
-        {'value': b'bytes_message', 'key': b'bytes_key'},
-        {'value': 'string_message', 'key': 'string_key'},
-        {'value': 'unicode: 你好', 'key': b'mixed_key'},
-        {'value': None, 'key': None},  # None values
-        {'value': b'', 'key': ''},     # Empty values
-        {}  # Empty dict
-    ]
-    
-    count = producer.produce_batch('test-topic', messages)
-    assert count == 6
-    
-    # Verify no errors were added
-    for msg in messages:
-        assert '_error' not in msg
-    
-    # Test 2: Partition handling
-=======
 def test_produce_batch_basic_types_and_data():
     """Test basic data types, None/empty handling, and partition functionality."""
     producer = Producer({'bootstrap.servers': 'localhost:9092'})
@@ -352,27 +328,11 @@
     count = producer.produce_batch('test-topic', binary_messages)
     assert count == 3
 
->>>>>>> e7caedcc
     partition_messages = [
         {'value': b'default_partition'},
         {'value': b'specific_partition', 'partition': 1},
         {'value': b'another_partition', 'partition': 2}
     ]
-<<<<<<< HEAD
-    
-    count = producer.produce_batch('test-topic', partition_messages, partition=0)
-    assert count == 3
-    
-    # Test 3: Empty batch
-    count = producer.produce_batch('test-topic', [])
-    assert count == 0
-    
-    # Test 4: Single message batch
-    count = producer.produce_batch('test-topic', [{'value': b'single'}])
-    assert count == 1
-    
-    # Test 5: Large batch
-=======
     count = producer.produce_batch('test-topic', partition_messages, partition=0)
     assert count == 3
 
@@ -414,13 +374,10 @@
     """Test batch scalability, large messages, and API limitations."""
     producer = Producer({'bootstrap.servers': 'localhost:9092'})
 
->>>>>>> e7caedcc
     large_messages = [{'value': f'msg_{i}'.encode()} for i in range(100)]
     count = producer.produce_batch('test-topic', large_messages)
     assert count == 100
 
-<<<<<<< HEAD
-=======
     large_payload = b'x' * (100 * 1024)
     large_messages = [
         {'value': large_payload, 'key': b'large1'},
@@ -452,7 +409,6 @@
     count = producer.produce_batch('test-topic', messages_with_headers)
     assert count == 1
 
->>>>>>> e7caedcc
 
 @pytest.mark.parametrize("invalid_input,expected_error", [
     ("not_a_list", "messages must be a list"),
@@ -461,80 +417,6 @@
     ([{'value': 123}], "Message value at index 0 must be bytes or str"),
     ([{'value': b'good', 'key': ['invalid']}], "Message key at index 0 must be bytes or str"),
     ([{'value': b'good', 'partition': "invalid"}], "Message partition at index 0 must be int"),
-<<<<<<< HEAD
-])
-def test_produce_batch_input_validation(invalid_input, expected_error):
-    """Test input validation with various invalid inputs"""
-    producer = Producer({'bootstrap.servers': 'localhost:9092'})
-    
-    with pytest.raises((TypeError, ValueError), match=expected_error):
-        producer.produce_batch('test-topic', invalid_input)
-
-
-def test_produce_batch_partial_failures():
-    """Test handling of partial batch failures"""
-    # Configure small queue to trigger failures
-    producer = Producer({
-        'bootstrap.servers': 'localhost:9092',
-        'queue.buffering.max.messages': 5
-    })
-    
-    # Fill up the queue first to cause some failures
-    try:
-        for i in range(10):
-            producer.produce('test-topic', f'filler_{i}')
-    except BufferError:
-        pass  # Expected when queue fills up
-    
-    # Now try batch produce
-    messages = [{'value': f'batch_msg_{i}'.encode()} for i in range(10)]
-    count = producer.produce_batch('test-topic', messages)
-    
-    # Some should succeed, some should fail
-    assert 0 <= count <= len(messages)
-    
-    # Check error annotations on failed messages
-    failed_messages = [msg for msg in messages if '_error' in msg]
-    successful_count = len(messages) - len(failed_messages)
-    
-    assert successful_count == count
-    assert len(failed_messages) == len(messages) - count
-    
-    # Verify error objects are properly created
-    for msg in failed_messages:
-        error = msg['_error']
-        assert hasattr(error, 'code')
-        assert hasattr(error, 'name')
-        assert str(error)  # Should be convertible to string
-
-
-def test_produce_batch_unsupported_features():
-    """Test currently unsupported features (timestamps, headers limitations)"""
-    producer = Producer({'bootstrap.servers': 'localhost:9092'})
-    
-    # Test 1: Timestamps not supported in batch mode
-    messages_with_timestamp = [
-        {'value': b'msg', 'timestamp': 1234567890}
-    ]
-    
-    with pytest.raises(NotImplementedError, match="Message timestamps are not currently supported"):
-        producer.produce_batch('test-topic', messages_with_timestamp)
-    
-    # Test 2: Headers are parsed but ignored (should not fail)
-    messages_with_headers = [
-        {'value': b'msg', 'headers': {'key': b'value'}}
-    ]
-    
-    count = producer.produce_batch('test-topic', messages_with_headers)
-    assert count == 1  # Should succeed but headers are ignored
-
-
-def test_produce_batch_callback_mechanisms():
-    """Test all callback-related functionality in one comprehensive test"""
-    producer = Producer({'bootstrap.servers': 'localhost:9092'})
-    
-    # Callback tracking
-=======
     ([{'value': b'test', 'partition': -2}], None),  # Negative partition
     ([{'value': b'test', 'partition': 2147483647}], None),  # Max int32
     ([{'value': b'test', 'partition': 999999}], None),  # Very large partition
@@ -648,123 +530,10 @@
     """Test basic callback mechanisms and distribution."""
     producer = Producer({'bootstrap.servers': 'localhost:9092'})
 
->>>>>>> e7caedcc
     global_calls = []
     callback1_calls = []
     callback2_calls = []
     exception_calls = []
-<<<<<<< HEAD
-    
-    def global_callback(err, msg):
-        global_calls.append((err, msg.value() if msg else None))
-    
-    def callback1(err, msg):
-        callback1_calls.append(msg.value())
-    
-    def callback2(err, msg):
-        callback2_calls.append(msg.value())
-    
-    def exception_callback(err, msg):
-        exception_calls.append(msg.value())
-        raise ValueError("Test callback exception")
-    
-    # Test 1: Mixed callback scenarios
-    messages = [
-        {'value': b'msg1', 'callback': callback1},      # Per-message callback
-        {'value': b'msg2'},                             # Uses global callback
-        {'value': b'msg3', 'callback': callback2},      # Different per-message callback
-        {'value': b'msg4'},                             # Uses global callback
-        {'value': b'msg5', 'callback': exception_callback}  # Callback that throws
-    ]
-    
-    count = producer.produce_batch('test-topic', messages, on_delivery=global_callback)
-    assert count == 5
-    
-    # Flush to trigger all callbacks
-    producer.flush()
-    
-    # Verify callback distribution
-    assert callback1_calls == [b'msg1']
-    assert callback2_calls == [b'msg3']
-    assert exception_calls == [b'msg5']
-    
-    # Global callback should handle msg2 and msg4
-    global_values = [msg for err, msg in global_calls]
-    assert set(global_values) == {b'msg2', b'msg4'}
-    
-    # Test 2: No callbacks (should not crash)
-    no_callback_messages = [{'value': b'no_cb_msg'}]
-    count = producer.produce_batch('test-topic', no_callback_messages)
-    assert count == 1
-    producer.flush()  # Should not crash
-    
-    # Test 3: Callback parameter aliases
-    alias_calls = []
-    def alias_callback(err, msg):
-        alias_calls.append(msg.value())
-    
-    # Test both 'callback' and 'on_delivery' work
-    count1 = producer.produce_batch('test-topic', [{'value': b'alias1'}], callback=alias_callback)
-    count2 = producer.produce_batch('test-topic', [{'value': b'alias2'}], on_delivery=alias_callback)
-    
-    assert count1 == 1
-    assert count2 == 1
-    
-    producer.flush()
-    assert set(alias_calls) == {b'alias1', b'alias2'}
-
-
-def test_produce_batch_edge_cases():
-    """Test edge cases, Unicode handling, and boundary conditions"""
-    producer = Producer({'bootstrap.servers': 'localhost:9092'})
-    
-    # Test 1: Unicode and encoding edge cases
-    unicode_messages = [
-        {'value': '🚀 emoji', 'key': '🔑 key'},
-        {'value': '中文消息', 'key': '中文键'},
-        {'value': 'Ñoño español', 'key': 'clave'},
-        {'value': 'Здравствуй', 'key': 'ключ'},
-        {'value': '\x00\x01\x02', 'key': 'control'},
-        {'value': 'UTF-8: 你好'.encode('utf-8'), 'key': b'bytes_utf8'},
-        {'value': b'\x80\x81\x82', 'key': 'binary'}  # Non-UTF8 bytes
-    ]
-    
-    count = producer.produce_batch('test-topic', unicode_messages)
-    assert count == len(unicode_messages)
-    
-    # Test 2: Large messages
-    large_payload = b'x' * (100 * 1024)  # 100KB message
-    large_messages = [
-        {'value': large_payload, 'key': b'large1'},
-        {'value': b'small', 'key': b'small1'},
-        {'value': large_payload, 'key': b'large2'}
-    ]
-    
-    count = producer.produce_batch('test-topic', large_messages)
-    assert count >= 0  # May succeed or fail based on broker config
-    
-    # Test 3: Batch size scalability
-    batch_sizes = [1, 10, 100, 500]
-    for size in batch_sizes:
-        messages = [{'value': f'scale_{size}_{i}'.encode()} for i in range(size)]
-        count = producer.produce_batch('test-topic', messages)
-        assert count == size, f"Failed for batch size {size}"
-    
-    # Test 4: Memory cleanup verification (basic check)
-    import gc
-    
-    # Create and process many batches
-    for batch_num in range(10):
-        messages = [{'value': f'mem_test_{batch_num}_{i}'.encode()} for i in range(50)]
-        count = producer.produce_batch('test-topic', messages)
-        assert count == 50
-    
-    producer.flush()
-    gc.collect()  # Force garbage collection
-    
-    # If we get here without memory errors, cleanup is working
-    assert True
-=======
 
     def global_callback(err, msg):
         global_calls.append((err, msg.value() if msg else None))
@@ -1211,5 +980,4 @@
                 pass
     except ImportError:
         # AvroProducer not available - skip this part
-        pytest.skip("AvroProducer not available")
->>>>>>> e7caedcc
+        pytest.skip("AvroProducer not available")